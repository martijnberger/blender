# ##### BEGIN GPL LICENSE BLOCK #####
#
#  This program is free software; you can redistribute it and/or
#  modify it under the terms of the GNU General Public License
#  as published by the Free Software Foundation; either version 2
#  of the License, or (at your option) any later version.
#
#  This program is distributed in the hope that it will be useful,
#  but WITHOUT ANY WARRANTY; without even the implied warranty of
#  MERCHANTABILITY or FITNESS FOR A PARTICULAR PURPOSE.  See the
#  GNU General Public License for more details.
#
#  You should have received a copy of the GNU General Public License
#  along with this program; if not, write to the Free Software Foundation,
#  Inc., 51 Franklin Street, Fifth Floor, Boston, MA 02110-1301, USA.
#
# ##### END GPL LICENSE BLOCK #####

# <pep8 compliant>
import bpy
from bpy.types import Panel


class PhysicsButtonsPanel():
    bl_space_type = 'PROPERTIES'
    bl_region_type = 'WINDOW'
    bl_context = "physics"


class PHYSICS_PT_game_physics(PhysicsButtonsPanel, Panel):
    bl_label = "Physics"
    COMPAT_ENGINES = {'BLENDER_GAME'}

    @classmethod
    def poll(cls, context):
        ob = context.active_object
        rd = context.scene.render
        return ob and ob.game and (rd.engine in cls.COMPAT_ENGINES)

    def draw(self, context):
        layout = self.layout

        ob = context.active_object
        game = ob.game
        soft = ob.game.soft_body

        layout.prop(game, "physics_type")
        layout.separator()

        #if game.physics_type == 'DYNAMIC':
        if game.physics_type in {'DYNAMIC', 'RIGID_BODY'}:
            split = layout.split()

            col = split.column()
            col.prop(game, "use_actor")
            col.prop(game, "use_ghost")
            col.prop(ob, "hide_render", text="Invisible")  # out of place but useful

            col = split.column()
            col.prop(game, "use_material_physics_fh")
            col.prop(game, "use_rotate_from_normal")
            col.prop(game, "use_sleep")

            layout.separator()

            split = layout.split()

            col = split.column()
            col.label(text="Attributes:")
            col.prop(game, "mass")
            col.prop(game, "radius")
            col.prop(game, "form_factor")

            col = split.column()
            sub = col.column()
            sub.prop(game, "use_anisotropic_friction")
            subsub = sub.column()
            subsub.active = game.use_anisotropic_friction
            subsub.prop(game, "friction_coefficients", text="", slider=True)

            split = layout.split()

            col = split.column()
            col.label(text="Velocity:")
            sub = col.column(align=True)
            sub.prop(game, "velocity_min", text="Minimum")
            sub.prop(game, "velocity_max", text="Maximum")

            col = split.column()
            col.label(text="Damping:")
            sub = col.column(align=True)
            sub.prop(game, "damping", text="Translation", slider=True)
            sub.prop(game, "rotation_damping", text="Rotation", slider=True)

            layout.separator()

            split = layout.split()

            col = split.column()
            col.label(text="Lock Translation:")
            col.prop(game, "lock_location_x", text="X")
            col.prop(game, "lock_location_y", text="Y")
            col.prop(game, "lock_location_z", text="Z")

            col = split.column()
            col.label(text="Lock Rotation:")
            col.prop(game, "lock_rotation_x", text="X")
            col.prop(game, "lock_rotation_y", text="Y")
            col.prop(game, "lock_rotation_z", text="Z")

        elif game.physics_type == 'SOFT_BODY':
            col = layout.column()
            col.prop(game, "use_actor")
            col.prop(game, "use_ghost")
            col.prop(ob, "hide_render", text="Invisible")

            layout.separator()

            split = layout.split()

            col = split.column()
            col.label(text="Attributes:")
            col.prop(game, "mass")
            col.prop(soft, "weld_threshold")
            col.prop(soft, "location_iterations")
            col.prop(soft, "linear_stiffness", slider=True)
            col.prop(soft, "dynamic_friction", slider=True)
            col.prop(soft, "collision_margin", slider=True)
            col.prop(soft, "use_bending_constraints", text="Bending Constraints")

            col = split.column()
            col.prop(soft, "use_shape_match")
            sub = col.column()
            sub.active = soft.use_shape_match
            sub.prop(soft, "shape_threshold", slider=True)

            col.separator()

            col.label(text="Cluster Collision:")
            col.prop(soft, "use_cluster_rigid_to_softbody")
            col.prop(soft, "use_cluster_soft_to_softbody")
            sub = col.column()
            sub.active = (soft.use_cluster_rigid_to_softbody or soft.use_cluster_soft_to_softbody)
            sub.prop(soft, "cluster_iterations", text="Iterations")

        elif game.physics_type == 'STATIC':
            col = layout.column()
            col.prop(game, "use_actor")
            col.prop(game, "use_ghost")
            col.prop(ob, "hide_render", text="Invisible")

            layout.separator()

            split = layout.split()

            col = split.column()
            col.label(text="Attributes:")
            col.prop(game, "radius")

            col = split.column()
            sub = col.column()
            sub.prop(game, "use_anisotropic_friction")
            subsub = sub.column()
            subsub.active = game.use_anisotropic_friction
            subsub.prop(game, "friction_coefficients", text="", slider=True)

        elif game.physics_type in {'SENSOR', 'INVISIBLE', 'NO_COLLISION', 'OCCLUDE'}:
            layout.prop(ob, "hide_render", text="Invisible")


class PHYSICS_PT_game_collision_bounds(PhysicsButtonsPanel, Panel):
    bl_label = "Collision Bounds"
    COMPAT_ENGINES = {'BLENDER_GAME'}

    @classmethod
    def poll(cls, context):
        game = context.object.game
        rd = context.scene.render
        return (game.physics_type in {'DYNAMIC', 'RIGID_BODY', 'SENSOR', 'SOFT_BODY', 'STATIC'}) and (rd.engine in cls.COMPAT_ENGINES)

    def draw_header(self, context):
        game = context.active_object.game

        self.layout.prop(game, "use_collision_bounds", text="")

    def draw(self, context):
        layout = self.layout

        game = context.active_object.game

        layout.active = game.use_collision_bounds
        layout.prop(game, "collision_bounds_type", text="Bounds")

        row = layout.row()
        row.prop(game, "collision_margin", text="Margin", slider=True)
        row.prop(game, "use_collision_compound", text="Compound")


class RenderButtonsPanel():
    bl_space_type = 'PROPERTIES'
    bl_region_type = 'WINDOW'
    bl_context = "render"

    @classmethod
    def poll(cls, context):
        rd = context.scene.render
        return (rd.engine in cls.COMPAT_ENGINES)


class RENDER_PT_game(RenderButtonsPanel, Panel):
    bl_label = "Game"
    COMPAT_ENGINES = {'BLENDER_GAME'}

    def draw(self, context):
        layout = self.layout

        row = layout.row()
        row.operator("view3d.game_start", text="Start")
        row.label()


class RENDER_PT_game_player(RenderButtonsPanel, Panel):
    bl_label = "Standalone Player"
    COMPAT_ENGINES = {'BLENDER_GAME'}

    def draw(self, context):
        layout = self.layout

        gs = context.scene.game_settings

        layout.prop(gs, "show_fullscreen")

        split = layout.split()

        col = split.column()
        col.label(text="Resolution:")
        sub = col.column(align=True)
        sub.prop(gs, "resolution_x", slider=False, text="X")
        sub.prop(gs, "resolution_y", slider=False, text="Y")

        col = split.column()
        col.label(text="Quality:")
        sub = col.column(align=True)
        sub.prop(gs, "depth", text="Bit Depth", slider=False)
        sub.prop(gs, "frequency", text="FPS", slider=False)

        # framing:
        col = layout.column()
        col.label(text="Framing:")
        col.row().prop(gs, "frame_type", expand=True)
        if gs.frame_type == 'LETTERBOX':
            col.prop(gs, "frame_color", text="")


class RENDER_PT_game_stereo(RenderButtonsPanel, Panel):
    bl_label = "Stereo"
    COMPAT_ENGINES = {'BLENDER_GAME'}

    def draw(self, context):
        layout = self.layout

        gs = context.scene.game_settings
        stereo_mode = gs.stereo

        # stereo options:
        layout.prop(gs, "stereo", expand=True)

        # stereo:
        if stereo_mode == 'STEREO':
            layout.prop(gs, "stereo_mode")
            layout.prop(gs, "stereo_eye_separation")

        # dome:
        elif stereo_mode == 'DOME':
            layout.prop(gs, "dome_mode", text="Dome Type")

            dome_type = gs.dome_mode

            split = layout.split()

            if dome_type == 'FISHEYE' or \
               dome_type == 'TRUNCATED_REAR' or \
               dome_type == 'TRUNCATED_FRONT':

                col = split.column()
                col.prop(gs, "dome_buffer_resolution", text="Resolution", slider=True)
                col.prop(gs, "dome_angle", slider=True)

                col = split.column()
                col.prop(gs, "dome_tesselation", text="Tesselation")
                col.prop(gs, "dome_tilt")

            elif dome_type == 'PANORAM_SPH':
                col = split.column()

                col.prop(gs, "dome_buffer_resolution", text="Resolution", slider=True)
                col = split.column()
                col.prop(gs, "dome_tesselation", text="Tesselation")

            else:  # cube map
                col = split.column()
                col.prop(gs, "dome_buffer_resolution", text="Resolution", slider=True)

                col = split.column()

            layout.prop(gs, "dome_text")


class RENDER_PT_game_shading(RenderButtonsPanel, Panel):
    bl_label = "Shading"
    COMPAT_ENGINES = {'BLENDER_GAME'}

    def draw(self, context):
        layout = self.layout

        gs = context.scene.game_settings

        layout.prop(gs, "material_mode", expand=True)

        if gs.material_mode == 'GLSL':
            split = layout.split()

            col = split.column()
            col.prop(gs, "use_glsl_lights", text="Lights")
            col.prop(gs, "use_glsl_shaders", text="Shaders")
            col.prop(gs, "use_glsl_shadows", text="Shadows")
            col.prop(gs, "use_glsl_color_management", text="Color Management")

            col = split.column()
            col.prop(gs, "use_glsl_ramps", text="Ramps")
            col.prop(gs, "use_glsl_nodes", text="Nodes")
            col.prop(gs, "use_glsl_extra_textures", text="Extra Textures")


class RENDER_PT_game_performance(RenderButtonsPanel, Panel):
    bl_label = "Performance"
    COMPAT_ENGINES = {'BLENDER_GAME'}

    def draw(self, context):
        layout = self.layout

        gs = context.scene.game_settings
        row = layout.row()
        row.prop(gs, "use_frame_rate")
        row.prop(gs, "use_display_lists")
        row.prop(gs, "restrict_animation_updates")


class RENDER_PT_game_display(RenderButtonsPanel, Panel):
    bl_label = "Display"
    COMPAT_ENGINES = {'BLENDER_GAME'}

    def draw(self, context):
        layout = self.layout

        gs = context.scene.game_settings
        flow = layout.column_flow()
        flow.prop(gs, "show_debug_properties", text="Debug Properties")
        flow.prop(gs, "show_framerate_profile", text="Framerate and Profile")
        flow.prop(gs, "show_physics_visualization", text="Physics Visualization")
        flow.prop(gs, "use_deprecation_warnings")
        flow.prop(gs, "show_mouse", text="Mouse Cursor")


<<<<<<< HEAD
=======
class RENDER_PT_game_sound(RenderButtonsPanel, Panel):
    bl_label = "Sound"
    COMPAT_ENGINES = {'BLENDER_GAME'}

    def draw(self, context):
        layout = self.layout

        scene = context.scene

        layout.prop(scene, "audio_distance_model")

        layout.prop(scene, "audio_doppler_speed", text="Speed")
        layout.prop(scene, "audio_doppler_factor")


>>>>>>> dddfb5e1
class WorldButtonsPanel():
    bl_space_type = 'PROPERTIES'
    bl_region_type = 'WINDOW'
    bl_context = "world"


class WORLD_PT_game_context_world(WorldButtonsPanel, Panel):
    bl_label = ""
    bl_options = {'HIDE_HEADER'}
    COMPAT_ENGINES = {'BLENDER_GAME'}

    @classmethod
    def poll(cls, context):
        rd = context.scene.render
        return (context.scene) and (rd.use_game_engine)

    def draw(self, context):
        layout = self.layout

        scene = context.scene
        world = context.world
        space = context.space_data

        split = layout.split(percentage=0.65)
        if scene:
            split.template_ID(scene, "world", new="world.new")
        elif world:
            split.template_ID(space, "pin_id")


class WORLD_PT_game_world(WorldButtonsPanel, Panel):
    bl_label = "World"
    COMPAT_ENGINES = {'BLENDER_GAME'}

    @classmethod
    def poll(cls, context):
        scene = context.scene
        return (scene.world and scene.render.engine in cls.COMPAT_ENGINES)

    def draw(self, context):
        layout = self.layout

        world = context.world

        row = layout.row()
        row.column().prop(world, "horizon_color")
        row.column().prop(world, "ambient_color")


class WORLD_PT_game_mist(WorldButtonsPanel, Panel):
    bl_label = "Mist"
    COMPAT_ENGINES = {'BLENDER_GAME'}

    @classmethod
    def poll(cls, context):
        scene = context.scene
        return (scene.world and scene.render.engine in cls.COMPAT_ENGINES)

    def draw_header(self, context):
        world = context.world

        self.layout.prop(world.mist_settings, "use_mist", text="")

    def draw(self, context):
        layout = self.layout

        world = context.world

        layout.active = world.mist_settings.use_mist

        row = layout.row()
        row.prop(world.mist_settings, "start")
        row.prop(world.mist_settings, "depth")


class WORLD_PT_game_physics(WorldButtonsPanel, Panel):
    bl_label = "Physics"
    COMPAT_ENGINES = {'BLENDER_GAME'}

    @classmethod
    def poll(cls, context):
        scene = context.scene
        return (scene.world and scene.render.engine in cls.COMPAT_ENGINES)

    def draw(self, context):
        layout = self.layout

        gs = context.scene.game_settings

        layout.prop(gs, "physics_engine")
        if gs.physics_engine != 'NONE':
            layout.prop(gs, "physics_gravity", text="Gravity")

            split = layout.split()

            col = split.column()
            col.label(text="Physics Steps:")
            sub = col.column(align=True)
            sub.prop(gs, "physics_step_max", text="Max")
            sub.prop(gs, "physics_step_sub", text="Substeps")
            col.prop(gs, "fps", text="FPS")

            col = split.column()
            col.label(text="Logic Steps:")
            col.prop(gs, "logic_step_max", text="Max")

            col = layout.column()
            col.prop(gs, "use_occlusion_culling", text="Occlusion Culling")
            sub = col.column()
            sub.active = gs.use_occlusion_culling
            sub.prop(gs, "occlusion_culling_resolution", text="Resolution")

        else:
            split = layout.split()

            col = split.column()
            col.label(text="Physics Steps:")
            col.prop(gs, "fps", text="FPS")

            col = split.column()
            col.label(text="Logic Steps:")
            col.prop(gs, "logic_step_max", text="Max")

if __name__ == "__main__":  # only for live edit.
    bpy.utils.register_module(__name__)<|MERGE_RESOLUTION|>--- conflicted
+++ resolved
@@ -362,24 +362,6 @@
         flow.prop(gs, "show_mouse", text="Mouse Cursor")
 
 
-<<<<<<< HEAD
-=======
-class RENDER_PT_game_sound(RenderButtonsPanel, Panel):
-    bl_label = "Sound"
-    COMPAT_ENGINES = {'BLENDER_GAME'}
-
-    def draw(self, context):
-        layout = self.layout
-
-        scene = context.scene
-
-        layout.prop(scene, "audio_distance_model")
-
-        layout.prop(scene, "audio_doppler_speed", text="Speed")
-        layout.prop(scene, "audio_doppler_factor")
-
-
->>>>>>> dddfb5e1
 class WorldButtonsPanel():
     bl_space_type = 'PROPERTIES'
     bl_region_type = 'WINDOW'
