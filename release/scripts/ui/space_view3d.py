# ##### BEGIN GPL LICENSE BLOCK #####
#
#  This program is free software; you can redistribute it and/or
#  modify it under the terms of the GNU General Public License
#  as published by the Free Software Foundation; either version 2
#  of the License, or (at your option) any later version.
#
#  This program is distributed in the hope that it will be useful,
#  but WITHOUT ANY WARRANTY; without even the implied warranty of
#  MERCHANTABILITY or FITNESS FOR A PARTICULAR PURPOSE.  See the
#  GNU General Public License for more details.
#
#  You should have received a copy of the GNU General Public License
#  along with this program; if not, write to the Free Software Foundation,
#  Inc., 59 Temple Place - Suite 330, Boston, MA  02111-1307, USA.
#
# ##### END GPL LICENSE BLOCK #####

# <pep8 compliant>
import bpy
import dynamic_menu


class VIEW3D_HT_header(bpy.types.Header):
    bl_space_type = 'VIEW_3D'

    def draw(self, context):
        layout = self.layout

        # view = context.space_data
        mode_string = context.mode
        edit_object = context.edit_object
        object = context.active_object

        row = layout.row(align=True)
        row.template_header()

        # Menus
        if context.area.show_menus:
            sub = row.row(align=True)

            sub.menu("VIEW3D_MT_view")

            # Select Menu
            if mode_string not in ('EDIT_TEXT', 'SCULPT', 'PAINT_WEIGHT', 'PAINT_VERTEX', 'PAINT_TEXTURE'):
                sub.menu("VIEW3D_MT_select_%s" % mode_string.lower())

            if edit_object:
                sub.menu("VIEW3D_MT_edit_%s" % edit_object.type.lower())
            elif object:
                if mode_string not in ['PAINT_WEIGHT', 'PAINT_TEXTURE']:
                    sub.menu("VIEW3D_MT_%s" % mode_string.lower())
            else:
                sub.menu("VIEW3D_MT_object")

        layout.template_header_3D()

# ********** Menu **********

# ********** Utilities **********


class VIEW3D_MT_showhide(bpy.types.Menu):
    bl_label = "Show/Hide"
    _operator_name = ""

    def draw(self, context):
        layout = self.layout

        layout.operator("%s.reveal" % self._operator_name, text="Show Hidden")
        layout.operator("%s.hide" % self._operator_name, text="Hide Selected")
        layout.operator("%s.hide" % self._operator_name, text="Hide Unselected").unselected = True


class VIEW3D_MT_transform(bpy.types.Menu):
    bl_label = "Transform"

    # TODO: get rid of the custom text strings?
    def draw(self, context):
        layout = self.layout
        
        layout.operator("tfm.translate", text="Grab/Move")
        # TODO: sub-menu for grab per axis
        layout.operator("tfm.rotate", text="Rotate")
        # TODO: sub-menu for rot per axis
        layout.operator("tfm.resize", text="Scale")
        # TODO: sub-menu for scale per axis
        
        layout.separator()
        
        layout.operator("tfm.tosphere", text="To Sphere")
        layout.operator("tfm.shear", text="Shear")
        layout.operator("tfm.warp", text="Warp")
        layout.operator("tfm.transform", text="Push/Pull").mode = 'PUSHPULL'
        if context.edit_object and context.edit_object.type == 'ARMATURE':
            layout.operator("armature.align")
        else:
            layout.operator_context = 'EXEC_AREA'
            layout.operator("tfm.transform", text="Align to Transform Orientation").mode = 'ALIGN' # XXX see alignmenu() in edit.c of b2.4x to get this working
        
        layout.separator()
        
        layout.operator_context = 'EXEC_AREA'
        
        layout.operator("object.center_set").type = 'CENTER'
        layout.operator("object.center_set").type = 'CENTER_NEW'
        layout.operator("object.center_set").type = 'CENTER_CURSOR'
     
class VIEW3D_MT_mirror(bpy.types.Menu):
    bl_label = "Mirror"

    def draw(self, context):
        layout = self.layout

        layout.operator("tfm.mirror", text="Interactive Mirror")
        
        layout.separator()
        
        layout.operator_context = 'EXEC_AREA'
        
        props = layout.operator("tfm.mirror", text="X Global")
        props.constraint_axis = (True, False, False)
        props.constraint_orientation = 'GLOBAL'
        props = layout.operator("tfm.mirror", text="Y Global")
        props.constraint_axis = (False, True, False)
        props.constraint_orientation = 'GLOBAL'
        props = layout.operator("tfm.mirror", text="Z Global")
        props.constraint_axis = (False, False, True)
        props.constraint_orientation = 'GLOBAL'
        
        if context.edit_object:
            layout.separator()
            
            props = layout.operator("tfm.mirror", text="X Local")
            props.constraint_axis = (True, False, False)
            props.constraint_orientation = 'LOCAL'
            props = layout.operator("tfm.mirror", text="Y Local")
            props.constraint_axis = (False, True, False)
            props.constraint_orientation = 'LOCAL'
            props = layout.operator("tfm.mirror", text="Z Local")
            props.constraint_axis = (False, False, True)
            props.constraint_orientation = 'LOCAL'
   
class VIEW3D_MT_snap(bpy.types.Menu):
    bl_label = "Snap"

    def draw(self, context):
        layout = self.layout

        layout.operator("view3d.snap_selected_to_grid", text="Selection to Grid")
        layout.operator("view3d.snap_selected_to_cursor", text="Selection to Cursor")
        layout.operator("view3d.snap_selected_to_center", text="Selection to Center")

        layout.separator()

        layout.operator("view3d.snap_cursor_to_selected", text="Cursor to Selected")
        layout.operator("view3d.snap_cursor_to_grid", text="Cursor to Grid")
        layout.operator("view3d.snap_cursor_to_active", text="Cursor to Active")


class VIEW3D_MT_uv_map(dynamic_menu.DynMenu):
    bl_label = "UV Mapping"

    def draw(self, context):
        layout = self.layout

        layout.operator("uv.unwrap")
        layout.operator("uv.cube_project")
        layout.operator("uv.cylinder_project")
        layout.operator("uv.sphere_project")
        layout.operator("uv.project_from_view")

        layout.separator()

        layout.operator("uv.reset")

# ********** View menus **********


class VIEW3D_MT_view(bpy.types.Menu):
    bl_label = "View"

    def draw(self, context):
        layout = self.layout

        layout.operator("view3d.properties", icon='ICON_MENU_PANEL')
        layout.operator("view3d.toolbar", icon='ICON_MENU_PANEL')

        layout.separator()

        layout.operator("view3d.viewnumpad").type = 'CAMERA'
        layout.operator("view3d.viewnumpad").type = 'TOP'
        layout.operator("view3d.viewnumpad").type = 'FRONT'
        layout.operator("view3d.viewnumpad").type = 'RIGHT'

        layout.menu("VIEW3D_MT_view_cameras", text="Cameras")

        layout.separator()

        layout.operator("view3d.view_persportho")

        layout.separator()

        layout.menu("VIEW3D_MT_view_navigation")
        layout.menu("VIEW3D_MT_view_align")

        layout.separator()

        layout.operator_context = 'INVOKE_REGION_WIN'

        layout.operator("view3d.clip_border", text="Clipping Border...")
        layout.operator("view3d.zoom_border", text="Zoom Border...")

        layout.separator()

        layout.operator("view3d.layers", text="Show All Layers").nr = 0

        layout.separator()

        layout.operator("view3d.localview", text="View Global/Local")
        layout.operator("view3d.view_center")
        layout.operator("view3d.view_all")

        layout.separator()

        layout.operator("screen.region_foursplit", text="Toggle Quad View")
        layout.operator("screen.screen_full_area", text="Toggle Full Screen")

        layout.separator()

        layout.operator("screen.animation_play", text="Playback Animation", icon='ICON_PLAY')


class VIEW3D_MT_view_navigation(bpy.types.Menu):
    bl_label = "Navigation"

    def draw(self, context):
        layout = self.layout

        layout.operator_enums("view3d.view_orbit", "type")

        layout.separator()

        layout.operator_enums("view3d.view_pan", "type")

        layout.separator()

        layout.operator("view3d.zoom", text="Zoom In").delta = 1.0
        layout.operator("view3d.zoom", text="Zoom Out").delta = -1.0

        layout.separator()

        layout.operator("view3d.fly")


class VIEW3D_MT_view_align(bpy.types.Menu):
    bl_label = "Align View"

    def draw(self, context):
        layout = self.layout

        layout.menu("VIEW3D_MT_view_align_selected")

        layout.separator()

        layout.operator("view3d.view_all", text="Center Cursor and View All").center = True
        layout.operator("view3d.camera_to_view", text="Align Active Camera to View")
        layout.operator("view3d.view_center")
        layout.operator("view3d.view_center_cursor")


class VIEW3D_MT_view_align_selected(bpy.types.Menu):
    bl_label = "Align View to Selected"

    def draw(self, context):
        layout = self.layout

        props = layout.operator("view3d.viewnumpad", text="Top")
        props.align_active = True
        props.type = 'TOP'
        props = layout.operator("view3d.viewnumpad", text="Bottom")
        props.align_active = True
        props.type = 'BOTTOM'
        props = layout.operator("view3d.viewnumpad", text="Front")
        props.align_active = True
        props.type = 'FRONT'
        props = layout.operator("view3d.viewnumpad", text="Back")
        props.align_active = True
        props.type = 'BACK'
        props = layout.operator("view3d.viewnumpad", text="Right")
        props.align_active = True
        props.type = 'RIGHT'
        props = layout.operator("view3d.viewnumpad", text="Left")
        props.align_active = True
        props.type = 'LEFT'


class VIEW3D_MT_view_cameras(bpy.types.Menu):
    bl_label = "Cameras"

    def draw(self, context):
        layout = self.layout

        layout.operator("view3d.object_as_camera")
        layout.operator("view3d.viewnumpad", text="Active Camera").type = 'CAMERA'

# ********** Select menus, suffix from context.mode **********


class VIEW3D_MT_select_object(bpy.types.Menu):
    bl_label = "Select"

    def draw(self, context):
        layout = self.layout

        layout.operator("view3d.select_border")
        layout.operator("view3d.select_circle")

        layout.separator()

        layout.operator("object.select_all_toggle", text="Select/Deselect All")
        layout.operator("object.select_inverse", text="Inverse")
        layout.operator("object.select_random", text="Random")
        layout.operator("object.select_mirror", text="Mirror")
        layout.operator("object.select_by_layer", text="Select All by Layer")
        layout.operator_menu_enum("object.select_by_type", "type", "", text="Select All by Type...")

        layout.separator()

        layout.operator_menu_enum("object.select_grouped", "type", text="Grouped")
        layout.operator_menu_enum("object.select_linked", "type", text="Linked")
        layout.operator("object.select_pattern", text="Select Pattern...")


class VIEW3D_MT_select_pose(bpy.types.Menu):
    bl_label = "Select"

    def draw(self, context):
        layout = self.layout

        layout.operator("view3d.select_border")

        layout.separator()

        layout.operator("pose.select_all_toggle", text="Select/Deselect All")
        layout.operator("pose.select_inverse", text="Inverse")
        layout.operator("pose.select_constraint_target", text="Constraint Target")
        layout.operator("pose.select_linked", text="Linked")

        layout.separator()

        layout.operator("pose.select_hierarchy").direction = 'PARENT'
        layout.operator("pose.select_hierarchy").direction = 'CHILD'

        layout.separator()

        props = layout.operator("pose.select_hierarchy", text="Extend Parent")
        props.extend = True
        props.direction = 'PARENT'

        props = layout.operator("pose.select_hierarchy", text="Extend Child")
        props.extend = True
        props.direction = 'CHILD'


class VIEW3D_MT_select_particle(bpy.types.Menu):
    bl_label = "Select"

    def draw(self, context):
        layout = self.layout

        layout.operator("view3d.select_border")

        layout.separator()

        layout.operator("particle.select_all_toggle", text="Select/Deselect All")
        layout.operator("particle.select_linked")
        layout.operator("particle.select_inverse")

        layout.separator()

        layout.operator("particle.select_more")
        layout.operator("particle.select_less")

        layout.separator()

        layout.operator("particle.select_first", text="Roots")
        layout.operator("particle.select_last", text="Tips")


class VIEW3D_MT_select_edit_mesh(bpy.types.Menu):
    bl_label = "Select"

    def draw(self, context):
        layout = self.layout

        layout.operator("view3d.select_border")
        layout.operator("view3d.select_circle")

        layout.separator()

        layout.operator("mesh.select_all_toggle", text="Select/Deselect All")
        layout.operator("mesh.select_inverse", text="Inverse")

        layout.separator()

        layout.operator("mesh.select_random", text="Random...")
        layout.operator("mesh.edges_select_sharp", text="Sharp Edges")
        layout.operator("mesh.faces_select_linked_flat", text="Linked Flat Faces")
        layout.operator("mesh.faces_select_interior", text="Interior Faces")
        layout.operator("mesh.select_axis", text="Side of Active")

        layout.separator()

        layout.operator("mesh.select_by_number_vertices", text="Triangles").type = 'TRIANGLES'
        layout.operator("mesh.select_by_number_vertices", text="Quads").type = 'QUADS'
        layout.operator("mesh.select_by_number_vertices", text="Loose Verts/Edges").type = 'OTHER'
        layout.operator("mesh.select_similar", text="Similar...")

        layout.separator()

        layout.operator("mesh.select_less", text="Less")
        layout.operator("mesh.select_more", text="More")

        layout.separator()

        layout.operator("mesh.select_mirror", text="Mirror")

        layout.operator("mesh.select_linked", text="Linked")
        layout.operator("mesh.select_vertex_path", text="Vertex Path")
        layout.operator("mesh.loop_multi_select", text="Edge Loop")
        layout.operator("mesh.loop_multi_select", text="Edge Ring").ring = True

        layout.separator()

        layout.operator("mesh.loop_to_region")
        layout.operator("mesh.region_to_loop")


class VIEW3D_MT_select_edit_curve(bpy.types.Menu):
    bl_label = "Select"

    def draw(self, context):
        layout = self.layout

        layout.operator("view3d.select_border")
        layout.operator("view3d.select_circle")

        layout.separator()

        layout.operator("curve.select_all_toggle", text="Select/Deselect All")
        layout.operator("curve.select_inverse")
        layout.operator("curve.select_random")
        layout.operator("curve.select_every_nth")

        layout.separator()

        layout.operator("curve.de_select_first")
        layout.operator("curve.de_select_last")
        layout.operator("curve.select_next")
        layout.operator("curve.select_previous")

        layout.separator()

        layout.operator("curve.select_more")
        layout.operator("curve.select_less")


class VIEW3D_MT_select_edit_surface(bpy.types.Menu):
    bl_label = "Select"

    def draw(self, context):
        layout = self.layout

        layout.operator("view3d.select_border")
        layout.operator("view3d.select_circle")

        layout.separator()

        layout.operator("curve.select_all_toggle", text="Select/Deselect All")
        layout.operator("curve.select_inverse")
        layout.operator("curve.select_random")
        layout.operator("curve.select_every_nth")

        layout.separator()

        layout.operator("curve.select_row")

        layout.separator()

        layout.operator("curve.select_more")
        layout.operator("curve.select_less")


class VIEW3D_MT_select_edit_metaball(bpy.types.Menu):
    bl_label = "Select"

    def draw(self, context):
        layout = self.layout

        layout.operator("view3d.select_border")

        layout.separator()

        layout.operator("mball.select_deselect_all_metaelems")
        layout.operator("mball.select_inverse_metaelems")

        layout.separator()

        layout.operator("mball.select_random_metaelems")


class VIEW3D_MT_select_edit_lattice(bpy.types.Menu):
    bl_label = "Select"

    def draw(self, context):
        layout = self.layout

        layout.operator("view3d.select_border")

        layout.separator()

        layout.operator("lattice.select_all_toggle", text="Select/Deselect All")


class VIEW3D_MT_select_edit_armature(bpy.types.Menu):
    bl_label = "Select"

    def draw(self, context):
        layout = self.layout

        layout.operator("view3d.select_border")


        layout.separator()

        layout.operator("armature.select_all_toggle", text="Select/Deselect All")
        layout.operator("armature.select_inverse", text="Inverse")

        layout.separator()

        layout.operator("armature.select_hierarchy", text="Parent").direction = 'PARENT'
        layout.operator("armature.select_hierarchy", text="Child").direction = 'CHILD'

        layout.separator()

        props = layout.operator("armature.select_hierarchy", text="Extend Parent")
        props.extend = True
        props.direction = 'PARENT'

        props = layout.operator("armature.select_hierarchy", text="Extend Child")
        props.extend = True
        props.direction = 'CHILD'


class VIEW3D_MT_select_face(bpy.types.Menu):# XXX no matching enum
    bl_label = "Select"

    def draw(self, context):
        layout = self.layout
        
        # TODO
        # see view3d_select_faceselmenu

# ********** Object menu **********


class VIEW3D_MT_object(bpy.types.Menu):
    bl_context = "objectmode"
    bl_label = "Object"

    def draw(self, context):
        layout = self.layout

        layout.menu("VIEW3D_MT_transform")
        layout.menu("VIEW3D_MT_mirror")
        layout.menu("VIEW3D_MT_object_clear")
        layout.menu("VIEW3D_MT_object_apply")
        layout.menu("VIEW3D_MT_snap")

        layout.separator()

        layout.operator("anim.insert_keyframe_menu", text="Insert Keyframe...")
        layout.operator("anim.delete_keyframe_v3d", text="Delete Keyframe...")

        layout.separator()

        layout.operator("object.duplicate_move")
        layout.operator("object.duplicate", text="Duplicate Linked").linked = True
        layout.operator("object.delete", text="Delete...")
        layout.operator("object.proxy_make", text="Make Proxy...")
        layout.menu("VIEW3D_MT_make_links", text="Make Links...")
        layout.operator_menu_enum("object.make_local", "type", text="Make Local...")
        layout.menu("VIEW3D_MT_make_single_user")
        layout.menu("VIEW3D_MT_make_links")

        layout.separator()

        layout.menu("VIEW3D_MT_object_parent")
        layout.menu("VIEW3D_MT_object_track")
        layout.menu("VIEW3D_MT_object_group")
        layout.menu("VIEW3D_MT_object_constraints")

        layout.separator()

        layout.operator("object.join")

        layout.separator()

        layout.operator("object.move_to_layer", text="Move to Layer...")
        layout.menu("VIEW3D_MT_object_showhide")

        layout.operator_menu_enum("object.convert", "target")


class VIEW3D_MT_object_clear(bpy.types.Menu):
    bl_label = "Clear"

    def draw(self, context):
        layout = self.layout

        layout.operator("object.location_clear", text="Location")
        layout.operator("object.rotation_clear", text="Rotation")
        layout.operator("object.scale_clear", text="Scale")
        layout.operator("object.origin_clear", text="Origin")


class VIEW3D_MT_object_apply(bpy.types.Menu):
    bl_label = "Apply"

    def draw(self, context):
        layout = self.layout

        layout.operator("object.location_apply", text="Location")
        layout.operator("object.rotation_apply", text="Rotation")
        layout.operator("object.scale_apply", text="Scale")
        layout.separator()
        layout.operator("object.visual_transform_apply", text="Visual Transform")
        layout.operator("object.duplicates_make_real")


class VIEW3D_MT_object_parent(bpy.types.Menu):
    bl_label = "Parent"

    def draw(self, context):
        layout = self.layout

        layout.operator("object.parent_set", text="Set")
        layout.operator("object.parent_clear", text="Clear")


class VIEW3D_MT_object_track(bpy.types.Menu):
    bl_label = "Track"

    def draw(self, context):
        layout = self.layout

        layout.operator("object.track_set", text="Set")
        layout.operator("object.track_clear", text="Clear")


class VIEW3D_MT_object_group(bpy.types.Menu):
    bl_label = "Group"

    def draw(self, context):
        layout = self.layout

        layout.operator("group.create")
        layout.operator("group.objects_remove")

        layout.separator()

        layout.operator("group.objects_add_active")
        layout.operator("group.objects_remove_active")


class VIEW3D_MT_object_constraints(bpy.types.Menu):
    bl_label = "Constraints"

    def draw(self, context):
        layout = self.layout

        layout.operator("object.constraint_add_with_targets")
        layout.operator("object.constraints_clear")


class VIEW3D_MT_object_showhide(bpy.types.Menu):
    bl_label = "Show/Hide"

    def draw(self, context):
        layout = self.layout

        layout.operator("object.restrictview_clear", text="Show Hidden")
        layout.operator("object.restrictview_set", text="Hide Selected")
        layout.operator("object.restrictview_set", text="Hide Unselected").unselected = True


class VIEW3D_MT_make_single_user(bpy.types.Menu):
    bl_label = "Make Single User"

    def draw(self, context):
        layout = self.layout

        props = layout.operator("object.make_single_user", text="Object")
        props.object = True

        props = layout.operator("object.make_single_user", text="Object & ObData")
        props.object = props.obdata = True

        props = layout.operator("object.make_single_user", text="Object & ObData & Materials+Tex")
        props.object = props.obdata = props.material = props.texture = True

        props = layout.operator("object.make_single_user", text="Materials+Tex")
        props.material = props.texture = True

        props = layout.operator("object.make_single_user", text="Animation")
        props.animation = True


class VIEW3D_MT_make_links(bpy.types.Menu):
    bl_label = "Make Links"

    def draw(self, context):
        layout = self.layout

        layout.operator_menu_enum("object.make_links_scene", "type", text="Objects to Scene...")

        layout.operator_enums("object.make_links_data", property="type") # inline


# ********** Vertex paint menu **********


class VIEW3D_MT_paint_vertex(bpy.types.Menu):
    bl_label = "Paint"

    def draw(self, context):
        layout = self.layout

        layout.operator("paint.vertex_color_set")
        layout.operator("paint.vertex_color_set", text="Set Selected Vertex Colors").selected = True


class VIEW3D_MT_hook(bpy.types.Menu):
    bl_label = "Hooks"

    def draw(self, context):
        layout = self.layout
        layout.operator_context = 'EXEC_AREA'
        layout.operator("object.hook_add_newob")
        layout.operator("object.hook_add_selob")
        
        if [mod.type == 'HOOK' for mod in context.active_object.modifiers]:
            layout.separator()
            layout.operator_menu_enum("object.hook_assign", "modifier")
            layout.operator_menu_enum("object.hook_remove", "modifier")
            layout.separator()
            layout.operator_menu_enum("object.hook_select", "modifier")
            layout.operator_menu_enum("object.hook_reset", "modifier")
            layout.operator_menu_enum("object.hook_recenter", "modifier")


class VIEW3D_MT_vertex_group(bpy.types.Menu):
    bl_label = "Vertex Groups"

    def draw(self, context):
        layout = self.layout
        layout.operator_context = 'EXEC_AREA'
        layout.operator("object.vertex_group_assign", text="Assign to New Group").new = True
        
        ob = context.active_object
        if ob.mode == 'EDIT':
            if ob.vertex_groups and ob.active_vertex_group:
                layout.separator()
                layout.operator("object.vertex_group_assign", text="Assign to Active Group")
                layout.operator("object.vertex_group_remove_from", text="Remove from Active Group")
                layout.operator("object.vertex_group_remove_from", text="Remove from All").all = True
                layout.separator()
        
        if ob.vertex_groups and ob.active_vertex_group:
            layout.operator_menu_enum("object.vertex_group_set_active", "group", text="Set Active Group")
            layout.operator("object.vertex_group_remove", text="Remove Active Group")
            layout.operator("object.vertex_group_remove", text="Remove All Groups").all = True


# ********** Sculpt menu **********


class VIEW3D_MT_sculpt(bpy.types.Menu):
    bl_label = "Sculpt"

    def draw(self, context):
        layout = self.layout

        sculpt = context.tool_settings.sculpt
        brush = context.tool_settings.sculpt.brush

        layout.prop(sculpt, "symmetry_x")
        layout.prop(sculpt, "symmetry_y")
        layout.prop(sculpt, "symmetry_z")
        layout.separator()
        layout.prop(sculpt, "lock_x")
        layout.prop(sculpt, "lock_y")
        layout.prop(sculpt, "lock_z")
        layout.separator()
        layout.operator_menu_enum("brush.curve_preset", property="shape")
        layout.separator()

        sculpt_tool = brush.sculpt_tool

        if sculpt_tool != 'GRAB':
            layout.prop(brush, "use_airbrush")

            if sculpt_tool != 'LAYER':
                layout.prop(brush, "use_anchor")

<<<<<<< HEAD
            if brush.sculpt_tool in ('DRAW', 'PINCH', 'INFLATE', 'LAYER', 'CLAY'):
                layout.item_enumR(brush, "direction", value="SUBTRACT")
                layout.item_enumR(brush, "direction", value="ADD")
=======
            if sculpt_tool in ('DRAW', 'PINCH', 'INFLATE', 'LAYER', 'CLAY'):
                layout.prop(brush, "flip_direction")
>>>>>>> f1fa79a5

            if sculpt_tool == 'LAYER':
                layout.prop(brush, "use_persistent")
                layout.operator("sculpt.set_persistent_base")

# ********** Particle menu **********


class VIEW3D_MT_particle(bpy.types.Menu):
    bl_label = "Particle"

    def draw(self, context):
        layout = self.layout

        particle_edit = context.tool_settings.particle_edit

        layout.operator("particle.mirror")

        layout.separator()

        layout.operator("particle.remove_doubles")
        layout.operator("particle.delete")

        if particle_edit.selection_mode == 'POINT':
            layout.operator("particle.subdivide")

        layout.operator("particle.rekey")

        layout.separator()

        layout.menu("VIEW3D_MT_particle_showhide")


class VIEW3D_MT_particle_showhide(VIEW3D_MT_showhide):
    _operator_name = "particle"

# ********** Pose Menu **********


class VIEW3D_MT_pose(bpy.types.Menu):
    bl_label = "Pose"

    def draw(self, context):
        layout = self.layout

        arm = context.active_object.data
        
        layout.menu("VIEW3D_MT_transform")
        layout.menu("VIEW3D_MT_snap")
        if arm.drawtype in ('BBONE', 'ENVELOPE'):
            layout.operator("tfm.transform", text="Scale Envelope Distance").mode = 'BONESIZE'

        layout.menu("VIEW3D_MT_pose_transform")

        layout.separator()

        layout.operator("anim.insert_keyframe_menu", text="Insert Keyframe...")
        layout.operator("anim.delete_keyframe_v3d", text="Delete Keyframe...")

        layout.separator()

        layout.operator("pose.apply")
        layout.operator("pose.relax")

        layout.separator()

        layout.operator("pose.copy")
        layout.operator("pose.paste")
        layout.operator("pose.paste", text="Paste X-Flipped Pose").flipped = True

        layout.separator()

        layout.menu("VIEW3D_MT_pose_pose")
        layout.menu("VIEW3D_MT_pose_motion")
        layout.menu("VIEW3D_MT_pose_group")

        layout.separator()

        layout.menu("VIEW3D_MT_pose_ik")
        layout.menu("VIEW3D_MT_pose_constraints")

        layout.separator()

        layout.operator_context = 'EXEC_AREA'
        layout.operator("pose.autoside_names", text="AutoName Left/Right").axis = 'XAXIS'
        layout.operator("pose.autoside_names", text="AutoName Front/Back").axis = 'YAXIS'
        layout.operator("pose.autoside_names", text="AutoName Top/Bottom").axis = 'ZAXIS'

        layout.operator("pose.flip_names")

        layout.separator()

        layout.operator_context = 'INVOKE_AREA'
        layout.operator("pose.armature_layers", text="Change Armature Layers...")
        layout.operator("pose.bone_layers", text="Change Bone Layers...")

        layout.separator()

        layout.menu("VIEW3D_MT_pose_showhide")
        layout.operator_menu_enum("pose.flags_set", 'mode', text="Bone Settings")


class VIEW3D_MT_pose_transform(bpy.types.Menu):
    bl_label = "Clear Transform"

    def draw(self, context):
        layout = self.layout

        layout.label(text="User Transform")

        layout.operator("pose.loc_clear", text="Location")
        layout.operator("pose.rot_clear", text="Rotation")
        layout.operator("pose.scale_clear", text="Scale")

        layout.label(text="Origin")


class VIEW3D_MT_pose_pose(bpy.types.Menu):
    bl_label = "Pose Library"

    def draw(self, context):
        layout = self.layout

        layout.operator("poselib.browse_interactive", text="Browse Poses...")

        layout.separator()

        layout.operator("poselib.pose_add", text="Add Pose...")
        layout.operator("poselib.pose_rename", text="Rename Pose...")
        layout.operator("poselib.pose_remove", text="Remove Pose...")


class VIEW3D_MT_pose_motion(bpy.types.Menu):
    bl_label = "Motion Paths"

    def draw(self, context):
        layout = self.layout

        layout.operator("pose.paths_calculate", text="Calculate")
        layout.operator("pose.paths_clear", text="Clear")


class VIEW3D_MT_pose_group(bpy.types.Menu):
    bl_label = "Bone Groups"

    def draw(self, context):
        layout = self.layout
        layout.operator("pose.group_add")
        layout.operator("pose.group_remove")

        layout.separator()

        layout.operator("pose.group_assign")
        layout.operator("pose.group_unassign")


class VIEW3D_MT_pose_ik(bpy.types.Menu):
    bl_label = "Inverse Kinematics"

    def draw(self, context):
        layout = self.layout

        layout.operator("pose.ik_add")
        layout.operator("pose.ik_clear")


class VIEW3D_MT_pose_constraints(bpy.types.Menu):
    bl_label = "Constraints"

    def draw(self, context):
        layout = self.layout

        layout.operator("pose.constraint_add_with_targets", text="Add (With Targets)...")
        layout.operator("pose.constraints_clear")


class VIEW3D_MT_pose_showhide(VIEW3D_MT_showhide):
    _operator_name = "pose"

# ********** Edit Menus, suffix from ob.type **********


class VIEW3D_MT_edit_mesh(bpy.types.Menu):
    bl_label = "Mesh"

    def draw(self, context):
        layout = self.layout

        settings = context.tool_settings

        layout.operator("ed.undo")
        layout.operator("ed.redo")

        layout.separator()

        layout.menu("VIEW3D_MT_transform")
        layout.menu("VIEW3D_MT_mirror")
        layout.menu("VIEW3D_MT_snap")

        layout.separator()

        layout.menu("VIEW3D_MT_uv_map", text="UV Unwrap...")

        layout.separator()

        layout.operator("mesh.extrude_move")
        layout.operator("mesh.duplicate_move")
        layout.operator("mesh.delete", text="Delete...")

        layout.separator()

        layout.menu("VIEW3D_MT_edit_mesh_vertices")
        layout.menu("VIEW3D_MT_edit_mesh_edges")
        layout.menu("VIEW3D_MT_edit_mesh_faces")
        layout.menu("VIEW3D_MT_edit_mesh_normals")

        layout.separator()

        layout.prop(settings, "automerge_editing")
        layout.prop_menu_enum(settings, "proportional_editing")
        layout.prop_menu_enum(settings, "proportional_editing_falloff")

        layout.separator()

        layout.menu("VIEW3D_MT_edit_mesh_showhide")


class VIEW3D_MT_edit_mesh_specials(bpy.types.Menu):
    bl_label = "Specials"

    def draw(self, context):
        layout = self.layout

        layout.operator_context = 'INVOKE_REGION_WIN'

        layout.operator("mesh.subdivide", text="Subdivide")
        layout.operator("mesh.subdivide", text="Subdivide Smooth").smoothness = 1.0
        layout.operator("mesh.merge", text="Merge...")
        layout.operator("mesh.remove_doubles")
        layout.operator("mesh.hide", text="Hide")
        layout.operator("mesh.reveal", text="Reveal")
        layout.operator("mesh.select_inverse")
        layout.operator("mesh.flip_normals")
        layout.operator("mesh.vertices_smooth", text="Smooth")
        # layout.operator("mesh.bevel", text="Bevel")
        layout.operator("mesh.faces_shade_smooth")
        layout.operator("mesh.faces_shade_flat")
        layout.operator("mesh.blend_from_shape")
        layout.operator("mesh.shape_propagate_to_all")
        layout.operator("mesh.select_vertex_path")


class VIEW3D_MT_edit_mesh_vertices(bpy.types.Menu):
    bl_label = "Vertices"

    def draw(self, context):
        layout = self.layout
        layout.operator_context = 'INVOKE_REGION_WIN'

        layout.operator("mesh.merge")
        layout.operator("mesh.rip")
        layout.operator("mesh.split")
        layout.operator("mesh.separate")

        layout.separator()

        layout.operator("mesh.vertices_smooth")
        layout.operator("mesh.remove_doubles")

        layout.operator("mesh.select_vertex_path")

        layout.operator("mesh.blend_from_shape")

        layout.operator("object.vertex_group_blend")
        layout.operator("mesh.shape_propagate_to_all")

        layout.separator()

        layout.menu("VIEW3D_MT_vertex_group")
        layout.menu("VIEW3D_MT_hook")


class VIEW3D_MT_edit_mesh_edges(bpy.types.Menu):
    bl_label = "Edges"

    def draw(self, context):
        layout = self.layout
        layout.operator_context = 'INVOKE_REGION_WIN'

        layout.operator("mesh.edge_face_add")
        layout.operator("mesh.subdivide")

        layout.separator()

        layout.operator("mesh.mark_seam")
        layout.operator("mesh.mark_seam", text="Clear Seam").clear = True

        layout.separator()

        layout.operator("mesh.mark_sharp")
        layout.operator("mesh.mark_sharp", text="Clear Sharp").clear = True

        layout.separator()

        layout.operator("mesh.edge_rotate", text="Rotate Edge CW").direction = 'CW'
        layout.operator("mesh.edge_rotate", text="Rotate Edge CCW").direction = 'CCW'

        layout.separator()

        layout.operator("TFM_OT_edge_slide", text="Edge Slide")
        layout.operator("mesh.loop_multi_select", text="Edge Loop")

        # uiItemO(layout, "Loopcut", 0, "mesh.loop_cut"); // CutEdgeloop(em, 1);
        # uiItemO(layout, "Edge Slide", 0, "mesh.edge_slide"); // EdgeSlide(em, 0,0.0);

        layout.operator("mesh.loop_multi_select", text="Edge Ring").ring = True

        layout.operator("mesh.loop_to_region")
        layout.operator("mesh.region_to_loop")


class VIEW3D_MT_edit_mesh_faces(dynamic_menu.DynMenu):
    bl_label = "Faces"
    bl_idname = "VIEW3D_MT_edit_mesh_faces"

    def draw(self, context):
        layout = self.layout
        layout.operator_context = 'INVOKE_REGION_WIN'

        # layout.operator("mesh.bevel")
        # layout.operator("mesh.bevel")
        layout.operator("mesh.edge_face_add")
        layout.operator("mesh.fill")
        layout.operator("mesh.beauty_fill")

        layout.separator()

        layout.operator("mesh.quads_convert_to_tris")
        layout.operator("mesh.tris_convert_to_quads")
        layout.operator("mesh.edge_flip")

        layout.separator()

        layout.operator("mesh.faces_shade_smooth")
        layout.operator("mesh.faces_shade_flat")

        layout.separator()

        # uiItemO(layout, NULL, 0, "mesh.face_mode"); // mesh_set_face_flags(em, 1);
        # uiItemBooleanO(layout, NULL, 0, "mesh.face_mode", "clear", 1); // mesh_set_face_flags(em, 0);

        layout.operator("mesh.edge_rotate", text="Rotate Edge CW").direction = 'CW'

        layout.separator()

        layout.operator_menu_enum("mesh.uvs_rotate", "direction")
        layout.operator_menu_enum("mesh.uvs_mirror", "axis")
        layout.operator_menu_enum("mesh.colors_rotate", "direction")
        layout.operator_menu_enum("mesh.colors_mirror", "axis")


class VIEW3D_MT_edit_mesh_normals(bpy.types.Menu):
    bl_label = "Normals"

    def draw(self, context):
        layout = self.layout

        layout.operator("mesh.normals_make_consistent", text="Recalculate Outside")
        layout.operator("mesh.normals_make_consistent", text="Recalculate Inside").inside = True

        layout.separator()

        layout.operator("mesh.flip_normals")


class VIEW3D_MT_edit_mesh_showhide(VIEW3D_MT_showhide):
    _operator_name = "mesh"

# Edit Curve
# draw_curve is used by VIEW3D_MT_edit_curve and VIEW3D_MT_edit_surface


def draw_curve(self, context):
    layout = self.layout

    settings = context.tool_settings
    
    layout.menu("VIEW3D_MT_transform")
    layout.menu("VIEW3D_MT_mirror")
    layout.menu("VIEW3D_MT_snap")

    layout.separator()

    layout.operator("curve.extrude")
    layout.operator("curve.duplicate")
    layout.operator("curve.separate")
    layout.operator("curve.make_segment")
    layout.operator("curve.cyclic_toggle")
    layout.operator("curve.delete", text="Delete...")

    layout.separator()

    layout.menu("VIEW3D_MT_edit_curve_ctrlpoints")
    layout.menu("VIEW3D_MT_edit_curve_segments")

    layout.separator()

    layout.prop_menu_enum(settings, "proportional_editing")
    layout.prop_menu_enum(settings, "proportional_editing_falloff")

    layout.separator()

    layout.menu("VIEW3D_MT_edit_curve_showhide")


class VIEW3D_MT_edit_curve(bpy.types.Menu):
    bl_label = "Curve"

    draw = draw_curve


class VIEW3D_MT_edit_curve_ctrlpoints(bpy.types.Menu):
    bl_label = "Control Points"

    def draw(self, context):
        layout = self.layout

        edit_object = context.edit_object

        if edit_object.type == 'CURVE':
            layout.operator("tfm.transform").mode = 'TILT'
            layout.operator("curve.tilt_clear")
            layout.operator("curve.separate")

            layout.separator()

            layout.operator_menu_enum("curve.handle_type_set", "type")

            layout.separator()

            layout.menu("VIEW3D_MT_hook")


class VIEW3D_MT_edit_curve_segments(bpy.types.Menu):
    bl_label = "Segments"

    def draw(self, context):
        layout = self.layout

        layout.operator("curve.subdivide")
        layout.operator("curve.switch_direction")


class VIEW3D_MT_edit_curve_showhide(VIEW3D_MT_showhide):
    _operator_name = "curve"


class VIEW3D_MT_edit_surface(bpy.types.Menu):
    bl_label = "Surface"

    draw = draw_curve


class VIEW3D_MT_edit_text(bpy.types.Menu):
    bl_label = "Text"

    def draw(self, context):
        layout = self.layout

        layout.operator("font.file_paste")

        layout.separator()

        layout.menu("VIEW3D_MT_edit_text_chars")


class VIEW3D_MT_edit_text_chars(bpy.types.Menu):
    bl_label = "Special Characters"

    def draw(self, context):
        layout = self.layout

        layout.operator("font.text_insert", text="Copyright|Alt C").text = b'\xC2\xA9'.decode()
        layout.operator("font.text_insert", text="Registered Trademark|Alt R").text = b'\xC2\xAE'.decode()

        layout.separator()

        layout.operator("font.text_insert", text="Degree Sign|Alt G").text = b'\xC2\xB0'.decode()
        layout.operator("font.text_insert", text="Multiplication Sign|Alt x").text = b'\xC3\x97'.decode()
        layout.operator("font.text_insert", text="Circle|Alt .").text = b'\xC2\x8A'.decode()
        layout.operator("font.text_insert", text="Superscript 1|Alt 1").text = b'\xC2\xB9'.decode()
        layout.operator("font.text_insert", text="Superscript 2|Alt 2").text = b'\xC2\xB2'.decode()
        layout.operator("font.text_insert", text="Superscript 3|Alt 3").text = b'\xC2\xB3'.decode()
        layout.operator("font.text_insert", text="Double >>|Alt >").text = b'\xC2\xBB'.decode()
        layout.operator("font.text_insert", text="Double <<|Alt <").text = b'\xC2\xAB'.decode()
        layout.operator("font.text_insert", text="Promillage|Alt %").text = b'\xE2\x80\xB0'.decode()

        layout.separator()

        layout.operator("font.text_insert", text="Dutch Florin|Alt F").text = b'\xC2\xA4'.decode()
        layout.operator("font.text_insert", text="British Pound|Alt L").text = b'\xC2\xA3'.decode()
        layout.operator("font.text_insert", text="Japanese Yen|Alt Y").text = b'\xC2\xA5'.decode()

        layout.separator()

        layout.operator("font.text_insert", text="German S|Alt S").text = b'\xC3\x9F'.decode()
        layout.operator("font.text_insert", text="Spanish Question Mark|Alt ?").text = b'\xC2\xBF'.decode()
        layout.operator("font.text_insert", text="Spanish Exclamation Mark|Alt !").text = b'\xC2\xA1'.decode()


class VIEW3D_MT_edit_meta(bpy.types.Menu):
    bl_label = "Metaball"

    def draw(self, context):
        layout = self.layout

        settings = context.tool_settings

        layout.operator("ed.undo")
        layout.operator("ed.redo")

        layout.separator()
        
        layout.menu("VIEW3D_MT_transform")
        layout.menu("VIEW3D_MT_mirror")
        layout.menu("VIEW3D_MT_snap")

        layout.separator()

        layout.operator("mball.delete_metaelems", text="Delete...")
        layout.operator("mball.duplicate_metaelems")

        layout.separator()

        layout.prop_menu_enum(settings, "proportional_editing")
        layout.prop_menu_enum(settings, "proportional_editing_falloff")

        layout.separator()

        layout.menu("VIEW3D_MT_edit_meta_showhide")


class VIEW3D_MT_edit_meta_showhide(bpy.types.Menu):
    bl_label = "Show/Hide"

    def draw(self, context):
        layout = self.layout

        layout.operator("mball.reveal_metaelems", text="Show Hidden")
        layout.operator("mball.hide_metaelems", text="Hide Selected")
        layout.operator("mball.hide_metaelems", text="Hide Unselected").unselected = True


class VIEW3D_MT_edit_lattice(bpy.types.Menu):
    bl_label = "Lattice"

    def draw(self, context):
        layout = self.layout

        settings = context.tool_settings
        
        layout.menu("VIEW3D_MT_transform")
        layout.menu("VIEW3D_MT_mirror")
        layout.menu("VIEW3D_MT_snap")

        layout.separator()

        layout.operator("lattice.make_regular")

        layout.separator()

        layout.prop_menu_enum(settings, "proportional_editing")
        layout.prop_menu_enum(settings, "proportional_editing_falloff")


class VIEW3D_MT_edit_armature(bpy.types.Menu):
    bl_label = "Armature"

    def draw(self, context):
        layout = self.layout

        edit_object = context.edit_object
        arm = edit_object.data
        
        layout.menu("VIEW3D_MT_transform")
        layout.menu("VIEW3D_MT_mirror")
        layout.menu("VIEW3D_MT_snap")
        layout.menu("VIEW3D_MT_edit_armature_roll")

        if arm.drawtype == 'ENVELOPE':
            layout.operator("tfm.transform", text="Scale Envelope Distance").mode = 'BONESIZE'
        else:
            layout.operator("tfm.transform", text="Scale B-Bone Width").mode = 'BONESIZE'

        layout.separator()

        layout.operator("armature.extrude_move")

        if arm.x_axis_mirror:
            layout.operator("armature.extrude_forked")

        layout.operator("armature.duplicate_move")
        layout.operator("armature.merge")
        layout.operator("armature.fill")
        layout.operator("armature.delete")
        layout.operator("armature.separate")

        layout.separator()

        layout.operator("armature.subdivide_multi", text="Subdivide")
        layout.operator("armature.switch_direction", text="Switch Direction")

        layout.separator()

        layout.operator_context = 'EXEC_AREA'
        layout.operator("armature.autoside_names", text="AutoName Left/Right").type = 'XAXIS'
        layout.operator("armature.autoside_names", text="AutoName Front/Back").type = 'YAXIS'
        layout.operator("armature.autoside_names", text="AutoName Top/Bottom").type = 'ZAXIS'
        layout.operator("armature.flip_names")

        layout.separator()

        layout.operator_context = 'INVOKE_DEFAULT'
        layout.operator("armature.armature_layers")
        layout.operator("armature.bone_layers")

        layout.separator()

        layout.menu("VIEW3D_MT_edit_armature_parent")

        layout.separator()

        layout.operator_menu_enum("armature.flags_set", "mode", text="Bone Settings")


class VIEW3D_MT_armature_specials(bpy.types.Menu):
    bl_label = "Specials"

    def draw(self, context):
        layout = self.layout

        layout.operator_context = 'INVOKE_REGION_WIN'

        layout.operator("armature.subdivide_multi", text="Subdivide")
        layout.operator("armature.switch_direction", text="Switch Direction")

        layout.separator()

        layout.operator_context = 'EXEC_REGION_WIN'
        layout.operator("armature.autoside_names", text="AutoName Left/Right").type = 'XAXIS'
        layout.operator("armature.autoside_names", text="AutoName Front/Back").type = 'YAXIS'
        layout.operator("armature.autoside_names", text="AutoName Top/Bottom").type = 'ZAXIS'
        layout.operator("armature.flip_names", text="Flip Names")


class VIEW3D_MT_edit_armature_parent(bpy.types.Menu):
    bl_label = "Parent"

    def draw(self, context):
        layout = self.layout

        layout.operator("armature.parent_set", text="Make")
        layout.operator("armature.parent_clear", text="Clear")


class VIEW3D_MT_edit_armature_roll(bpy.types.Menu):
    bl_label = "Bone Roll"

    def draw(self, context):
        layout = self.layout

        layout.operator("armature.calculate_roll", text="Clear Roll (Z-Axis Up)").type = 'GLOBALUP'
        layout.operator("armature.calculate_roll", text="Roll to Cursor").type = 'CURSOR'

        layout.separator()

        layout.operator("tfm.transform", text="Set Roll").mode = 'BONE_ROLL'

# ********** Panel **********


class VIEW3D_PT_3dview_properties(bpy.types.Panel):
    bl_space_type = 'VIEW_3D'
    bl_region_type = 'UI'
    bl_label = "View"

    def poll(self, context):
        view = context.space_data
        return (view)

    def draw(self, context):
        layout = self.layout

        view = context.space_data
        scene = context.scene

        col = layout.column()
        col.label(text="Camera:")
        col.prop(view, "camera", text="")
        col.prop(view, "lens")

        col = layout.column(align=True)
        col.label(text="Clip:")
        col.prop(view, "clip_start", text="Start")
        col.prop(view, "clip_end", text="End")

        col = layout.column(align=True)
        col.label(text="Grid:")
        col.prop(view, "grid_lines", text="Lines")
        col.prop(view, "grid_spacing", text="Spacing")
        col.prop(view, "grid_subdivisions", text="Subdivisions")

        layout.column().prop(scene, "cursor_location", text="3D Cursor:")


class VIEW3D_PT_3dview_name(bpy.types.Panel):
    bl_space_type = 'VIEW_3D'
    bl_region_type = 'UI'
    bl_label = "Item"

    def poll(self, context):
        return (context.space_data and context.active_object)

    def draw(self, context):
        layout = self.layout

        ob = context.active_object
        row = layout.row()
        row.label(text="", icon='ICON_OBJECT_DATA')
        row.prop(ob, "name", text="")

        if ob.type == 'ARMATURE' and ob.mode in ('EDIT', 'POSE'):
            bone = context.active_bone
            if bone:
                row = layout.row()
                row.label(text="", icon='ICON_BONE_DATA')
                row.prop(bone, "name", text="")


class VIEW3D_PT_3dview_display(bpy.types.Panel):
    bl_space_type = 'VIEW_3D'
    bl_region_type = 'UI'
    bl_label = "Display"
    bl_default_closed = True

    def poll(self, context):
        view = context.space_data
        return (view)

    def draw(self, context):
        layout = self.layout

        view = context.space_data
        gs = context.scene.game_data
        ob = context.object

        col = layout.column()
        col.prop(view, "display_floor", text="Grid Floor")
        col.prop(view, "display_x_axis", text="X Axis")
        col.prop(view, "display_y_axis", text="Y Axis")
        col.prop(view, "display_z_axis", text="Z Axis")
        col.prop(view, "outline_selected")
        col.prop(view, "all_object_centers")
        col.prop(view, "relationship_lines")
        if ob and ob.type == 'MESH':
            mesh = ob.data
            col.prop(mesh, "all_edges")

        col = layout.column()
        col.label(text="Shading:")
        col.prop(gs, "material_mode", text="")
        col.prop(view, "textured_solid")

# XXX - the Quad View options don't work yet
#		layout.separator()
#
#		layout.operator("screen.region_foursplit", text="Toggle Quad View")
#		col = layout.column()
#		col.prop(view, "lock_rotation")
#		col.prop(view, "box_preview")
#		col.prop(view, "box_clip")


class VIEW3D_PT_3dview_meshdisplay(bpy.types.Panel):
    bl_space_type = 'VIEW_3D'
    bl_region_type = 'UI'
    bl_label = "Mesh Display"

    def poll(self, context):
        # The active object check is needed because of localmode
        return (context.active_object and (context.mode == 'EDIT_MESH'))

    def draw(self, context):
        layout = self.layout

        mesh = context.active_object.data

        col = layout.column()
        col.label(text="Overlays:")
        col.prop(mesh, "draw_edges", text="Edges")
        col.prop(mesh, "draw_faces", text="Faces")
        col.prop(mesh, "draw_creases", text="Creases")
        col.prop(mesh, "draw_bevel_weights", text="Bevel Weights")
        col.prop(mesh, "draw_seams", text="Seams")
        col.prop(mesh, "draw_sharp", text="Sharp")

        col.separator()
        col.label(text="Normals:")
        col.prop(mesh, "draw_normals", text="Face")
        col.prop(mesh, "draw_vertex_normals", text="Vertex")
        col.prop(context.scene.tool_settings, "normal_size", text="Normal Size")

        col.separator()
        col.label(text="Numerics:")
        col.prop(mesh, "draw_edge_lenght")
        col.prop(mesh, "draw_edge_angle")
        col.prop(mesh, "draw_face_area")


class VIEW3D_PT_3dview_curvedisplay(bpy.types.Panel):
    bl_space_type = 'VIEW_3D'
    bl_region_type = 'UI'
    bl_label = "Curve Display"

    def poll(self, context):
        editmesh = context.mode == 'EDIT_CURVE'
        return (editmesh)

    def draw(self, context):
        layout = self.layout

        curve = context.active_object.data

        col = layout.column()
        col.label(text="Overlays:")
        col.prop(curve, "draw_handles", text="Handles")
        col.prop(curve, "draw_normals", text="Normals")
        col.prop(context.scene.tool_settings, "normal_size", text="Normal Size")


class VIEW3D_PT_background_image(bpy.types.Panel):
    bl_space_type = 'VIEW_3D'
    bl_region_type = 'UI'
    bl_label = "Background Image"
    bl_default_closed = True

    def poll(self, context):
        view = context.space_data
        # bg = context.space_data.background_image
        return (view)

    def draw_header(self, context):
        layout = self.layout
        view = context.space_data

        layout.prop(view, "display_background_image", text="")

    def draw(self, context):
        layout = self.layout

        view = context.space_data
        bg = view.background_image

        if bg:
            layout.active = view.display_background_image

            col = layout.column()
            col.prop(bg, "image", text="")
            #col.prop(bg, "image_user")
            col.prop(bg, "size")
            col.prop(bg, "transparency", slider=True)


            col = layout.column(align=True)
            col.label(text="Offset:")
            col.prop(bg, "offset_x", text="X")
            col.prop(bg, "offset_y", text="Y")


class VIEW3D_PT_transform_orientations(bpy.types.Panel):
    bl_space_type = 'VIEW_3D'
    bl_region_type = 'UI'
    bl_label = "Transform Orientations"
    bl_default_closed = True

    def poll(self, context):
        view = context.space_data
        return (view)

    def draw(self, context):
        layout = self.layout

        view = context.space_data

        col = layout.column()

        col.prop(view, "transform_orientation")
        col.operator("tfm.create_orientation", text="Create")

        orientation = view.current_orientation

        if orientation:
            col.prop(orientation, "name")
            col.operator("tfm.delete_orientation", text="Delete")


class VIEW3D_PT_etch_a_ton(bpy.types.Panel):
    bl_space_type = 'VIEW_3D'
    bl_region_type = 'UI'
    bl_label = "Skeleton Sketching"
    bl_default_closed = True

    def poll(self, context):
        scene = context.space_data
        ob = context.active_object
        return scene and ob and ob.type == 'ARMATURE' and ob.mode == 'EDIT'

    def draw_header(self, context):
        layout = self.layout
        toolsettings = context.scene.tool_settings

        layout.prop(toolsettings, "bone_sketching", text="")

    def draw(self, context):
        layout = self.layout
        toolsettings = context.scene.tool_settings

        col = layout.column()

        col.prop(toolsettings, "etch_quick")
        col.prop(toolsettings, "etch_overdraw")

        col.prop(toolsettings, "etch_convert_mode")

        if toolsettings.etch_convert_mode == 'LENGTH':
            col.prop(toolsettings, "etch_length_limit")
        elif toolsettings.etch_convert_mode == 'ADAPTIVE':
            col.prop(toolsettings, "etch_adaptive_limit")
        elif toolsettings.etch_convert_mode == 'FIXED':
            col.prop(toolsettings, "etch_subdivision_number")
        elif toolsettings.etch_convert_mode == 'RETARGET':
            col.prop(toolsettings, "etch_template")
            col.prop(toolsettings, "etch_roll_mode")
            col.prop(toolsettings, "etch_autoname")
            col.prop(toolsettings, "etch_number")
            col.prop(toolsettings, "etch_side")


class VIEW3D_PT_context_properties(bpy.types.Panel):
    bl_space_type = 'VIEW_3D'
    bl_region_type = 'UI'
    bl_label = "Properties"
    bl_default_closed = True

    def _active_context_member(self, context):
        obj = context.object
        if obj:
            mode = obj.mode
            if mode == 'POSE':
                return "active_pose_bone"
            elif mode == 'EDIT' and obj.type == 'ARMATURE':
                return "active_bone"
            else:
                return "object"

        return ""
    
    def poll(self, context):
        member = self._active_context_member(context)
        if member:
            context_member = getattr(context, member)
            return context_member and context_member.keys()

        return False

    def draw(self, context):
        import rna_prop_ui
        # reload(rna_prop_ui)
        member = self._active_context_member(context)

        if member:
            # Draw with no edit button
            rna_prop_ui.draw(self.layout, context, member, False)


# Operators
from bpy.props import *


class OBJECT_OT_select_pattern(bpy.types.Operator):
    '''Select object matching a naming pattern.'''
    bl_idname = "object.select_pattern"
    bl_label = "Select Pattern"
    bl_register = True
    bl_undo = True

    pattern = StringProperty(name="Pattern", description="Name filter using '*' and '?' wildcard chars", maxlen=32, default="*")
    case_sensitive = BoolProperty(name="Case Sensitive", description="Do a case sensitive compare", default=False)
    extend = BoolProperty(name="Extend", description="Extend the existing selection", default=True)

    def execute(self, context):

        import fnmatch

        if self.properties.case_sensitive:
            pattern_match = fnmatch.fnmatchcase
        else:
            pattern_match = lambda a, b: fnmatch.fnmatchcase(a.upper(), b.upper())

        for ob in context.visible_objects:
            if pattern_match(ob.name, self.properties.pattern):
                ob.selected = True
            elif not self.properties.extend:
                ob.selected = False

        return ('FINISHED',)

        # TODO - python cant do popups yet
    '''
    def invoke(self, context, event):
        wm = context.manager
        wm.add_fileselect(self)
        return ('RUNNING_MODAL',)
    '''

bpy.types.register(VIEW3D_HT_header) # Header

bpy.types.register(VIEW3D_MT_view) #View Menus
bpy.types.register(VIEW3D_MT_view_navigation)
bpy.types.register(VIEW3D_MT_view_align)
bpy.types.register(VIEW3D_MT_view_align_selected)
bpy.types.register(VIEW3D_MT_view_cameras)

bpy.types.register(VIEW3D_MT_select_object) # Select Menus
bpy.types.register(VIEW3D_MT_select_pose)
bpy.types.register(VIEW3D_MT_select_particle)
bpy.types.register(VIEW3D_MT_select_edit_mesh)
bpy.types.register(VIEW3D_MT_select_edit_curve)
bpy.types.register(VIEW3D_MT_select_edit_surface)
bpy.types.register(VIEW3D_MT_select_edit_metaball)
bpy.types.register(VIEW3D_MT_select_edit_lattice)
bpy.types.register(VIEW3D_MT_select_edit_armature)
bpy.types.register(VIEW3D_MT_select_face) # XXX todo

bpy.types.register(VIEW3D_MT_transform) # Object/Edit Menus
bpy.types.register(VIEW3D_MT_mirror) # Object/Edit Menus
bpy.types.register(VIEW3D_MT_snap) # Object/Edit Menus
bpy.types.register(VIEW3D_MT_uv_map) # Edit Menus

bpy.types.register(VIEW3D_MT_object) # Object Menu
bpy.types.register(VIEW3D_MT_object_apply)
bpy.types.register(VIEW3D_MT_object_clear)
bpy.types.register(VIEW3D_MT_object_parent)
bpy.types.register(VIEW3D_MT_object_track)
bpy.types.register(VIEW3D_MT_object_group)
bpy.types.register(VIEW3D_MT_object_constraints)
bpy.types.register(VIEW3D_MT_object_showhide)
bpy.types.register(VIEW3D_MT_make_single_user)
bpy.types.register(VIEW3D_MT_make_links)

bpy.types.register(VIEW3D_MT_hook)
bpy.types.register(VIEW3D_MT_vertex_group)

bpy.types.register(VIEW3D_MT_sculpt) # Sculpt Menu

bpy.types.register(VIEW3D_MT_paint_vertex)

bpy.types.register(VIEW3D_MT_particle) # Particle Menu
bpy.types.register(VIEW3D_MT_particle_showhide)

bpy.types.register(VIEW3D_MT_pose) # POSE Menu
bpy.types.register(VIEW3D_MT_pose_transform)
bpy.types.register(VIEW3D_MT_pose_pose)
bpy.types.register(VIEW3D_MT_pose_motion)
bpy.types.register(VIEW3D_MT_pose_group)
bpy.types.register(VIEW3D_MT_pose_ik)
bpy.types.register(VIEW3D_MT_pose_constraints)
bpy.types.register(VIEW3D_MT_pose_showhide)

bpy.types.register(VIEW3D_MT_edit_mesh)
bpy.types.register(VIEW3D_MT_edit_mesh_specials) # Only as a menu for keybindings
bpy.types.register(VIEW3D_MT_edit_mesh_vertices)
bpy.types.register(VIEW3D_MT_edit_mesh_edges)
bpy.types.register(VIEW3D_MT_edit_mesh_faces)
bpy.types.register(VIEW3D_MT_edit_mesh_normals)
bpy.types.register(VIEW3D_MT_edit_mesh_showhide)

bpy.types.register(VIEW3D_MT_edit_curve)
bpy.types.register(VIEW3D_MT_edit_curve_ctrlpoints)
bpy.types.register(VIEW3D_MT_edit_curve_segments)
bpy.types.register(VIEW3D_MT_edit_curve_showhide)

bpy.types.register(VIEW3D_MT_edit_surface)

bpy.types.register(VIEW3D_MT_edit_text)
bpy.types.register(VIEW3D_MT_edit_text_chars)

bpy.types.register(VIEW3D_MT_edit_meta)
bpy.types.register(VIEW3D_MT_edit_meta_showhide)

bpy.types.register(VIEW3D_MT_edit_lattice)

bpy.types.register(VIEW3D_MT_edit_armature)
bpy.types.register(VIEW3D_MT_edit_armature_parent)
bpy.types.register(VIEW3D_MT_edit_armature_roll)

bpy.types.register(VIEW3D_MT_armature_specials) # Only as a menu for keybindings

 # Panels
bpy.types.register(VIEW3D_PT_3dview_properties)
bpy.types.register(VIEW3D_PT_3dview_display)
bpy.types.register(VIEW3D_PT_3dview_name)
bpy.types.register(VIEW3D_PT_3dview_meshdisplay)
bpy.types.register(VIEW3D_PT_3dview_curvedisplay)
bpy.types.register(VIEW3D_PT_background_image)
bpy.types.register(VIEW3D_PT_transform_orientations)
bpy.types.register(VIEW3D_PT_etch_a_ton)

bpy.types.register(VIEW3D_PT_context_properties)

bpy.ops.add(OBJECT_OT_select_pattern)<|MERGE_RESOLUTION|>--- conflicted
+++ resolved
@@ -376,6 +376,7 @@
         layout.operator("particle.select_all_toggle", text="Select/Deselect All")
         layout.operator("particle.select_linked")
         layout.operator("particle.select_inverse")
+        layout.itemO("particle.select_inverse")
 
         layout.separator()
 
@@ -409,6 +410,8 @@
         layout.operator("mesh.faces_select_linked_flat", text="Linked Flat Faces")
         layout.operator("mesh.faces_select_interior", text="Interior Faces")
         layout.operator("mesh.select_axis", text="Side of Active")
+        layout.itemO("mesh.faces_select_interior", text="Interior Faces")
+        layout.itemO("mesh.select_axis", text="Side of Active")
 
         layout.separator()
 
@@ -814,14 +817,8 @@
             if sculpt_tool != 'LAYER':
                 layout.prop(brush, "use_anchor")
 
-<<<<<<< HEAD
-            if brush.sculpt_tool in ('DRAW', 'PINCH', 'INFLATE', 'LAYER', 'CLAY'):
-                layout.item_enumR(brush, "direction", value="SUBTRACT")
-                layout.item_enumR(brush, "direction", value="ADD")
-=======
             if sculpt_tool in ('DRAW', 'PINCH', 'INFLATE', 'LAYER', 'CLAY'):
                 layout.prop(brush, "flip_direction")
->>>>>>> f1fa79a5
 
             if sculpt_tool == 'LAYER':
                 layout.prop(brush, "use_persistent")
@@ -1536,6 +1533,10 @@
 
         layout.column().prop(scene, "cursor_location", text="3D Cursor:")
 
+class VIEW3D_PT_3dview_item(bpy.types.Panel):
+    bl_space_type = 'VIEW_3D'
+    bl_region_type = 'UI'
+    bl_label = "Item"
 
 class VIEW3D_PT_3dview_name(bpy.types.Panel):
     bl_space_type = 'VIEW_3D'
