#!/usr/bin/python

Import('env')

SConscript(['glew/SConscript'])

if env['WITH_BF_GAMEENGINE']:
<<<<<<< HEAD
	SConscript(['qhull/SConscript',
			'solid/SConscript'])
	if env['WITH_BF_BULLET']:
		SConscript(['bullet2/src/SConscript'])
=======
    SConscript(['qhull/SConscript',
            'solid/SConscript'])

if env['WITH_BF_BULLET']:
    SConscript(['bullet2/src/SConscript'])
>>>>>>> 7e4db234

if env['WITH_BF_INTERNATIONAL']:
	SConscript(['bFTGL/SConscript'])

if env['WITH_BF_VERSE']:
	SConscript(['verse/dist/SConstruct'])

if env['WITH_BF_FFMPEG'] and env['BF_FFMPEG_LIB'] == '':
<<<<<<< HEAD
	SConscript(['ffmpeg/SConscript']);
=======
    SConscript(['x264/SConscript'])
    SConscript(['libmp3lame/SConscript'])
    SConscript(['xvidcore/SConscript'])
    SConscript(['ffmpeg/SConscript'])

if env['WITH_BF_OPENJPEG'] and env['BF_OPENJPEG_LIB'] == '':
    SConscript(['libopenjpeg/SConscript'])

if env['WITH_BF_REDCODE'] and env['BF_REDCODE_LIB'] == '':
    SConscript(['libredcode/SConscript'])

if env['OURPLATFORM'] == 'linux2':
    SConscript(['binreloc/SConscript']);

# FFTW not needed atm - dg
# SConscript(['fftw/SConscript'])
>>>>>>> 7e4db234
<|MERGE_RESOLUTION|>--- conflicted
+++ resolved
@@ -5,29 +5,19 @@
 SConscript(['glew/SConscript'])
 
 if env['WITH_BF_GAMEENGINE']:
-<<<<<<< HEAD
-	SConscript(['qhull/SConscript',
-			'solid/SConscript'])
-	if env['WITH_BF_BULLET']:
-		SConscript(['bullet2/src/SConscript'])
-=======
     SConscript(['qhull/SConscript',
             'solid/SConscript'])
 
 if env['WITH_BF_BULLET']:
     SConscript(['bullet2/src/SConscript'])
->>>>>>> 7e4db234
 
 if env['WITH_BF_INTERNATIONAL']:
-	SConscript(['bFTGL/SConscript'])
+    SConscript(['bFTGL/SConscript'])
 
 if env['WITH_BF_VERSE']:
-	SConscript(['verse/dist/SConstruct'])
+    SConscript(['verse/dist/SConstruct'])
 
 if env['WITH_BF_FFMPEG'] and env['BF_FFMPEG_LIB'] == '':
-<<<<<<< HEAD
-	SConscript(['ffmpeg/SConscript']);
-=======
     SConscript(['x264/SConscript'])
     SConscript(['libmp3lame/SConscript'])
     SConscript(['xvidcore/SConscript'])
@@ -43,5 +33,4 @@
     SConscript(['binreloc/SConscript']);
 
 # FFTW not needed atm - dg
-# SConscript(['fftw/SConscript'])
->>>>>>> 7e4db234
+# SConscript(['fftw/SConscript'])