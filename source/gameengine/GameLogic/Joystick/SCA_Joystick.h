--- conflicted
+++ resolved
@@ -1,25 +1,10 @@
 /**
-<<<<<<< HEAD
-
  * ***** BEGIN GPL LICENSE BLOCK *****
-
-=======
- * ***** BEGIN GPL LICENSE BLOCK *****
->>>>>>> 7e4db234
  *
  * This program is free software; you can redistribute it and/or
  * modify it under the terms of the GNU General Public License
  * as published by the Free Software Foundation; either version 2
-<<<<<<< HEAD
-
  * of the License, or (at your option) any later version.
-
-
-
-
-=======
- * of the License, or (at your option) any later version.
->>>>>>> 7e4db234
  *
  * This program is distributed in the hope that it will be useful,
  * but WITHOUT ANY WARRANTY; without even the implied warranty of
@@ -37,13 +22,7 @@
  *
  * Contributor(s): snailrose.
  *
-<<<<<<< HEAD
-
  * ***** END GPL LICENSE BLOCK *****
-
-=======
- * ***** END GPL LICENSE BLOCK *****
->>>>>>> 7e4db234
  */
 
 #ifndef _SCA_JOYSTICK_H_
