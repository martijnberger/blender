/*
 * ***** BEGIN GPL LICENSE BLOCK *****
 *
 * This program is free software; you can redistribute it and/or
 * modify it under the terms of the GNU General Public License
 * as published by the Free Software Foundation; either version 2
 * of the License, or (at your option) any later version.
 *
 * This program is distributed in the hope that it will be useful,
 * but WITHOUT ANY WARRANTY; without even the implied warranty of
 * MERCHANTABILITY or FITNESS FOR A PARTICULAR PURPOSE.  See the
 * GNU General Public License for more details.
 *
 * You should have received a copy of the GNU General Public License
 * along with this program; if not, write to the Free Software Foundation,
 * Inc., 51 Franklin Street, Fifth Floor, Boston, MA 02110-1301, USA.
 *
 * The Original Code is Copyright (C) 2001-2002 by NaN Holding BV.
 * All rights reserved.
 *
 * The Original Code is: all of this file.
 *
 * Contributor(s): none yet.
 *
 * ***** END GPL LICENSE BLOCK *****
 */

/** \file blender/blenkernel/intern/library.c
 *  \ingroup bke
 *
 * Contains management of ID's and libraries
 * allocate and free of all library data
 */

#include <stdio.h>
#include <ctype.h>
#include <string.h>
#include <stdlib.h>
#include <stddef.h>
#include <assert.h>

#include "MEM_guardedalloc.h"

/* all types are needed here, in order to do memory operations */
#include "DNA_anim_types.h"
#include "DNA_armature_types.h"
#include "DNA_brush_types.h"
#include "DNA_camera_types.h"
#include "DNA_group_types.h"
#include "DNA_ipo_types.h"
#include "DNA_key_types.h"
#include "DNA_lamp_types.h"
#include "DNA_lattice_types.h"
#include "DNA_material_types.h"
#include "DNA_mesh_types.h"
#include "DNA_meta_types.h"
#include "DNA_nla_types.h"
#include "DNA_node_types.h"
#include "DNA_scene_types.h"
#include "DNA_screen_types.h"
#include "DNA_speaker_types.h"
#include "DNA_sound_types.h"
#include "DNA_text_types.h"
#include "DNA_vfont_types.h"
#include "DNA_windowmanager_types.h"
#include "DNA_world_types.h"
#include "DNA_gpencil_types.h"
#include "DNA_movieclip_types.h"
#include "DNA_mask_types.h"

#include "BLI_blenlib.h"
#include "BLI_dynstr.h"
#include "BLI_utildefines.h"
#include "BLI_bpath.h"

#include "BKE_animsys.h"
#include "BKE_camera.h"
#include "BKE_context.h"
#include "BKE_lamp.h"
#include "BKE_library.h"
#include "BKE_main.h"
#include "BKE_global.h"
#include "BKE_sound.h"
#include "BKE_object.h"
#include "BKE_screen.h"
#include "BKE_mesh.h"
#include "BKE_material.h"
#include "BKE_curve.h"
#include "BKE_mball.h"
#include "BKE_text.h"
#include "BKE_texture.h"
#include "BKE_scene.h"
#include "BKE_icons.h"
#include "BKE_image.h"
#include "BKE_ipo.h"
#include "BKE_key.h"
#include "BKE_world.h"
#include "BKE_font.h"
#include "BKE_group.h"
#include "BKE_lattice.h"
#include "BKE_armature.h"
#include "BKE_action.h"
#include "BKE_node.h"
#include "BKE_brush.h"
#include "BKE_idprop.h"
#include "BKE_particle.h"
#include "BKE_gpencil.h"
#include "BKE_fcurve.h"
#include "BKE_speaker.h"
#include "BKE_utildefines.h"
#include "BKE_movieclip.h"
#include "BKE_mask.h"

#include "RNA_access.h"

#ifdef WITH_PYTHON
#include "BPY_extern.h"
#endif

#define MAX_IDPUP  60  /* was 24 */

/* GS reads the memory pointed at in a specific ordering. 
 * only use this definition, makes little and big endian systems
 * work fine, in conjunction with MAKE_ID */

/* from blendef: */
#define GS(a)  (*((short *)(a)))

/* ************* general ************************ */


/* this has to be called from each make_local_* func, we could call
 * from id_make_local() but then the make local functions would not be self
 * contained.
 * also note that the id _must_ have a library - campbell */
void BKE_id_lib_local_paths(Main *bmain, Library *lib, ID *id)
{
	char *bpath_user_data[2] = {bmain->name, lib->filepath};

	BLI_bpath_traverse_id(bmain, id,
	                      BLI_bpath_relocate_visitor,
	                      BLI_BPATH_TRAVERSE_SKIP_MULTIFILE,
	                      bpath_user_data);
}

void id_lib_extern(ID *id)
{
	if (id) {
		if (id->flag & LIB_INDIRECT) {
			id->flag -= LIB_INDIRECT;
			id->flag |= LIB_EXTERN;
		}
	}
}

void id_us_plus(ID *id)
{
	if (id) {
		id->us++;
		if (id->flag & LIB_INDIRECT) {
			id->flag -= LIB_INDIRECT;
			id->flag |= LIB_EXTERN;
		}
	}
}

void id_us_min(ID *id)
{
	if (id) {
		if (id->us < 2 && (id->flag & LIB_FAKEUSER)) {
			id->us = 1;
		}
		else if (id->us <= 0) {
			printf("ID user decrement error: %s\n", id->name);
		}
		else {
			id->us--;
		}
	}
}

int id_make_local(ID *id, int test)
{
	if (id->flag & LIB_INDIRECT)
		return 0;

	switch (GS(id->name)) {
		case ID_SCE:
			return 0; /* not implemented */
		case ID_LI:
			return 0; /* can't be linked */
		case ID_OB:
			if (!test) BKE_object_make_local((Object *)id);
			return 1;
		case ID_ME:
			if (!test) {
				BKE_mesh_make_local((Mesh *)id);
				BKE_key_make_local(((Mesh *)id)->key);
			}
			return 1;
		case ID_CU:
			if (!test) {
				BKE_curve_make_local((Curve *)id);
				BKE_key_make_local(((Curve *)id)->key);
			}
			return 1;
		case ID_MB:
			if (!test) BKE_mball_make_local((MetaBall *)id);
			return 1;
		case ID_MA:
			if (!test) BKE_material_make_local((Material *)id);
			return 1;
		case ID_TE:
			if (!test) BKE_texture_make_local((Tex *)id);
			return 1;
		case ID_IM:
			if (!test) BKE_image_make_local((Image *)id);
			return 1;
		case ID_LT:
			if (!test) {
				BKE_lattice_make_local((Lattice *)id);
				BKE_key_make_local(((Lattice *)id)->key);
			}
			return 1;
		case ID_LA:
			if (!test) BKE_lamp_make_local((Lamp *)id);
			return 1;
		case ID_CA:
			if (!test) BKE_camera_make_local((Camera *)id);
			return 1;
		case ID_SPK:
			if (!test) BKE_speaker_make_local((Speaker *)id);
			return 1;
		case ID_IP:
			return 0; /* deprecated */
		case ID_KE:
			if (!test) BKE_key_make_local((Key *)id);
			return 1;
		case ID_WO:
			if (!test) BKE_world_make_local((World *)id);
			return 1;
		case ID_SCR:
			return 0; /* can't be linked */
		case ID_VF:
			return 0; /* not implemented */
		case ID_TXT:
			return 0; /* not implemented */
		case ID_SCRIPT:
			return 0; /* deprecated */
		case ID_SO:
			return 0; /* not implemented */
		case ID_GR:
			return 0; /* not implemented */
		case ID_AR:
			if (!test) BKE_armature_make_local((bArmature *)id);
			return 1;
		case ID_AC:
			if (!test) BKE_action_make_local((bAction *)id);
			return 1;
		case ID_NT:
			return 0; /* not implemented */
		case ID_BR:
			if (!test) BKE_brush_make_local((Brush *)id);
			return 1;
		case ID_PA:
			if (!test) BKE_particlesettings_make_local((ParticleSettings *)id);
			return 1;
		case ID_WM:
			return 0; /* can't be linked */
		case ID_GD:
			return 0; /* not implemented */
	}

	return 0;
}

int id_copy(ID *id, ID **newid, int test)
{
	if (!test) *newid = NULL;

	/* conventions:
	 * - make shallow copy, only this ID block
	 * - id.us of the new ID is set to 1 */
	switch (GS(id->name)) {
		case ID_SCE:
			return 0; /* can't be copied from here */
		case ID_LI:
			return 0; /* can't be copied from here */
		case ID_OB:
			if (!test) *newid = (ID *)BKE_object_copy((Object *)id);
			return 1;
		case ID_ME:
			if (!test) *newid = (ID *)BKE_mesh_copy((Mesh *)id);
			return 1;
		case ID_CU:
			if (!test) *newid = (ID *)BKE_curve_copy((Curve *)id);
			return 1;
		case ID_MB:
			if (!test) *newid = (ID *)BKE_mball_copy((MetaBall *)id);
			return 1;
		case ID_MA:
			if (!test) *newid = (ID *)BKE_material_copy((Material *)id);
			return 1;
		case ID_TE:
			if (!test) *newid = (ID *)BKE_texture_copy((Tex *)id);
			return 1;
		case ID_IM:
			if (!test) *newid = (ID *)BKE_image_copy((Image *)id);
			return 1;
		case ID_LT:
			if (!test) *newid = (ID *)BKE_lattice_copy((Lattice *)id);
			return 1;
		case ID_LA:
			if (!test) *newid = (ID *)BKE_lamp_copy((Lamp *)id);
			return 1;
		case ID_SPK:
			if (!test) *newid = (ID *)BKE_speaker_copy((Speaker *)id);
			return 1;
		case ID_CA:
			if (!test) *newid = (ID *)BKE_camera_copy((Camera *)id);
			return 1;
		case ID_IP:
			return 0; /* deprecated */
		case ID_KE:
			if (!test) *newid = (ID *)BKE_key_copy((Key *)id);
			return 1;
		case ID_WO:
			if (!test) *newid = (ID *)BKE_world_copy((World *)id);
			return 1;
		case ID_SCR:
			return 0; /* can't be copied from here */
		case ID_VF:
			return 0; /* not implemented */
		case ID_TXT:
			if (!test) *newid = (ID *)BKE_text_copy((Text *)id);
			return 1;
		case ID_SCRIPT:
			return 0; /* deprecated */
		case ID_SO:
			return 0; /* not implemented */
		case ID_GR:
			if (!test) *newid = (ID *)BKE_group_copy((Group *)id);
			return 1;
		case ID_AR:
			if (!test) *newid = (ID *)BKE_armature_copy((bArmature *)id);
			return 1;
		case ID_AC:
			if (!test) *newid = (ID *)BKE_action_copy((bAction *)id);
			return 1;
		case ID_NT:
			if (!test) *newid = (ID *)ntreeCopyTree((bNodeTree *)id);
			return 1;
		case ID_BR:
			if (!test) *newid = (ID *)BKE_brush_copy((Brush *)id);
			return 1;
		case ID_PA:
			if (!test) *newid = (ID *)BKE_particlesettings_copy((ParticleSettings *)id);
			return 1;
		case ID_WM:
			return 0; /* can't be copied from here */
		case ID_GD:
			return 0; /* not implemented */
	}
	
	return 0;
}

int id_unlink(ID *id, int test)
{
	Main *mainlib = G.main;
	ListBase *lb;

	switch (GS(id->name)) {
		case ID_TXT:
			if (test) return 1;
			BKE_text_unlink(mainlib, (Text *)id);
			break;
		case ID_GR:
			if (test) return 1;
			BKE_group_unlink((Group *)id);
			break;
		case ID_OB:
			if (test) return 1;
			BKE_object_unlink((Object *)id);
			break;
	}

	if (id->us == 0) {
		if (test) return 1;

		lb = which_libbase(mainlib, GS(id->name));
		BKE_libblock_free(lb, id);

		return 1;
	}

	return 0;
}

int id_single_user(bContext *C, ID *id, PointerRNA *ptr, PropertyRNA *prop)
{
	ID *newid = NULL;
	PointerRNA idptr;
	
	if (id) {
		/* if property isn't editable, we're going to have an extra block hanging around until we save */
		if (RNA_property_editable(ptr, prop)) {
			if (id_copy(id, &newid, 0) && newid) {
				/* copy animation actions too */
				BKE_copy_animdata_id_action(id);
				/* us is 1 by convention, but RNA_property_pointer_set
				 * will also increment it, so set it to zero */
				newid->us = 0;
				
				/* assign copy */
				RNA_id_pointer_create(newid, &idptr);
				RNA_property_pointer_set(ptr, prop, idptr);
				RNA_property_update(C, ptr, prop);
				
				return 1;
			}
		}
	}
	
	return 0;
}

ListBase *which_libbase(Main *mainlib, short type)
{
	switch (type) {
		case ID_SCE:
			return &(mainlib->scene);
		case ID_LI:
			return &(mainlib->library);
		case ID_OB:
			return &(mainlib->object);
		case ID_ME:
			return &(mainlib->mesh);
		case ID_CU:
			return &(mainlib->curve);
		case ID_MB:
			return &(mainlib->mball);
		case ID_MA:
			return &(mainlib->mat);
		case ID_TE:
			return &(mainlib->tex);
		case ID_IM:
			return &(mainlib->image);
		case ID_LT:
			return &(mainlib->latt);
		case ID_LA:
			return &(mainlib->lamp);
		case ID_CA:
			return &(mainlib->camera);
		case ID_IP:
			return &(mainlib->ipo);
		case ID_KE:
			return &(mainlib->key);
		case ID_WO:
			return &(mainlib->world);
		case ID_SCR:
			return &(mainlib->screen);
		case ID_VF:
			return &(mainlib->vfont);
		case ID_TXT:
			return &(mainlib->text);
		case ID_SCRIPT:
			return &(mainlib->script);
		case ID_SPK:
			return &(mainlib->speaker);
		case ID_SO:
			return &(mainlib->sound);
		case ID_GR:
			return &(mainlib->group);
		case ID_AR:
			return &(mainlib->armature);
		case ID_AC:
			return &(mainlib->action);
		case ID_NT:
			return &(mainlib->nodetree);
		case ID_BR:
			return &(mainlib->brush);
		case ID_PA:
			return &(mainlib->particle);
		case ID_WM:
			return &(mainlib->wm);
		case ID_GD:
			return &(mainlib->gpencil);
		case ID_MC:
			return &(mainlib->movieclip);
		case ID_MSK:
			return &(mainlib->mask);
	}
	return NULL;
}

/* Flag all ids in listbase */
void flag_listbase_ids(ListBase *lb, short flag, short value)
{
	ID *id;
	if (value) {
		for (id = lb->first; id; id = id->next) id->flag |= flag;
	}
	else {
		flag = ~flag;
		for (id = lb->first; id; id = id->next) id->flag &= flag;
	}
}

/* Flag all ids in listbase */
void flag_all_listbases_ids(short flag, short value)
{
	ListBase *lbarray[MAX_LIBARRAY];
	int a;
	a = set_listbasepointers(G.main, lbarray);
	while (a--) flag_listbase_ids(lbarray[a], flag, value);
}

void recalc_all_library_objects(Main *main)
{
	Object *ob;

	/* flag for full recalc */
	for (ob = main->object.first; ob; ob = ob->id.next)
		if (ob->id.lib)
			ob->recalc |= OB_RECALC_OB | OB_RECALC_DATA | OB_RECALC_TIME;
}

/* note: MAX_LIBARRAY define should match this code */
int set_listbasepointers(Main *main, ListBase **lb)
{
	int a = 0;

	/* BACKWARDS! also watch order of free-ing! (mesh<->mat), first items freed last.
	 * This is important because freeing data decreases usercounts of other datablocks,
	 * if this data is its self freed it can crash. */
	lb[a++] = &(main->ipo);
	lb[a++] = &(main->action); // xxx moved here to avoid problems when freeing with animato (aligorith)
	lb[a++] = &(main->key);
	lb[a++] = &(main->gpencil); /* referenced by nodes, objects, view, scene etc, before to free after. */
	lb[a++] = &(main->nodetree);
	lb[a++] = &(main->image);
	lb[a++] = &(main->tex);
	lb[a++] = &(main->mat);
	lb[a++] = &(main->vfont);
	
	/* Important!: When adding a new object type,
	 * the specific data should be inserted here 
	 */

<<<<<<< HEAD
	lb[a++]= &(main->armature);

	lb[a++]= &(main->mesh);
	lb[a++]= &(main->curve);
	lb[a++]= &(main->mball);

	lb[a++]= &(main->latt);
	lb[a++]= &(main->lamp);
	lb[a++]= &(main->camera);

	lb[a++]= &(main->text);
	lb[a++]= &(main->sound);
	lb[a++]= &(main->group);
	lb[a++]= &(main->brush);
	lb[a++]= &(main->script);
	lb[a++]= &(main->particle);
	lb[a++]= &(main->speaker);

	lb[a++]= &(main->world);
	lb[a++]= &(main->screen);
	lb[a++]= &(main->object);
	lb[a++]= &(main->scene);
	lb[a++]= &(main->library);
	lb[a++]= &(main->wm);
	lb[a++]= &(main->movieclip);
	lb[a++]= &(main->mask);
=======
	lb[a++] = &(main->armature);

	lb[a++] = &(main->mesh);
	lb[a++] = &(main->curve);
	lb[a++] = &(main->mball);

	lb[a++] = &(main->latt);
	lb[a++] = &(main->lamp);
	lb[a++] = &(main->camera);

	lb[a++] = &(main->text);
	lb[a++] = &(main->sound);
	lb[a++] = &(main->group);
	lb[a++] = &(main->brush);
	lb[a++] = &(main->script);
	lb[a++] = &(main->particle);
	lb[a++] = &(main->speaker);

	lb[a++] = &(main->world);
	lb[a++] = &(main->screen);
	lb[a++] = &(main->object);
	lb[a++] = &(main->scene);
	lb[a++] = &(main->library);
	lb[a++] = &(main->wm);
	lb[a++] = &(main->movieclip);
>>>>>>> 7a4ad3aa
	
	lb[a] = NULL;

	return a;
}

/* *********** ALLOC AND FREE *****************
 *
 * BKE_libblock_free(ListBase *lb, ID *id )
 * provide a list-basis and datablock, but only ID is read
 *
 * void *BKE_libblock_alloc(ListBase *lb, type, name)
 * inserts in list and returns a new ID
 *
 * **************************** */

static ID *alloc_libblock_notest(short type)
{
	ID *id = NULL;
	
	switch (type) {
		case ID_SCE:
			id = MEM_callocN(sizeof(Scene), "scene");
			break;
		case ID_LI:
			id = MEM_callocN(sizeof(Library), "library");
			break;
		case ID_OB:
			id = MEM_callocN(sizeof(Object), "object");
			break;
		case ID_ME:
			id = MEM_callocN(sizeof(Mesh), "mesh");
			break;
		case ID_CU:
			id = MEM_callocN(sizeof(Curve), "curve");
			break;
		case ID_MB:
			id = MEM_callocN(sizeof(MetaBall), "mball");
			break;
		case ID_MA:
			id = MEM_callocN(sizeof(Material), "mat");
			break;
		case ID_TE:
			id = MEM_callocN(sizeof(Tex), "tex");
			break;
		case ID_IM:
			id = MEM_callocN(sizeof(Image), "image");
			break;
		case ID_LT:
			id = MEM_callocN(sizeof(Lattice), "latt");
			break;
		case ID_LA:
			id = MEM_callocN(sizeof(Lamp), "lamp");
			break;
		case ID_CA:
			id = MEM_callocN(sizeof(Camera), "camera");
			break;
		case ID_IP:
			id = MEM_callocN(sizeof(Ipo), "ipo");
			break;
		case ID_KE:
			id = MEM_callocN(sizeof(Key), "key");
			break;
		case ID_WO:
			id = MEM_callocN(sizeof(World), "world");
			break;
		case ID_SCR:
			id = MEM_callocN(sizeof(bScreen), "screen");
			break;
		case ID_VF:
			id = MEM_callocN(sizeof(VFont), "vfont");
			break;
		case ID_TXT:
			id = MEM_callocN(sizeof(Text), "text");
			break;
		case ID_SCRIPT:
			//XXX id= MEM_callocN(sizeof(Script), "script");
			break;
		case ID_SPK:
			id = MEM_callocN(sizeof(Speaker), "speaker");
			break;
		case ID_SO:
			id = MEM_callocN(sizeof(bSound), "sound");
			break;
		case ID_GR:
			id = MEM_callocN(sizeof(Group), "group");
			break;
		case ID_AR:
			id = MEM_callocN(sizeof(bArmature), "armature");
			break;
		case ID_AC:
			id = MEM_callocN(sizeof(bAction), "action");
			break;
		case ID_NT:
			id = MEM_callocN(sizeof(bNodeTree), "nodetree");
			break;
		case ID_BR:
			id = MEM_callocN(sizeof(Brush), "brush");
			break;
		case ID_PA:
			id = MEM_callocN(sizeof(ParticleSettings), "ParticleSettings");
			break;
		case ID_WM:
			id = MEM_callocN(sizeof(wmWindowManager), "Window manager");
			break;
		case ID_GD:
			id = MEM_callocN(sizeof(bGPdata), "Grease Pencil");
			break;
		case ID_MC:
			id = MEM_callocN(sizeof(MovieClip), "Movie Clip");
			break;
		case ID_MSK:
			id = MEM_callocN(sizeof(Mask), "Mask");
			break;
	}
	return id;
}

/* used everywhere in blenkernel and text.c */
void *BKE_libblock_alloc(ListBase *lb, short type, const char *name)
{
	ID *id = NULL;
	
	id = alloc_libblock_notest(type);
	if (id) {
		BLI_addtail(lb, id);
		id->us = 1;
		id->icon_id = 0;
		*( (short *)id->name) = type;
		new_id(lb, id, name);
		/* alphabetic insterion: is in new_id */
	}
	return id;
}

/* by spec, animdata is first item after ID */
/* and, trust that BKE_animdata_from_id() will only find AnimData for valid ID-types */
static void id_copy_animdata(ID *id, const short do_action)
{
	AnimData *adt = BKE_animdata_from_id(id);
	
	if (adt) {
		IdAdtTemplate *iat = (IdAdtTemplate *)id;
		iat->adt = BKE_copy_animdata(iat->adt, do_action); /* could be set to FALSE, need to investigate */
	}
}

/* material nodes use this since they are not treated as libdata */
void BKE_libblock_copy_data(ID *id, const ID *id_from, const short do_action)
{
	if (id_from->properties)
		id->properties = IDP_CopyProperty(id_from->properties);

	/* the duplicate should get a copy of the animdata */
	id_copy_animdata(id, do_action);
}

/* used everywhere in blenkernel */
void *BKE_libblock_copy(ID *id)
{
	ID *idn;
	ListBase *lb;
	size_t idn_len;

	lb = which_libbase(G.main, GS(id->name));
	idn = BKE_libblock_alloc(lb, GS(id->name), id->name + 2);

	assert(idn != NULL);

	idn_len = MEM_allocN_len(idn);
	if ((int)idn_len - (int)sizeof(ID) > 0) { /* signed to allow neg result */
		const char *cp = (const char *)id;
		char *cpn = (char *)idn;

		memcpy(cpn + sizeof(ID), cp + sizeof(ID), idn_len - sizeof(ID));
	}
	
	id->newid = idn;
	idn->flag |= LIB_NEW;

	BKE_libblock_copy_data(idn, id, FALSE);
	
	return idn;
}

static void BKE_library_free(Library *UNUSED(lib))
{
	/* no freeing needed for libraries yet */
}

static void (*free_windowmanager_cb)(bContext *, wmWindowManager *) = NULL;

void set_free_windowmanager_cb(void (*func)(bContext *C, wmWindowManager *) )
{
	free_windowmanager_cb = func;
}

static void animdata_dtar_clear_cb(ID *UNUSED(id), AnimData *adt, void *userdata)
{
	ChannelDriver *driver;
	FCurve *fcu;

	/* find the driver this belongs to and update it */
	for (fcu = adt->drivers.first; fcu; fcu = fcu->next) {
		driver = fcu->driver;
		
		if (driver) {
			DriverVar *dvar;
			for (dvar = driver->variables.first; dvar; dvar = dvar->next) {
				DRIVER_TARGETS_USED_LOOPER(dvar) 
				{
					if (dtar->id == userdata)
						dtar->id = NULL;
				}
				DRIVER_TARGETS_LOOPER_END
			}
		}
	}
}


/* used in headerbuttons.c image.c mesh.c screen.c sound.c and library.c */
void BKE_libblock_free(ListBase *lb, void *idv)
{
	ID *id = idv;

#ifdef WITH_PYTHON
	BPY_id_release(id);
#endif

	switch (GS(id->name) ) {    /* GetShort from util.h */
		case ID_SCE:
			BKE_scene_free((Scene *)id);
			break;
		case ID_LI:
			BKE_library_free((Library *)id);
			break;
		case ID_OB:
			BKE_object_free((Object *)id);
			break;
		case ID_ME:
			BKE_mesh_free((Mesh *)id, 1);
			break;
		case ID_CU:
			BKE_curve_free((Curve *)id);
			break;
		case ID_MB:
			BKE_mball_free((MetaBall *)id);
			break;
		case ID_MA:
			BKE_material_free((Material *)id);
			break;
		case ID_TE:
			BKE_texture_free((Tex *)id);
			break;
		case ID_IM:
			BKE_image_free((Image *)id);
			break;
		case ID_LT:
			BKE_lattice_free((Lattice *)id);
			break;
		case ID_LA:
			BKE_lamp_free((Lamp *)id);
			break;
		case ID_CA:
			BKE_camera_free((Camera *) id);
			break;
		case ID_IP:
			BKE_ipo_free((Ipo *)id);
			break;
		case ID_KE:
			BKE_key_free((Key *)id);
			break;
		case ID_WO:
			BKE_world_free((World *)id);
			break;
		case ID_SCR:
			BKE_screen_free((bScreen *)id);
			break;
		case ID_VF:
			BKE_vfont_free((VFont *)id);
			break;
		case ID_TXT:
			BKE_text_free((Text *)id);
			break;
		case ID_SCRIPT:
			//XXX free_script((Script *)id);
			break;
		case ID_SPK:
			BKE_speaker_free((Speaker *)id);
			break;
		case ID_SO:
			BKE_sound_free((bSound *)id);
			break;
		case ID_GR:
			BKE_group_free((Group *)id);
			break;
		case ID_AR:
			BKE_armature_free((bArmature *)id);
			break;
		case ID_AC:
			BKE_action_free((bAction *)id);
			break;
		case ID_NT:
			ntreeFreeTree((bNodeTree *)id);
			break;
		case ID_BR:
			BKE_brush_free((Brush *)id);
			break;
		case ID_PA:
			BKE_particlesettings_free((ParticleSettings *)id);
			break;
		case ID_WM:
			if (free_windowmanager_cb)
				free_windowmanager_cb(NULL, (wmWindowManager *)id);
			break;
		case ID_GD:
			BKE_gpencil_free((bGPdata *)id);
			break;
		case ID_MC:
			BKE_movieclip_free((MovieClip *)id);
			break;
		case ID_MSK:
			BKE_mask_free((Mask *)id);
			break;
	}

	if (id->properties) {
		IDP_FreeProperty(id->properties);
		MEM_freeN(id->properties);
	}

	BLI_remlink(lb, id);

	/* this ID may be a driver target! */
	BKE_animdata_main_cb(G.main, animdata_dtar_clear_cb, (void *)id);

	MEM_freeN(id);
}

void BKE_libblock_free_us(ListBase *lb, void *idv)      /* test users */
{
	ID *id = idv;
	
	id->us--;

	if (id->us < 0) {
		if (id->lib) printf("ERROR block %s %s users %d\n", id->lib->name, id->name, id->us);
		else printf("ERROR block %s users %d\n", id->name, id->us);
	}
	if (id->us == 0) {
		if (GS(id->name) == ID_OB) BKE_object_unlink((Object *)id);
		
		BKE_libblock_free(lb, id);
	}
}


void free_main(Main *mainvar)
{
	/* also call when reading a file, erase all, etc */
	ListBase *lbarray[MAX_LIBARRAY];
	int a;

	a = set_listbasepointers(mainvar, lbarray);
	while (a--) {
		ListBase *lb = lbarray[a];
		ID *id;
		
		while ( (id = lb->first) ) {
			BKE_libblock_free(lb, id);
		}
	}

	MEM_freeN(mainvar);
}

/* ***************** ID ************************ */


ID *BKE_libblock_find_name(const short type, const char *name)      /* type: "OB" or "MA" etc */
{
	ListBase *lb = which_libbase(G.main, type);
	BLI_assert(lb != NULL);
	return BLI_findstring(lb, name, offsetof(ID, name) + 2);
}

static void get_flags_for_id(ID *id, char *buf) 
{
	int isfake = id->flag & LIB_FAKEUSER;
	int isnode = 0;
	/* Writeout the flags for the entry, note there
	 * is a small hack that writes 5 spaces instead
	 * of 4 if no flags are displayed... this makes
	 * things usually line up ok - better would be
	 * to have that explicit, oh well - zr
	 */

	if (GS(id->name) == ID_MA)
		isnode = ((Material *)id)->use_nodes;
	if (GS(id->name) == ID_TE)
		isnode = ((Tex *)id)->use_nodes;
	
	if (id->us < 0)
		strcpy(buf, "-1W ");
	else if (!id->lib && !isfake && id->us && !isnode)
		strcpy(buf, "     ");
	else if (isnode)
		sprintf(buf, "%c%cN%c ", id->lib ? 'L' : ' ', isfake ? 'F' : ' ', (id->us == 0) ? 'O' : ' ');
	else
		sprintf(buf, "%c%c%c ", id->lib ? 'L' : ' ', isfake ? 'F' : ' ', (id->us == 0) ? 'O' : ' ');
}

#define IDPUP_NO_VIEWER 1

static void IDnames_to_dyn_pupstring(DynStr *pupds, ListBase *lb, ID *link, short *nr, int hideflag)
{
	int i, nids = BLI_countlist(lb);
		
	if (nr) *nr = -1;
	
	if (nr && nids > MAX_IDPUP) {
		BLI_dynstr_append(pupds, "DataBrowse %x-2");
		*nr = -2;
	}
	else {
		ID *id;
		
		for (i = 0, id = lb->first; id; id = id->next, i++) {
			char numstr[32];
			
			if (nr && id == link) *nr = i + 1;

			if (U.uiflag & USER_HIDE_DOT && id->name[2] == '.')
				continue;
			if (hideflag & IDPUP_NO_VIEWER)
				if (GS(id->name) == ID_IM)
					if ( ((Image *)id)->source == IMA_SRC_VIEWER)
						continue;
			
			get_flags_for_id(id, numstr);
				
			BLI_dynstr_append(pupds, numstr);
			BLI_dynstr_append(pupds, id->name + 2);
			BLI_snprintf(numstr, sizeof(numstr), "%%x%d", i + 1);
			BLI_dynstr_append(pupds, numstr);
			
			/* icon */
			switch (GS(id->name)) {
				case ID_MA: /* fall through */
				case ID_TE: /* fall through */
				case ID_IM: /* fall through */
				case ID_WO: /* fall through */
				case ID_LA: /* fall through */
					BLI_snprintf(numstr, sizeof(numstr), "%%i%d", BKE_icon_getid(id));
					BLI_dynstr_append(pupds, numstr);
					break;
				default:
					break;
			}
			
			if (id->next)
				BLI_dynstr_append(pupds, "|");
		}
	}
}


/* used by headerbuttons.c buttons.c editobject.c editseq.c */
/* if nr==NULL no MAX_IDPUP, this for non-header browsing */
void IDnames_to_pupstring(const char **str, const char *title, const char *extraops, ListBase *lb, ID *link, short *nr)
{
	DynStr *pupds = BLI_dynstr_new();

	if (title) {
		BLI_dynstr_append(pupds, title);
		BLI_dynstr_append(pupds, "%t|");
	}
	
	if (extraops) {
		BLI_dynstr_append(pupds, extraops);
		if (BLI_dynstr_get_len(pupds))
			BLI_dynstr_append(pupds, "|");
	}

	IDnames_to_dyn_pupstring(pupds, lb, link, nr, 0);
	
	*str = BLI_dynstr_get_cstring(pupds);
	BLI_dynstr_free(pupds);
}

/* skips viewer images */
#if 0 /* unused */
void IMAnames_to_pupstring(const char **str, const char *title, const char *extraops, ListBase *lb, ID *link, short *nr)
{
	DynStr *pupds = BLI_dynstr_new();
	
	if (title) {
		BLI_dynstr_append(pupds, title);
		BLI_dynstr_append(pupds, "%t|");
	}
	
	if (extraops) {
		BLI_dynstr_append(pupds, extraops);
		if (BLI_dynstr_get_len(pupds))
			BLI_dynstr_append(pupds, "|");
	}
	
	IDnames_to_dyn_pupstring(pupds, lb, link, nr, IDPUP_NO_VIEWER);
	
	*str = BLI_dynstr_get_cstring(pupds);
	BLI_dynstr_free(pupds);
}
#endif

void id_sort_by_name(ListBase *lb, ID *id)
{
	ID *idtest;
	
	/* insert alphabetically */
	if (lb->first != lb->last) {
		BLI_remlink(lb, id);
		
		idtest = lb->first;
		while (idtest) {
			if (BLI_strcasecmp(idtest->name, id->name) > 0 || (idtest->lib && !id->lib)) {
				BLI_insertlinkbefore(lb, idtest, id);
				break;
			}
			idtest = idtest->next;
		}
		/* as last */
		if (idtest == NULL) {
			BLI_addtail(lb, id);
		}
	}
	
}

/*
 * Check to see if there is an ID with the same name as 'name'.
 * Returns the ID if so, if not, returns NULL
 */
static ID *is_dupid(ListBase *lb, ID *id, const char *name)
{
	ID *idtest = NULL;
	
	for (idtest = lb->first; idtest; idtest = idtest->next) {
		/* if idtest is not a lib */ 
		if (id != idtest && idtest->lib == NULL) {
			/* do not test alphabetic! */
			/* optimized */
			if (idtest->name[2] == name[0]) {
				if (strcmp(name, idtest->name + 2) == 0) break;
			}
		}
	}
	
	return idtest;
}

/* 
 * Check to see if an ID name is already used, and find a new one if so.
 * Return 1 if created a new name (returned in name).
 *
 * Normally the ID that's being check is already in the ListBase, so ID *id
 * points at the new entry.  The Python Library module needs to know what
 * the name of a datablock will be before it is appended; in this case ID *id
 * id is NULL;
 */

static int check_for_dupid(ListBase *lb, ID *id, char *name)
{
	ID *idtest;
	int nr = 0, nrtest, a, left_len;
	char in_use[64]; /* use as a boolean array, unrelated to name length */

	char left[MAX_ID_NAME + 8], leftest[MAX_ID_NAME + 8];

	/* make sure input name is terminated properly */
	/* if ( strlen(name) > MAX_ID_NAME-3 ) name[MAX_ID_NAME-3]= 0; */
	/* removed since this is only ever called from one place - campbell */

	while (1) {

		/* phase 1: id already exists? */
		idtest = is_dupid(lb, id, name);

		/* if there is no double, done */
		if (idtest == NULL) return 0;

		/* we have a dup; need to make a new name */
		/* quick check so we can reuse one of first 64 ids if vacant */
		memset(in_use, 0, sizeof(in_use));

		/* get name portion, number portion ("name.number") */
		left_len = BLI_split_name_num(left, &nr, name, '.');

		/* if new name will be too long, truncate it */
		if (nr > 999 && left_len > (MAX_ID_NAME - 8)) {
			left[MAX_ID_NAME - 8] = 0;
			left_len = MAX_ID_NAME - 8;
		}
		else if (left_len > (MAX_ID_NAME - 7)) {
			left[MAX_ID_NAME - 7] = 0;
			left_len = MAX_ID_NAME - 7;
		}

		for (idtest = lb->first; idtest; idtest = idtest->next) {
			if ( (id != idtest) &&
			     (idtest->lib == NULL) &&
			     (*name == *(idtest->name + 2)) &&
			     (strncmp(name, idtest->name + 2, left_len) == 0) &&
			     (BLI_split_name_num(leftest, &nrtest, idtest->name + 2, '.') == left_len)
			     )
			{
				if (nrtest < sizeof(in_use))
					in_use[nrtest] = 1;  /* mark as used */
				if (nr <= nrtest)
					nr = nrtest + 1;    /* track largest unused */
			}
		}

		/* decide which value of nr to use */
		for (a = 0; a < sizeof(in_use); a++) {
			if (a >= nr) break;  /* stop when we've check up to biggest */
			if (in_use[a] == 0) { /* found an unused value */
				nr = a;
				break;
			}
		}

		/* If the original name has no numeric suffix, 
		 * rather than just chopping and adding numbers, 
		 * shave off the end chars until we have a unique name.
		 * Check the null terminators match as well so we don't get Cube.000 -> Cube.00 */
		if (nr == 0 && name[left_len] == '\0') {
			int len = left_len - 1;
			idtest = is_dupid(lb, id, name);
			
			while (idtest && len > 1) {
				name[len--] = '\0';
				idtest = is_dupid(lb, id, name);
			}
			if (idtest == NULL) return 1;
			/* otherwise just continue and use a number suffix */
		}
		
		if (nr > 999 && left_len > (MAX_ID_NAME - 8)) {
			/* this would overflow name buffer */
			left[MAX_ID_NAME - 8] = 0;
			/* left_len = MAX_ID_NAME - 8; */ /* for now this isn't used again */
			memcpy(name, left, sizeof(char) * (MAX_ID_NAME - 7));
			continue;
		}
		/* this format specifier is from hell... */
		BLI_snprintf(name, sizeof(id->name) - 2, "%s.%.3d", left, nr);

		return 1;
	}
}

/*
 * Only for local blocks: external en indirect blocks already have a
 * unique ID.
 *
 * return 1: created a new name
 */

int new_id(ListBase *lb, ID *id, const char *tname)
{
	int result;
	char name[MAX_ID_NAME - 2];

	/* if library, don't rename */
	if (id->lib) return 0;

	/* if no libdata given, look up based on ID */
	if (lb == NULL) lb = which_libbase(G.main, GS(id->name));

	/* if no name given, use name of current ID
	 * else make a copy (tname args can be const) */
	if (tname == NULL)
		tname = id->name + 2;

	strncpy(name, tname, sizeof(name) - 1);

	/* if result > MAX_ID_NAME-3, strncpy don't put the final '\0' to name.
	 * easier to assign each time then to check if its needed */
	name[sizeof(name) - 1] = 0;

	if (name[0] == '\0') {
		/* disallow empty names */
		strcpy(name, ID_FALLBACK_NAME);
	}
	else {
		/* disallow non utf8 chars,
		 * the interface checks for this but new ID's based on file names don't */
		BLI_utf8_invalid_strip(name, strlen(name));
	}

	result = check_for_dupid(lb, id, name);
	strcpy(id->name + 2, name);

	/* This was in 2.43 and previous releases
	 * however all data in blender should be sorted, not just duplicate names
	 * sorting should not hurt, but noting just incause it alters the way other
	 * functions work, so sort every time */
#if 0
	if (result)
		id_sort_by_name(lb, id);
#endif

	id_sort_by_name(lb, id);
	
	return result;
}

/* Pull an ID out of a library (make it local). Only call this for IDs that
 * don't have other library users. */
void id_clear_lib_data(Main *bmain, ID *id)
{
	BKE_id_lib_local_paths(bmain, id->lib, id);

	id->lib = NULL;
	id->flag = LIB_LOCAL;
	new_id(which_libbase(bmain, GS(id->name)), id, NULL);
}

/* next to indirect usage in read/writefile also in editobject.c scene.c */
void clear_id_newpoins(void)
{
	ListBase *lbarray[MAX_LIBARRAY];
	ID *id;
	int a;

	a = set_listbasepointers(G.main, lbarray);
	while (a--) {
		id = lbarray[a]->first;
		while (id) {
			id->newid = NULL;
			id->flag &= ~LIB_NEW;
			id = id->next;
		}
	}
}

#define LIBTAG(a)   if (a && a->id.lib) {a->id.flag &= ~LIB_INDIRECT; a->id.flag |= LIB_EXTERN; }

static void lib_indirect_test_id(ID *id, Library *lib)
{
	
	if (id->lib) {
		/* datablocks that were indirectly related are now direct links
		 * without this, appending data that has a link to other data will fail to write */
		if (lib && id->lib->parent == lib) {
			id_lib_extern(id);
		}
		return;
	}
	
	if (GS(id->name) == ID_OB) {
		Object *ob = (Object *)id;
		Mesh *me;

		int a;

#if 0   /* XXX OLD ANIMSYS, NLASTRIPS ARE NO LONGER USED */
		// XXX old animation system! --------------------------------------
		{
			bActionStrip *strip;
			for (strip = ob->nlastrips.first; strip; strip = strip->next) {
				LIBTAG(strip->object);
				LIBTAG(strip->act);
				LIBTAG(strip->ipo);
			}
		}
		// XXX: new animation system needs something like this?
#endif

		for (a = 0; a < ob->totcol; a++) {
			LIBTAG(ob->mat[a]);
		}
	
		LIBTAG(ob->dup_group);
		LIBTAG(ob->proxy);
		
		me = ob->data;
		LIBTAG(me);
	}
}

void tag_main_lb(ListBase *lb, const short tag)
{
	ID *id;
	if (tag) {
		for (id = lb->first; id; id = id->next) {
			id->flag |= LIB_DOIT;
		}
	}
	else {
		for (id = lb->first; id; id = id->next) {
			id->flag &= ~LIB_DOIT;
		}
	}
}

void tag_main_idcode(struct Main *mainvar, const short type, const short tag)
{
	ListBase *lb = which_libbase(mainvar, type);

	tag_main_lb(lb, tag);
}

void tag_main(struct Main *mainvar, const short tag)
{
	ListBase *lbarray[MAX_LIBARRAY];
	int a;

	a = set_listbasepointers(mainvar, lbarray);
	while (a--) {
		tag_main_lb(lbarray[a], tag);
	}
}

/* if lib!=NULL, only all from lib local
 * bmain is almost certainly G.main */
void BKE_library_make_local(Main *bmain, Library *lib, int untagged_only)
{
	ListBase *lbarray[MAX_LIBARRAY], tempbase = {NULL, NULL};
	ID *id, *idn;
	int a;

	a = set_listbasepointers(bmain, lbarray);
	while (a--) {
		id = lbarray[a]->first;
		
		while (id) {
			id->newid = NULL;
			idn = id->next;      /* id is possibly being inserted again */
			
			/* The check on the second line (LIB_PRE_EXISTING) is done so its
			 * possible to tag data you don't want to be made local, used for
			 * appending data, so any libdata already linked wont become local
			 * (very nasty to discover all your links are lost after appending)  
			 * */
			if (id->flag & (LIB_EXTERN | LIB_INDIRECT | LIB_NEW) &&
			    (untagged_only == 0 || !(id->flag & LIB_PRE_EXISTING)))
			{
				if (lib == NULL || id->lib == lib) {
					if (id->lib) {
						id_clear_lib_data(bmain, id); /* sets 'id->flag' */

						/* why sort alphabetically here but not in
						 * id_clear_lib_data() ? - campbell */
						id_sort_by_name(lbarray[a], id);
					}
					else {
						id->flag &= ~(LIB_EXTERN | LIB_INDIRECT | LIB_NEW);
					}
				}
			}
			id = idn;
		}
		
		/* patch2: make it aphabetically */
		while ( (id = tempbase.first) ) {
			BLI_remlink(&tempbase, id);
			BLI_addtail(lbarray[a], id);
			new_id(lbarray[a], id, NULL);
		}
	}

	/* patch 3: make sure library data isn't indirect falsely... */
	a = set_listbasepointers(bmain, lbarray);
	while (a--) {
		for (id = lbarray[a]->first; id; id = id->next)
			lib_indirect_test_id(id, lib);
	}
}


void test_idbutton(char *name)
{
	/* called from buttons: when name already exists: call new_id */
	ListBase *lb;
	ID *idtest;
	

	lb = which_libbase(G.main, GS(name - 2) );
	if (lb == NULL) return;
	
	/* search for id */
	idtest = BLI_findstring(lb, name, offsetof(ID, name) + 2);

	if (idtest) if (new_id(lb, idtest, name) == 0) id_sort_by_name(lb, idtest);
}

void text_idbutton(struct ID *id, char *text)
{
	if (id) {
		if (GS(id->name) == ID_SCE)
			strcpy(text, "SCE: ");
		else if (GS(id->name) == ID_SCR)
			strcpy(text, "SCR: ");
		else if (GS(id->name) == ID_MA && ((Material *)id)->use_nodes)
			strcpy(text, "NT: ");
		else {
			text[0] = id->name[0];
			text[1] = id->name[1];
			text[2] = ':';
			text[3] = ' ';
			text[4] = 0;
		}
	}
	else {
		text[0] = '\0';
	}
}

void rename_id(ID *id, const char *name)
{
	ListBase *lb;

	BLI_strncpy(id->name + 2, name, sizeof(id->name) - 2);
	lb = which_libbase(G.main, GS(id->name) );
	
	new_id(lb, id, name);				
}

void name_uiprefix_id(char *name, ID *id)
{
	name[0] = id->lib ? 'L' : ' ';
	name[1] = id->flag & LIB_FAKEUSER ? 'F' : (id->us == 0) ? '0' : ' ';
	name[2] = ' ';

	strcpy(name + 3, id->name + 2);
}

void BKE_library_filepath_set(Library *lib, const char *filepath)
{
	/* in some cases this is used to update the absolute path from the
	 * relative */
	if (lib->name != filepath) {
		BLI_strncpy(lib->name, filepath, sizeof(lib->name));
	}

	BLI_strncpy(lib->filepath, filepath, sizeof(lib->filepath));

	/* not essential but set filepath is an absolute copy of value which
	 * is more useful if its kept in sync */
	if (strncmp(lib->filepath, "//", 2) == 0) {
		/* note that the file may be unsaved, in this case, setting the
		 * filepath on an indirectly linked path is not allowed from the
		 * outliner, and its not really supported but allow from here for now
		 * since making local could cause this to be directly linked - campbell
		 */
		const char *basepath = lib->parent ? lib->parent->filepath : G.main->name;
		BLI_path_abs(lib->filepath, basepath);
	}
}<|MERGE_RESOLUTION|>--- conflicted
+++ resolved
@@ -548,34 +548,6 @@
 	 * the specific data should be inserted here 
 	 */
 
-<<<<<<< HEAD
-	lb[a++]= &(main->armature);
-
-	lb[a++]= &(main->mesh);
-	lb[a++]= &(main->curve);
-	lb[a++]= &(main->mball);
-
-	lb[a++]= &(main->latt);
-	lb[a++]= &(main->lamp);
-	lb[a++]= &(main->camera);
-
-	lb[a++]= &(main->text);
-	lb[a++]= &(main->sound);
-	lb[a++]= &(main->group);
-	lb[a++]= &(main->brush);
-	lb[a++]= &(main->script);
-	lb[a++]= &(main->particle);
-	lb[a++]= &(main->speaker);
-
-	lb[a++]= &(main->world);
-	lb[a++]= &(main->screen);
-	lb[a++]= &(main->object);
-	lb[a++]= &(main->scene);
-	lb[a++]= &(main->library);
-	lb[a++]= &(main->wm);
-	lb[a++]= &(main->movieclip);
-	lb[a++]= &(main->mask);
-=======
 	lb[a++] = &(main->armature);
 
 	lb[a++] = &(main->mesh);
@@ -601,7 +573,7 @@
 	lb[a++] = &(main->library);
 	lb[a++] = &(main->wm);
 	lb[a++] = &(main->movieclip);
->>>>>>> 7a4ad3aa
+	lb[a++]= &(main->mask);
 	
 	lb[a] = NULL;
 
