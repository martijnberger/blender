--- conflicted
+++ resolved
@@ -4843,11 +4843,7 @@
 /* useful to calculate an even width shell, by taking the angle between 2 planes.
  * The return value is a scale on the offset.
  * no angle between planes is 1.0, as the angle between the 2 planes approches 180d
-<<<<<<< HEAD
- * the distance gets very hight, 180d would be inf, but this case isnt valid */
-=======
  * the distance gets very high, 180d would be inf, but this case isn't valid */
->>>>>>> 8ea29046
 float AngleToLength(const float angle)
 {
 	return (angle < SMALL_NUMBER) ? 1.0f : fabsf(1.0f / cosf(angle * (M_PI/180.0f)));
