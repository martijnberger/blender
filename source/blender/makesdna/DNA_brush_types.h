/**
 * $Id$
 *
 * ***** BEGIN GPL LICENSE BLOCK *****
 *
 * This program is free software; you can redistribute it and/or
 * modify it under the terms of the GNU General Public License
 * as published by the Free Software Foundation; either version 2
 * of the License, or (at your option) any later version. 
 *
 * This program is distributed in the hope that it will be useful,
 * but WITHOUT ANY WARRANTY; without even the implied warranty of
 * MERCHANTABILITY or FITNESS FOR A PARTICULAR PURPOSE.  See the
 * GNU General Public License for more details.
 *
 * You should have received a copy of the GNU General Public License
 * along with this program; if not, write to the Free Software Foundation,
 * Inc., 59 Temple Place - Suite 330, Boston, MA  02111-1307, USA.
 *
 * The Original Code is Copyright (C) 2005 Blender Foundation.
 * All rights reserved.
 *
 * The Original Code is: all of this file.
 *
 * Contributor(s): none yet.
 *
 * ***** END GPL LICENSE BLOCK *****
 */

#ifndef DNA_BRUSH_TYPES_H
#define DNA_BRUSH_TYPES_H

#include "DNA_ID.h"
#include "DNA_texture_types.h"

#ifndef MAX_MTEX
#define MAX_MTEX	18
#endif

struct CurveMapping;
struct MTex;
struct Image;

typedef struct BrushClone {
	struct Image *image;		/* image for clone tool */
	float offset[2];			/* offset of clone image from canvas */
	float alpha, pad;			/* transparency for drawing of clone image */
} BrushClone;

typedef struct Brush {
	ID id;

	struct BrushClone clone;
	struct CurveMapping *curve;	/* falloff curve */
	struct MTex mtex;
	
	short flag, blend;			/* general purpose flag, blend mode */
	int size;					/* brush diameter */
	float jitter;				/* jitter the position of the brush */
	float spacing;				/* spacing of paint operations */
	int smooth_stroke_radius;		/* turning radius (in pixels) for smooth stroke */
	float smooth_stroke_factor;		/* higher values limit fast changes in the stroke direction */
	float rate;					/* paint operations / second (airbrush) */

	float rgb[3];				/* color */
	float alpha;				/* opacity */

<<<<<<< HEAD
	char sculpt_tool;			/* active tool */
	char pad2[3];
=======
	char sculpt_tool;			/* active sculpt tool */
	char vertexpaint_tool;		/* active vertex/weight paint tool/blend mode */
	char imagepaint_tool;		/* active image paint tool */
	char pad2;
>>>>>>> 7a76bc9a
} Brush;

/* Brush.flag */
#define BRUSH_AIRBRUSH			1
#define BRUSH_TORUS				2
#define BRUSH_ALPHA_PRESSURE	4
#define BRUSH_SIZE_PRESSURE		8
#define BRUSH_JITTER_PRESSURE	16 /* was BRUSH_RAD_PRESSURE */
#define BRUSH_SPACING_PRESSURE	32
#define BRUSH_FIXED_TEX			64
#define BRUSH_RAKE				128
#define BRUSH_ANCHORED			256
#define BRUSH_DIR_IN			512
#define BRUSH_SPACE				1024
#define BRUSH_SMOOTH_STROKE		2048
#define BRUSH_PERSISTENT		4096
#define BRUSH_ACCUMULATE		8192

/* Brush.sculpt_tool */
#define SCULPT_TOOL_DRAW    1
#define SCULPT_TOOL_SMOOTH  2
#define SCULPT_TOOL_PINCH   3
#define SCULPT_TOOL_INFLATE 4
#define SCULPT_TOOL_GRAB    5
#define SCULPT_TOOL_LAYER   6
#define SCULPT_TOOL_FLATTEN 7
#define SCULPT_TOOL_CLAY    8

/* ImagePaintSettings.tool */
#define PAINT_TOOL_DRAW		0
#define PAINT_TOOL_SOFTEN	1
#define PAINT_TOOL_SMEAR	2
#define PAINT_TOOL_CLONE	3

#endif
<|MERGE_RESOLUTION|>--- conflicted
+++ resolved
@@ -65,15 +65,10 @@
 	float rgb[3];				/* color */
 	float alpha;				/* opacity */
 
-<<<<<<< HEAD
-	char sculpt_tool;			/* active tool */
-	char pad2[3];
-=======
 	char sculpt_tool;			/* active sculpt tool */
 	char vertexpaint_tool;		/* active vertex/weight paint tool/blend mode */
 	char imagepaint_tool;		/* active image paint tool */
 	char pad2;
->>>>>>> 7a76bc9a
 } Brush;
 
 /* Brush.flag */
