/**
 * $Id$
 *
 * ***** BEGIN GPL LICENSE BLOCK *****
 *
 * This program is free software; you can redistribute it and/or
 * modify it under the terms of the GNU General Public License
 * as published by the Free Software Foundation; either version 2
 * of the License, or (at your option) any later version.
 *
 * This program is distributed in the hope that it will be useful,
 * but WITHOUT ANY WARRANTY; without even the implied warranty of
 * MERCHANTABILITY or FITNESS FOR A PARTICULAR PURPOSE.  See the
 * GNU General Public License for more details.
 *
 * You should have received a copy of the GNU General Public License
 * along with this program; if not, write to the Free Software Foundation,
 * Inc., 59 Temple Place - Suite 330, Boston, MA  02111-1307, USA.
 *
 * The Original Code is Copyright (C) 2009 Blender Foundation, Joshua Leung
 * All rights reserved.
 *
 * Contributor(s): Joshua Leung (full recode)
 *
 * ***** END GPL LICENSE BLOCK *****
 */

#ifndef DNA_ANIM_TYPES_H
#define DNA_ANIM_TYPES_H

#ifdef __cplusplus
extern "C" {
#endif

#include "DNA_ID.h"
#include "DNA_listBase.h"
#include "DNA_action_types.h"
#include "DNA_curve_types.h"

/* ************************************************ */
/* F-Curve DataTypes */

/* Modifiers -------------------------------------- */

/* F-Curve Modifiers (fcm) 
 *
 * These alter the way F-Curves behave, by altering the value that is returned
 * when evaluating the curve's data at some time (t). 
 */
typedef struct FModifier {
	struct FModifier *next, *prev;
	
	void *data;			/* pointer to modifier data */
	void *edata;		/* pointer to temporary data used during evaluation */
	
	char name[64];		/* user-defined description for the modifier */
	short type;			/* type of f-curve modifier */
	short flag;			/* settings for the modifier */
	
	float influence;	/* the amount that the modifier should influence the value */
} FModifier;

/* Types of F-Curve modifier 
 * WARNING: order here is important!
 */
typedef enum eFModifier_Types {
	FMODIFIER_TYPE_NULL = 0,
	FMODIFIER_TYPE_GENERATOR,
	FMODIFIER_TYPE_FN_GENERATOR,
	FMODIFIER_TYPE_ENVELOPE,
	FMODIFIER_TYPE_CYCLES,
	FMODIFIER_TYPE_NOISE,
	FMODIFIER_TYPE_FILTER,		/* unimplemented - for applying: fft, high/low pass filters, etc. */
	FMODIFIER_TYPE_PYTHON,	
	FMODIFIER_TYPE_LIMITS,
	
	/* NOTE: all new modifiers must be added above this line */
	FMODIFIER_NUM_TYPES
} eFModifier_Types;

/* F-Curve Modifier Settings */
typedef enum eFModifier_Flags {
		/* modifier is not able to be evaluated for some reason, and should be skipped (internal) */
	FMODIFIER_FLAG_DISABLED		= (1<<0),
		/* modifier's data is expanded (in UI) */
	FMODIFIER_FLAG_EXPANDED		= (1<<1),
		/* modifier is active one (in UI) for editing purposes */
	FMODIFIER_FLAG_ACTIVE		= (1<<2),
		/* user wants modifier to be skipped */
	FMODIFIER_FLAG_MUTED		= (1<<3),
} eFModifier_Flags; 

/* --- */

/* Generator modifier data */
typedef struct FMod_Generator {
		/* general generator information */
	float *coefficients;		/* coefficients array */
	unsigned int arraysize;		/* size of the coefficients array */
	
	int poly_order;				/* order of polynomial generated (i.e. 1 for linear, 2 for quadratic) */
	int mode;					/* which 'generator' to use eFMod_Generator_Modes */
	
		/* settings */
	int flag;					/* settings */
} FMod_Generator;

/* generator modes */
typedef enum eFMod_Generator_Modes {
	FCM_GENERATOR_POLYNOMIAL	= 0,
	FCM_GENERATOR_POLYNOMIAL_FACTORISED,
} eFMod_Generator_Modes;


/* generator flags 
 *	- shared by Generator and Function Generator
 */
typedef enum eFMod_Generator_Flags {
		/* generator works in conjunction with other modifiers (i.e. doesn't replace those before it) */
	FCM_GENERATOR_ADDITIVE	= (1<<0),
} eFMod_Generator_Flags;


/* 'Built-In Function' Generator modifier data
 * 
 * This uses the general equation for equations:
 * 		y = amplitude * fn(phase_multiplier*x + phase_offset) + y_offset
 *
 * where amplitude, phase_multiplier/offset, y_offset are user-defined coefficients,
 * x is the evaluation 'time', and 'y' is the resultant value
 */
typedef struct FMod_FunctionGenerator {
		/* coefficients for general equation (as above) */
	float amplitude;
	float phase_multiplier;
	float phase_offset;
	float value_offset;
	
		/* flags */
	int type;				/* eFMod_Generator_Functions */
	int flag;				/* eFMod_Generator_flags */
} FMod_FunctionGenerator;

/* 'function' generator types */
typedef enum eFMod_Generator_Functions {
	FCM_GENERATOR_FN_SIN	= 0,
	FCM_GENERATOR_FN_COS,
	FCM_GENERATOR_FN_TAN,
	FCM_GENERATOR_FN_SQRT,
	FCM_GENERATOR_FN_LN,
	FCM_GENERATOR_FN_SINC,
} eFMod_Generator_Functions;


/* envelope modifier - envelope data */
typedef struct FCM_EnvelopeData {
	float min, max;				/* min/max values for envelope at this point (absolute values)  */
	float time;					/* time for that this sample-point occurs */
	
	short f1;					/* settings for 'min' control point */
	short f2;					/* settings for 'max' control point */
} FCM_EnvelopeData;

/* envelope-like adjustment to values (for fade in/out) */
typedef struct FMod_Envelope {
	FCM_EnvelopeData *data;		/* data-points defining envelope to apply (array)  */
	int totvert;				/* number of envelope points */
	
	float midval;				/* value that envelope's influence is centered around / based on */
	float min, max;				/* distances from 'middle-value' for 1:1 envelope influence */
} FMod_Envelope;


/* cycling/repetition modifier data */
// TODO: we can only do complete cycles...
typedef struct FMod_Cycles {
	short 	before_mode;		/* extrapolation mode to use before first keyframe */
	short 	after_mode;			/* extrapolation mode to use after last keyframe */
	short 	before_cycles;		/* number of 'cycles' before first keyframe to do */
	short 	after_cycles;		/* number of 'cycles' after last keyframe to do */
} FMod_Cycles;

/* cycling modes */
typedef enum eFMod_Cycling_Modes {
	FCM_EXTRAPOLATE_NONE = 0,			/* don't do anything */
	FCM_EXTRAPOLATE_CYCLIC,				/* repeat keyframe range as-is */
	FCM_EXTRAPOLATE_CYCLIC_OFFSET,		/* repeat keyframe range, but with offset based on gradient between values */
	FCM_EXTRAPOLATE_MIRROR,				/* alternate between forward and reverse playback of keyframe range */
} eFMod_Cycling_Modes;


/* Python-script modifier data */
typedef struct FMod_Python {
	struct Text *script;		/* text buffer containing script to execute */
	IDProperty *prop;			/* ID-properties to provide 'custom' settings */
} FMod_Python;


/* limits modifier data */
typedef struct FMod_Limits {
	rctf rect;					/* rect defining the min/max values */
	int flag;					/* settings for limiting */
	int pad;
} FMod_Limits;

/* limiting flags */
typedef enum eFMod_Limit_Flags {
	FCM_LIMIT_XMIN		= (1<<0),
	FCM_LIMIT_XMAX		= (1<<1),
	FCM_LIMIT_YMIN		= (1<<2),
	FCM_LIMIT_YMAX		= (1<<3),
} eFMod_Limit_Flags;

/* noise modifier data */
typedef struct FMod_Noise {
	float size;
	float strength;
	float phase;
	float pad;
	
	short depth;
	short modification;
} FMod_Noise;
	
/* modification modes */
typedef enum eFMod_Noise_Modifications {
	FCM_NOISE_MODIF_REPLACE = 0,	/* Modify existing curve, matching it's shape */
	FCM_NOISE_MODIF_ADD,			/* Add noise to the curve */
	FCM_NOISE_MODIF_SUBTRACT,		/* Subtract noise from the curve */
	FCM_NOISE_MODIF_MULTIPLY,		/* Multiply the curve by noise */
} eFMod_Noise_Modifications;

/* Drivers -------------------------------------- */

/* Driver Target (dtar)
 *
 * Defines how to access a dependency needed for a driver variable.
 */
typedef struct DriverTarget {
	ID 	*id;				/* ID-block which owns the target */
	
	char *rna_path;			/* RNA path defining the setting to use (for DVAR_TYPE_SINGLE_PROP) */
	
	char pchan_name[32];	/* name of the posebone to use (for vars where DTAR_FLAG_STRUCT_REF is used) */
	short transChan;		/* transform channel index (for DVAR_TYPE_TRANSFORM_CHAN)*/
	
	short flag;				/* flags for the validity of the target (NOTE: these get reset everytime the types change) */
	int idtype;				/* type of ID-block that this target can use */
} DriverTarget;

/* Driver Target flags */
typedef enum eDriverTarget_Flag {
		/* used for targets that use the pchan_name instead of RNA path 
		 * (i.e. rotation difference) 
		 */
	DTAR_FLAG_STRUCT_REF	= (1<<0),
		/* idtype can only be 'Object' */
	DTAR_FLAG_ID_OB_ONLY	= (1<<1),
		/* toggles localspace (where transforms are manually obtained) */
	DTAR_FLAG_LOCALSPACE	= (1<<2),
} eDriverTarget_Flag;

/* Transform Channels for Driver Targets */
typedef enum eDriverTarget_TransformChannels {
	DTAR_TRANSCHAN_LOCX = 0,
	DTAR_TRANSCHAN_LOCY,
	DTAR_TRANSCHAN_LOCZ,
	DTAR_TRANSCHAN_ROTX,
	DTAR_TRANSCHAN_ROTY,
	DTAR_TRANSCHAN_ROTZ,
	DTAR_TRANSCHAN_SCALEX,
	DTAR_TRANSCHAN_SCALEY,
	DTAR_TRANSCHAN_SCALEZ,
	
	MAX_DTAR_TRANSCHAN_TYPES
} eDriverTarget_TransformChannels;

/* --- */

/* maximum number of driver targets per variable */
#define MAX_DRIVER_TARGETS 	8


/* Driver Variable (dvar)
 *
 * A 'variable' for use as an input for the driver evaluation.
 * Defines a way of accessing some channel to use, that can be
 * referred to in the expression as a variable, thus simplifying
 * expressions and also Depsgraph building.
 */
typedef struct DriverVar {
	struct DriverVar *next, *prev;
	
	char name[64];				/* name of the variable to use in py-expression (must be valid python identifier) */
	
	DriverTarget targets[8];	/* MAX_DRIVER_TARGETS, target slots */	
<<<<<<< HEAD
	int num_targets;			/* number of targets actually used by this variable */
	
	int type;					/* type of driver target (eDriverTarget_Types) */		
=======
	short num_targets;			/* number of targets actually used by this variable */
	
	short type;					/* type of driver target (eDriverTarget_Types) */	
	float curval;				/* result of previous evaluation */
>>>>>>> 7a76bc9a
} DriverVar;

/* Driver Variable Types */
typedef enum eDriverVar_Types {
		/* single RNA property */
	DVAR_TYPE_SINGLE_PROP	= 0,
		/* rotation difference (between 2 bones) */
	DVAR_TYPE_ROT_DIFF,
		/* distance between objects/bones */
	DVAR_TYPE_LOC_DIFF,
		/* 'final' transform for object/bones */
	DVAR_TYPE_TRANSFORM_CHAN,
	
	/* maximum number of variable types 
	 * NOTE: this must always be th last item in this list,
	 * 		so add new types above this line
	 */
	MAX_DVAR_TYPES
} eDriverVar_Types;

/* --- */

/* Channel Driver (i.e. Drivers / Expressions) (driver)
 *
 * Channel Drivers are part of the dependency system, and are executed in addition to 
 * normal user-defined animation. They take the animation result of some channel(s), and
 * use that (optionally combined with its own F-Curve for modification of results) to define
 * the value of some setting semi-procedurally.
 *
 * Drivers are stored as part of F-Curve data, so that the F-Curve's RNA-path settings (for storing
 * what setting the driver will affect). The order in which they are stored defines the order that they're
 * evaluated in. This order is set by the Depsgraph's sorting stuff. 
 */
typedef struct ChannelDriver {
	ListBase variables;	/* targets for this driver (i.e. list of DriverVar) */
	
	/* python expression to execute (may call functions defined in an accessory file) 
	 * which relates the target 'variables' in some way to yield a single usable value
	 */
	char expression[256];	/* expression to compile for evaluation */
	void *expr_comp; 		/* PyObject - compiled expression, dont save this */
	
	float curval;		/* result of previous evaluation */
	float influence;	/* influence of driver on result */ // XXX to be implemented... this is like the constraint influence setting
	
		/* general settings */
	int type;			/* type of driver */
	int flag;			/* settings of driver */
} ChannelDriver;

/* driver type */
typedef enum eDriver_Types {
		/* target values are averaged together */
	DRIVER_TYPE_AVERAGE	= 0,
		/* python expression/function relates targets */
	DRIVER_TYPE_PYTHON,
		/* sum of all values */
	DRIVER_TYPE_SUM,
		/* smallest value */
	DRIVER_TYPE_MIN,
		/* largest value */
	DRIVER_TYPE_MAX,
} eDriver_Types;

/* driver flags */
typedef enum eDriver_Flags {
		/* driver has invalid settings (internal flag)  */
	DRIVER_FLAG_INVALID		= (1<<0),
		/* driver needs recalculation (set by depsgraph) */
	DRIVER_FLAG_RECALC		= (1<<1),
		/* driver does replace value, but overrides (for layering of animation over driver) */
		// TODO: this needs to be implemented at some stage or left out...
	//DRIVER_FLAG_LAYERING	= (1<<2),
		/* use when the expression needs to be recompiled */
<<<<<<< HEAD
	DRIVER_FLAG_RECOMPILE	= (1<<3), 
=======
	DRIVER_FLAG_RECOMPILE	= (1<<3),
		/* the names are cached so they dont need have python unicode versions created each time */
	DRIVER_FLAG_RENAMEVAR	= (1<<4),
		/* intermediate values of driver should be shown in the UI for debugging purposes */
	DRIVER_FLAG_SHOWDEBUG	= (1<<5),
>>>>>>> 7a76bc9a
} eDriver_Flags;

/* F-Curves -------------------------------------- */

/* FPoint (fpt)
 *
 * This is the bare-minimum data required storing motion samples. Should be more efficient
 * than using BPoints, which contain a lot of other unnecessary data...
 */
typedef struct FPoint {
	float vec[2];		/* time + value */
	int flag;			/* selection info */
	int pad;
} FPoint;

/* 'Function-Curve' - defines values over time for a given setting (fcu) */
typedef struct FCurve {
	struct FCurve *next, *prev;
	
		/* group */
	bActionGroup *grp;		/* group that F-Curve belongs to */
	
		/* driver settings */
	ChannelDriver *driver;	/* only valid for drivers (i.e. stored in AnimData not Actions) */
		/* evaluation settings */
	ListBase modifiers;		/* FCurve Modifiers */
		
		/* motion data */
	BezTriple *bezt;		/* user-editable keyframes (array) */
	FPoint *fpt;			/* 'baked/imported' motion samples (array) */
	unsigned int totvert;	/* total number of points which define the curve (i.e. size of arrays in FPoints) */
	
		/* value cache + settings */
	float curval;			/* value stored from last time curve was evaluated */
	short flag;				/* user-editable settings for this curve */
	short extend;			/* value-extending mode for this curve (does not cover  */
	
		/* RNA - data link */
	int array_index;		/* if applicable, the index of the RNA-array item to get */
	char *rna_path;			/* RNA-path to resolve data-access */
	
		/* curve coloring (for editor) */
	int color_mode;			/* coloring method to use (eFCurve_Coloring) */
	float color[3];			/* the last-color this curve took */
} FCurve;


/* user-editable flags/settings */
typedef enum eFCurve_Flags {
		/* curve/keyframes are visible in editor */
	FCURVE_VISIBLE		= (1<<0),
		/* curve is selected for editing  */
	FCURVE_SELECTED 	= (1<<1),
		/* curve is active one */
	FCURVE_ACTIVE		= (1<<2),
		/* keyframes (beztriples) cannot be edited */
	FCURVE_PROTECTED	= (1<<3),
		/* fcurve will not be evaluated for the next round */
	FCURVE_MUTED		= (1<<4),
		/* fcurve uses 'auto-handles', which stay horizontal... */
	FCURVE_AUTO_HANDLES	= (1<<5),
	
		/* skip evaluation, as RNA-path cannot be resolved (similar to muting, but cannot be set by user) */
	FCURVE_DISABLED			= (1<<10),
		/* curve can only have whole-number values (integer types) */
	FCURVE_INT_VALUES		= (1<<11),
		/* curve can only have certain discrete-number values (no interpolation at all, for enums/booleans) */
	FCURVE_DISCRETE_VALUES	= (1<<12),
	
} eFCurve_Flags;

/* extrapolation modes (only simple value 'extending') */
typedef enum eFCurve_Extend {
	FCURVE_EXTRAPOLATE_CONSTANT	= 0,	/* just extend min/max keyframe value  */
	FCURVE_EXTRAPOLATE_LINEAR,			/* just extend gradient of segment between first segment keyframes */
} eFCurve_Extend;

/* curve coloring modes */
typedef enum eFCurve_Coloring {
	FCURVE_COLOR_AUTO_RAINBOW = 0,		/* automatically determine color using rainbow (calculated at drawtime) */
	FCURVE_COLOR_AUTO_RGB,				/* automatically determine color using XYZ (array index) <-> RGB */
	FCURVE_COLOR_CUSTOM,				/* custom color */
} eFCurve_Coloring;

/* ************************************************ */
/* 'Action' Datatypes */

/* NOTE: Although these are part of the Animation System,
 * they are not stored here... see DNA_action_types.h instead
 */

 
/* ************************************************ */
/* Animation Reuse - i.e. users of Actions */

/* Retargetting ----------------------------------- */

/* Retargetting Pair
 *
 * Defines what parts of the paths should be remapped from 'abc' to 'xyz'.
 * TODO:
 *	- Regrex (possibly provided through PY, though having our own module might be faster)
 *	  would be important to have at some point. Current replacements are just simple
 *	  string matches...
 */
typedef struct AnimMapPair {
	char from[128];		/* part of path to bed replaced */
	char to[128];		/* part of path to replace with */
} AnimMapPair;

/* Retargetting Information for Actions 
 *
 * This should only be used if it is strictly necessary (i.e. user will need to explictly 
 * add this when they find that some channels do not match, or motion is not going to right 
 * places). When executing an action, this will be checked to see if it provides any useful
 * remaps for the given paths.
 *
 * NOTE: we currently don't store this in the Action itself, as that causes too many problems.
 */
// FIXME: will this be too clumsy or slow? If we're using RNA paths anyway, we'll have to accept
// such consequences...
typedef struct AnimMapper {
	struct AnimMapper *next, *prev;
	
	bAction *target;		/* target action */
	ListBase mappings;		/* remapping table (bAnimMapPair) */
} AnimMapper;

/* ************************************************ */
/* NLA - Non-Linear Animation */

/* NLA Strips ------------------------------------- */

/* NLA Strip (strip)
 *
 * A NLA Strip is a container for the reuse of Action data, defining parameters
 * to control the remapping of the Action data to some destination. 
 */
typedef struct NlaStrip {
	struct NlaStrip *next, *prev;
	
	ListBase strips;			/* 'Child' strips (used for 'meta' strips) */
	bAction *act;				/* Action that is referenced by this strip (strip is 'user' of the action) */
	AnimMapper *remap;			/* Remapping info this strip (for tweaking correspondance of action with context) */
	
	ListBase fcurves;			/* F-Curves for controlling this strip's influence and timing */	// TODO: move out?
	ListBase modifiers;			/* F-Curve modifiers to be applied to the entire strip's referenced F-Curves */
	
	char name[64];				/* User-Visible Identifier for Strip */
	
	float influence;			/* Influence of strip */
	float strip_time;			/* Current 'time' within action being used (automatically evaluated, but can be overridden) */
	
	float start, end;			/* extents of the strip */
	float actstart, actend;		/* range of the action to use */
	
	float repeat;				/* The number of times to repeat the action range (only when no F-Curves) */
	float scale;				/* The amount the action range is scaled by (only when no F-Curves) */
	
	float blendin, blendout;	/* strip blending length (only used when there are no F-Curves) */	
	short blendmode;			/* strip blending mode (layer-based mixing) */
	
	short extendmode;			/* strip extrapolation mode (time-based mixing) */
	short pad1;
	
	short type;					/* type of NLA strip */
	
	int flag;					/* settings */
	int pad2;
} NlaStrip;

/* NLA Strip Blending Mode */
typedef enum eNlaStrip_Blend_Mode {
	NLASTRIP_MODE_REPLACE = 0,
	NLASTRIP_MODE_ADD,
	NLASTRIP_MODE_SUBTRACT,
	NLASTRIP_MODE_MULTIPLY,
} eNlaStrip_Blend_Mode;

/* NLA Strip Extrpolation Mode */
typedef enum eNlaStrip_Extrapolate_Mode {
		/* extend before first frame if no previous strips in track, and always hold+extend last frame */
	NLASTRIP_EXTEND_HOLD	= 0,		
		/* only hold+extend last frame */
	NLASTRIP_EXTEND_HOLD_FORWARD,	
		/* don't contribute at all */
	NLASTRIP_EXTEND_NOTHING,
} eNlaStrip_Extrapolate_Mode;

/* NLA Strip Settings */
typedef enum eNlaStrip_Flag {
	/* UI selection flags */
		/* NLA strip is the active one in the track (also indicates if strip is being tweaked) */
	NLASTRIP_FLAG_ACTIVE		= (1<<0),	
		/* NLA strip is selected for editing */
	NLASTRIP_FLAG_SELECT		= (1<<1),
//	NLASTRIP_FLAG_SELECT_L		= (1<<2),	// left handle selected
//	NLASTRIP_FLAG_SELECT_R		= (1<<3),	// right handle selected
		/* NLA strip uses the same action that the action being tweaked uses (not set for the twaking one though) */
	NLASTRIP_FLAG_TWEAKUSER		= (1<<4),
	
	/* controls driven by local F-Curves */
		/* strip influence is controlled by local F-Curve */
	NLASTRIP_FLAG_USR_INFLUENCE	= (1<<5),
	NLASTRIP_FLAG_USR_TIME		= (1<<6),
	
		/* NLA strip length is synced to the length of the referenced action */
	NLASTRIP_FLAG_SYNC_LENGTH	= (1<<9),
	
	/* playback flags (may be overriden by F-Curves) */
		/* NLA strip blendin/out values are set automatically based on overlaps */
	NLASTRIP_FLAG_AUTO_BLENDS	= (1<<10),
		/* NLA strip is played back in reverse order */
	NLASTRIP_FLAG_REVERSE		= (1<<11),
		/* NLA strip is muted (i.e. doesn't contribute in any way) */
	NLASTRIP_FLAG_MUTED			= (1<<12),
		/* NLA Strip is played back in 'ping-pong' style */
	NLASTRIP_FLAG_MIRROR		= (1<<13),
	
	/* temporary editing flags */
		/* NLA-Strip is really just a temporary meta used to facilitate easier transform code */
	NLASTRIP_FLAG_TEMP_META		= (1<<30),
	NLASTRIP_FLAG_EDIT_TOUCHED	= (1<<31),
} eNlaStrip_Flag;

/* NLA Strip Type */
typedef enum eNlaStrip_Type {	
		/* 'clip' - references an Action */
	NLASTRIP_TYPE_CLIP	= 0,
		/* 'transition' - blends between the adjacent strips */
	NLASTRIP_TYPE_TRANSITION,
		/* 'meta' - a strip which acts as a container for a few others */
	NLASTRIP_TYPE_META,
} eNlaStrip_Type;

/* NLA Tracks ------------------------------------- */

/* NLA Track (nlt)
 *
 * A track groups a bunch of 'strips', which should form a continous set of 
 * motion, on top of which other such groups can be layered. This should allow
 * for animators to work in a non-destructive manner, layering tweaks, etc. over
 * 'rough' blocks of their work.
 */
typedef struct NlaTrack {
	struct NlaTrack *next, *prev;
	
	ListBase strips;		/* bActionStrips in this track */
	
	int flag;				/* settings for this track */
	int index;				/* index of the track in the stack (NOTE: not really useful, but we need a pad var anyways!) */
	
	char name[64];			/* short user-description of this track */
} NlaTrack;

/* settings for track */
typedef enum eNlaTrack_Flag {
		/* track is the one that settings can be modified on, also indicates if track is being 'tweaked' */
	NLATRACK_ACTIVE		= (1<<0),
		/* track is selected in UI for relevant editing operations */
	NLATRACK_SELECTED	= (1<<1),
		/* track is not evaluated */
	NLATRACK_MUTED		= (1<<2),
		/* track is the only one evaluated (must be used in conjunction with adt->flag) */
	NLATRACK_SOLO		= (1<<3),
		/* track's settings (and strips) cannot be edited (to guard against unwanted changes) */
	NLATRACK_PROTECTED	= (1<<4),
	
		/* track is not allowed to execute, usually as result of tweaking being enabled (internal flag) */
	NLATRACK_DISABLED	= (1<<10),
} eNlaTrack_Flag;


/* ************************************ */
/* KeyingSet Datatypes */

/* Path for use in KeyingSet definitions (ksp) 
 *
 * Paths may be either specific (specifying the exact sub-ID
 * dynamic data-block - such as PoseChannels - to act upon, ala
 * Maya's 'Character Sets' and XSI's 'Marking Sets'), or they may
 * be generic (using various placeholder template tags that will be
 * replaced with appropriate information from the context). 
 */
typedef struct KS_Path {
	struct KS_Path *next, *prev;
	
		/* absolute paths only */
	ID *id;					/* ID block that keyframes are for */
	char group[64];			/* name of the group to add to */
	
		/* relative paths only */
	int idtype;				/* ID-type that path can be used on */
	int templates;			/* Templates that will be encountered in the path (as set of bitflags) */
	
		/* all paths */
	char *rna_path;			/* dynamically (or statically in the case of predefined sets) path */
	int array_index;		/* index that path affects */
	
	short flag;				/* various settings, etc. */
	short groupmode;		/* group naming (eKSP_Grouping) */
} KS_Path;

/* KS_Path->flag */
typedef enum eKSP_Settings {
		/* entire array (not just the specified index) gets keyframed */
	KSP_FLAG_WHOLE_ARRAY	= (1<<0),
} eKSP_Settings;

/* KS_Path->groupmode */
typedef enum eKSP_Grouping {
		/* path should be grouped using group name stored in path */
	KSP_GROUP_NAMED = 0,
		/* path should not be grouped at all */
	KSP_GROUP_NONE,
		/* path should be grouped using KeyingSet's name */
	KSP_GROUP_KSNAME,
		/* path should be grouped using name of inner-most context item from templates 
		 * 	- this is most useful for relative KeyingSets only
		 */
	KSP_GROUP_TEMPLATE_ITEM,
} eKSP_Grouping;

/* KS_Path->templates  (Template Flags)
 *
 * Templates in paths are used to substitute information from the 
 * active context into relavent places in the path strings. This
 * enum here defines the flags which define which templates are
 * required by a path before it can be used
 */
typedef enum eKSP_TemplateTypes {
	KSP_TEMPLATE_OBJECT			= (1<<0),	/* #obj - selected object */
	KSP_TEMPLATE_PCHAN 			= (1<<1),	/* #pch - selected posechannel */
	KSP_TEMPLATE_CONSTRAINT 	= (1<<2),	/* #con - active only */
	KSP_TEMPLATE_NODE		 	= (1<<3),	/* #nod - selected node */
	KSP_TEMPLATE_MODIFIER		= (1<<4),	/* #mod - active only */
	
	KSP_TEMPLATE_ROT		= (1<<16),	/* modify rotation paths based on rotation mode of Object or Pose Channel */
} eKSP_TemplateTypes;

/* ---------------- */
 
/* KeyingSet definition (ks)
 *
 * A KeyingSet defines a group of properties that should
 * be keyframed together, providing a convenient way for animators
 * to insert keyframes without resorting to Auto-Keyframing.
 *
 * A few 'generic' (non-absolute and dependant on templates) KeyingSets 
 * are defined 'built-in' to facilitate easy animating for the casual
 * animator without the need to add extra steps to the rigging process.
 */
typedef struct KeyingSet {
	struct KeyingSet *next, *prev;
	
	ListBase paths;			/* (KS_Path) paths to keyframe to */
	
	char name[64];			/* user-viewable name for KeyingSet (for menus, etc.) */
	
	short flag;				/* settings for KeyingSet */
	short keyingflag;		/* settings to supply insertkey() with */
	
	int active_path;		/* index of the active path */
} KeyingSet;

/* KeyingSet settings */
typedef enum eKS_Settings {
		/* keyingset cannot be removed (and doesn't need to be freed) */
	KEYINGSET_BUILTIN		= (1<<0),
		/* keyingset does not depend on context info (i.e. paths are absolute) */
	KEYINGSET_ABSOLUTE		= (1<<1),
} eKS_Settings;

/* Flags for use by keyframe creation/deletion calls */
typedef enum eInsertKeyFlags {
	INSERTKEY_NEEDED 	= (1<<0),	/* only insert keyframes where they're needed */
	INSERTKEY_MATRIX 	= (1<<1),	/* insert 'visual' keyframes where possible/needed */
	INSERTKEY_FAST 		= (1<<2),	/* don't recalculate handles,etc. after adding key */
	INSERTKEY_FASTR		= (1<<3),	/* don't realloc mem (or increase count, as array has already been set out) */
	INSERTKEY_REPLACE 	= (1<<4),	/* only replace an existing keyframe (this overrides INSERTKEY_NEEDED) */
	INSERTKEY_XYZ2RGB	= (1<<5),	/* transform F-Curves should have XYZ->RGB color mode */
} eInsertKeyFlags;

/* ************************************************ */
/* Animation Data */

/* AnimOverride ------------------------------------- */

/* Animation Override (aor) 
 *
 * This is used to as temporary storage of values which have been changed by the user, but not
 * yet keyframed (thus, would get overwritten by the animation system before the user had a chance
 * to see the changes that were made). 
 *
 * It is probably not needed for overriding keyframed values in most cases, as those will only get evaluated
 * on frame-change now. That situation may change in future.
 */
typedef struct AnimOverride {
	struct AnimOverride *next, *prev;
	
	char *rna_path;			/* RNA-path to use to resolve data-access */
	int array_index;		/* if applicable, the index of the RNA-array item to get */
	
	float value;			/* value to override setting with */
} AnimOverride;

/* AnimData ------------------------------------- */

/* Animation data for some ID block (adt)
 * 
 * This block of data is used to provide all of the necessary animation data for a datablock.
 * Currently, this data will not be reusable, as there shouldn't be any need to do so.
 * 
 * This information should be made available for most if not all ID-blocks, which should 
 * enable all of its settings to be animatable locally. Animation from 'higher-up' ID-AnimData
 * blocks may override local settings.
 *
 * This datablock should be placed immediately after the ID block where it is used, so that
 * the code which retrieves this data can do so in an easier manner. See blenkernel/intern/anim_sys.c for details.
 */
typedef struct AnimData {	
		/* active action - acts as the 'tweaking track' for the NLA */
	bAction 	*action;	
		/* temp-storage for the 'real' active action (i.e. the one used before the tweaking-action 
		 * took over to be edited in the Animation Editors) 
		 */
	bAction 	*tmpact;
		/* remapping-info for active action - should only be used if needed 
		 * (for 'foreign' actions that aren't working correctly) 
		 */
	AnimMapper	*remap;			
	
		/* nla-tracks */
	ListBase 	nla_tracks;
		/* active NLA-strip (only set/used during tweaking, so no need to worry about dangling pointers) */
	NlaStrip	*actstrip;
	
	/* 'drivers' for this ID-block's settings - FCurves, but are completely 
	 * separate from those for animation data 
	 */
	ListBase	drivers;	/* standard user-created Drivers/Expressions (used as part of a rig) */
	ListBase 	overrides;	/* temp storage (AnimOverride) of values for settings that are animated (but the value hasn't been keyframed) */
	
		/* settings for animation evaluation */
	int flag;				/* user-defined settings */
	int recalc;				/* depsgraph recalculation flags */	
	
		/* settings for active action evaluation (based on NLA strip settings) */
	short act_blendmode;	/* accumulation mode for active action */
	short act_extendmode;	/* extrapolation mode for active action */
	float act_influence;	/* influence for active action */
} AnimData;

/* Animation Data settings (mostly for NLA) */
typedef enum eAnimData_Flag {
		/* only evaluate a single track in the NLA */
	ADT_NLA_SOLO_TRACK		= (1<<0),
		/* don't use NLA */
	ADT_NLA_EVAL_OFF		= (1<<1),
		/* NLA is being 'tweaked' (i.e. in EditMode) */
	ADT_NLA_EDIT_ON			= (1<<2),
		/* active Action for 'tweaking' does not have mapping applied for editing */
	ADT_NLA_EDIT_NOMAP		= (1<<3),
		/* NLA-Strip F-Curves are expanded in UI */
	ADT_NLA_SKEYS_COLLAPSED	= (1<<4),
	
		/* drivers expanded in UI */
	ADT_DRIVERS_COLLAPSED	= (1<<10),
		/* don't execute drivers */
	ADT_DRIVERS_DISABLED	= (1<<11),
	
		/* AnimData block is selected in UI */
	ADT_UI_SELECTED			= (1<<14),
		/* AnimData block is active in UI */
	ADT_UI_ACTIVE			= (1<<15),
	
		/* F-Curves from this AnimData block are not visible in the Graph Editor */
	ADT_CURVES_NOT_VISIBLE	= (1<<16),
} eAnimData_Flag;

/* Animation Data recalculation settings (to be set by depsgraph) */
typedef enum eAnimData_Recalc {
	ADT_RECALC_DRIVERS		= (1<<0),
	ADT_RECALC_ANIM			= (1<<1),
	ADT_RECALC_ALL			= (ADT_RECALC_DRIVERS|ADT_RECALC_ANIM),
} eAnimData_Recalc;

/* Base Struct for Anim ------------------------------------- */

/* Used for BKE_animdata_from_id() 
 * All ID-datablocks which have their own 'local' AnimData
 * should have the same arrangement in their structs.
 */
typedef struct IdAdtTemplate {
	ID id;
	AnimData *adt;
} IdAdtTemplate;

/* ************************************************ */

#ifdef __cplusplus
};
#endif

#endif /* DNA_ANIM_TYPES_H */<|MERGE_RESOLUTION|>--- conflicted
+++ resolved
@@ -294,16 +294,10 @@
 	char name[64];				/* name of the variable to use in py-expression (must be valid python identifier) */
 	
 	DriverTarget targets[8];	/* MAX_DRIVER_TARGETS, target slots */	
-<<<<<<< HEAD
-	int num_targets;			/* number of targets actually used by this variable */
-	
-	int type;					/* type of driver target (eDriverTarget_Types) */		
-=======
 	short num_targets;			/* number of targets actually used by this variable */
 	
 	short type;					/* type of driver target (eDriverTarget_Types) */	
 	float curval;				/* result of previous evaluation */
->>>>>>> 7a76bc9a
 } DriverVar;
 
 /* Driver Variable Types */
@@ -378,15 +372,11 @@
 		// TODO: this needs to be implemented at some stage or left out...
 	//DRIVER_FLAG_LAYERING	= (1<<2),
 		/* use when the expression needs to be recompiled */
-<<<<<<< HEAD
-	DRIVER_FLAG_RECOMPILE	= (1<<3), 
-=======
 	DRIVER_FLAG_RECOMPILE	= (1<<3),
 		/* the names are cached so they dont need have python unicode versions created each time */
 	DRIVER_FLAG_RENAMEVAR	= (1<<4),
 		/* intermediate values of driver should be shown in the UI for debugging purposes */
 	DRIVER_FLAG_SHOWDEBUG	= (1<<5),
->>>>>>> 7a76bc9a
 } eDriver_Flags;
 
 /* F-Curves -------------------------------------- */
