/*
 * $Id$
 *
 * ***** BEGIN GPL LICENSE BLOCK *****
 *
 * This program is free software; you can redistribute it and/or
 * modify it under the terms of the GNU General Public License
 * as published by the Free Software Foundation; either version 2
 * of the License, or (at your option) any later version.
 *
 * This program is distributed in the hope that it will be useful,
 * but WITHOUT ANY WARRANTY; without even the implied warranty of
 * MERCHANTABILITY or FITNESS FOR A PARTICULAR PURPOSE.  See the
 * GNU General Public License for more details.
 *
 * You should have received a copy of the GNU General Public License
 * along with this program; if not, write to the Free Software Foundation,
 * Inc., 51 Franklin Street, Fifth Floor, Boston, MA 02110-1301, USA.
 *
 * Contributor(s): Chingiz Dyussenov, Arystanbek Dyussenov, Nathan Letwory.
 *
 * ***** END GPL LICENSE BLOCK *****
 */

/** \file blender/collada/DocumentImporter.cpp
 *  \ingroup collada
 */

// TODO:
// * name imported objects
// * import object rotation as euler

#include <string>
#include <map>
#include <algorithm> // sort()

#include "COLLADAFWRoot.h"
#include "COLLADAFWStableHeaders.h"
#include "COLLADAFWColorOrTexture.h"
#include "COLLADAFWIndexList.h"
#include "COLLADAFWMeshPrimitiveWithFaceVertexCount.h"
#include "COLLADAFWPolygons.h"
#include "COLLADAFWSampler.h"
#include "COLLADAFWTypes.h"
#include "COLLADAFWVisualScene.h"
#include "COLLADAFWArrayPrimitiveType.h"
#include "COLLADAFWLibraryNodes.h"
#include "COLLADAFWCamera.h"
#include "COLLADAFWLight.h"

#include "COLLADASaxFWLLoader.h"
#include "COLLADASaxFWLIExtraDataCallbackHandler.h"

#include "BLI_listbase.h"
#include "BLI_math.h"
#include "BLI_string.h"
#include "BLI_utildefines.h"

#include "BKE_main.h"
#include "BKE_library.h"
#include "BKE_texture.h"
#include "BKE_fcurve.h"
#include "BKE_depsgraph.h"
#include "BLI_path_util.h"
#include "BKE_scene.h"
#include "BKE_global.h"
#include "BKE_material.h"
#include "BKE_utildefines.h"
#include "BKE_image.h"

#include "DNA_camera_types.h"
#include "DNA_lamp_types.h"

#include "RNA_access.h"

#include "MEM_guardedalloc.h"

#include "ExtraHandler.h"
#include "ErrorHandler.h"
#include "DocumentImporter.h"
#include "TransformReader.h"

#include "collada_internal.h"
#include "collada_utils.h"


/*
  COLLADA Importer limitations:
  - no multiple scene import, all objects are added to active scene
 */

// #define COLLADA_DEBUG
// creates empties for each imported bone on layer 2, for debugging
// #define ARMATURE_TEST

DocumentImporter::DocumentImporter(bContext *C, const char *filename) :
	mImportStage(General),
	mFilename(filename),
	mContext(C),
	armature_importer(&unit_converter, &mesh_importer, &anim_importer, CTX_data_scene(C)),
	mesh_importer(&unit_converter, &armature_importer, CTX_data_scene(C)),
	anim_importer(&unit_converter, &armature_importer, CTX_data_scene(C))
{}

DocumentImporter::~DocumentImporter()
{
	TagsMap::iterator etit;
	etit = uid_tags_map.begin();
	while(etit!=uid_tags_map.end()) {
		delete etit->second;
		etit++;
	}
}

bool DocumentImporter::import()
{
	ErrorHandler errorHandler;
	COLLADASaxFWL::Loader loader(&errorHandler);
	COLLADAFW::Root root(&loader, this);
	ExtraHandler *ehandler = new ExtraHandler(this, &(this->anim_importer));
	
	loader.registerExtraDataCallbackHandler(ehandler);

	if (!root.loadDocument(mFilename))
		return false;
	
	if(errorHandler.hasError())
		return false;
	
	/** TODO set up scene graph and such here */
	
	mImportStage = Controller;
	
	COLLADASaxFWL::Loader loader2;
	COLLADAFW::Root root2(&loader2, this);
	
	if (!root2.loadDocument(mFilename))
		return false;
	
	
	delete ehandler;

	return true;
}

void DocumentImporter::cancel(const COLLADAFW::String& errorMessage)
{
	// TODO: if possible show error info
	//
	// Should we get rid of invisible Meshes that were created so far
	// or maybe create objects at coordinate space origin?
	//
	// The latter sounds better.
}

void DocumentImporter::start(){}

void DocumentImporter::finish()
{
	if(mImportStage!=General)
		return;
		
	/** TODO Break up and put into 2-pass parsing of DAE */
	std::vector<const COLLADAFW::VisualScene*>::iterator it;
	for (it = vscenes.begin(); it != vscenes.end(); it++) {
		PointerRNA sceneptr, unit_settings;
		PropertyRNA *system, *scale;
		// TODO: create a new scene except the selected <visual_scene> - use current blender scene for it
		Scene *sce = CTX_data_scene(mContext);
		
		// for scene unit settings: system, scale_length
		RNA_id_pointer_create(&sce->id, &sceneptr);
		unit_settings = RNA_pointer_get(&sceneptr, "unit_settings");
		system = RNA_struct_find_property(&unit_settings, "system");
		scale = RNA_struct_find_property(&unit_settings, "scale_length");
		
		switch(unit_converter.isMetricSystem()) {
			case UnitConverter::Metric:
				RNA_property_enum_set(&unit_settings, system, USER_UNIT_METRIC);
				break;
			case UnitConverter::Imperial:
				RNA_property_enum_set(&unit_settings, system, USER_UNIT_IMPERIAL);
				break;
			default:
				RNA_property_enum_set(&unit_settings, system, USER_UNIT_NONE);
				break;
		}
		RNA_property_float_set(&unit_settings, scale, unit_converter.getLinearMeter());
		
		const COLLADAFW::NodePointerArray& roots = (*it)->getRootNodes();

		for (unsigned int i = 0; i < roots.getCount(); i++) {
			write_node(roots[i], NULL, sce, NULL, false);
		}
	}
	armature_importer.set_tags_map(this->uid_tags_map);
	armature_importer.make_armatures(mContext);

#if 0
	armature_importer.fix_animation();
#endif

	for (std::vector<const COLLADAFW::VisualScene*>::iterator it = vscenes.begin(); it != vscenes.end(); it++) {
		const COLLADAFW::NodePointerArray& roots = (*it)->getRootNodes();

		for (unsigned int i = 0; i < roots.getCount(); i++)
			translate_anim_recursive(roots[i],NULL,NULL);
	}

	if (libnode_ob.size()) {
		Scene *sce = CTX_data_scene(mContext);

		fprintf(stderr, "got %d library nodes to free\n", (int)libnode_ob.size());
		// free all library_nodes
		std::vector<Object*>::iterator it;
		for (it = libnode_ob.begin(); it != libnode_ob.end(); it++) {
			Object *ob = *it;

			Base *base = object_in_scene(ob, sce);
			if (base) {
				BLI_remlink(&sce->base, base);
				free_libblock_us(&G.main->object, base->object);
				if (sce->basact==base)
					sce->basact= NULL;
				MEM_freeN(base);
			}
		}
		libnode_ob.clear();

		DAG_scene_sort(CTX_data_main(mContext), sce);
		DAG_ids_flush_update(CTX_data_main(mContext), 0);
	}
}


void DocumentImporter::translate_anim_recursive(COLLADAFW::Node *node, COLLADAFW::Node *par = NULL, Object *parob = NULL)
{
	if (par && par->getType() == COLLADAFW::Node::JOINT) {
		// par is root if there's no corresp. key in root_map
		if (root_map.find(par->getUniqueId()) == root_map.end())
			root_map[node->getUniqueId()] = par;
		else
			root_map[node->getUniqueId()] = root_map[par->getUniqueId()];
	}

	/*COLLADAFW::Transformation::TransformationType types[] = {
		COLLADAFW::Transformation::ROTATE,
		COLLADAFW::Transformation::SCALE,
		COLLADAFW::Transformation::TRANSLATE,
		COLLADAFW::Transformation::MATRIX
	};

	Object *ob;*/
	unsigned int i;

	//for (i = 0; i < 4; i++)
		//ob = 
	anim_importer.translate_Animations(node, root_map, object_map, FW_object_map);

	COLLADAFW::NodePointerArray &children = node->getChildNodes();
	for (i = 0; i < children.getCount(); i++) {
		translate_anim_recursive(children[i], node, NULL);
	}
}

/** When this method is called, the writer must write the global document asset.
	@return The writer should return true, if writing succeeded, false otherwise.*/
bool DocumentImporter::writeGlobalAsset ( const COLLADAFW::FileInfo* asset ) 
{
	unit_converter.read_asset(asset);

	return true;
}

/** When this method is called, the writer must write the scene.
	@return The writer should return true, if writing succeeded, false otherwise.*/
bool DocumentImporter::writeScene ( const COLLADAFW::Scene* scene ) 
{
	// XXX could store the scene id, but do nothing for now
	return true;
}
Object* DocumentImporter::create_camera_object(COLLADAFW::InstanceCamera *camera, Scene *sce)
{
	const COLLADAFW::UniqueId& cam_uid = camera->getInstanciatedObjectId();
	if (uid_camera_map.find(cam_uid) == uid_camera_map.end()) {	
		fprintf(stderr, "Couldn't find camera by UID.\n");
		return NULL;
	}
	Object *ob = add_object(sce, OB_CAMERA);
	Camera *cam = uid_camera_map[cam_uid];
	Camera *old_cam = (Camera*)ob->data;
	ob->data = cam;
	old_cam->id.us--;
	if (old_cam->id.us == 0)
		free_libblock(&G.main->camera, old_cam);
	return ob;
}

Object* DocumentImporter::create_lamp_object(COLLADAFW::InstanceLight *lamp, Scene *sce)
{
	const COLLADAFW::UniqueId& lamp_uid = lamp->getInstanciatedObjectId();
	if (uid_lamp_map.find(lamp_uid) == uid_lamp_map.end()) {	
		fprintf(stderr, "Couldn't find lamp by UID. \n");
		return NULL;
	}
	Object *ob = add_object(sce, OB_LAMP);
	Lamp *la = uid_lamp_map[lamp_uid];
	Lamp *old_lamp = (Lamp*)ob->data;
	ob->data = la;
	old_lamp->id.us--;
	if (old_lamp->id.us == 0)
		free_libblock(&G.main->lamp, old_lamp);
	return ob;
}

Object* DocumentImporter::create_instance_node(Object *source_ob, COLLADAFW::Node *source_node, COLLADAFW::Node *instance_node, Scene *sce, Object *par_ob, bool is_library_node)
{
	Object *obn = copy_object(source_ob);
	obn->recalc |= OB_RECALC_OB|OB_RECALC_DATA|OB_RECALC_TIME;
	scene_add_base(sce, obn);

	if (instance_node) {
		anim_importer.read_node_transform(instance_node, obn);
		// if we also have a source_node (always ;), take its
		// transformation matrix and apply it to the newly instantiated
		// object to account for node hierarchy transforms in
		// .dae
		if(source_node) {
			COLLADABU::Math::Matrix4 mat4 = source_node->getTransformationMatrix();
			COLLADABU::Math::Matrix4 bmat4 = mat4.transpose(); // transpose to get blender row-major order
			float mat[4][4];
			for (int i = 0; i < 4; i++) {
				for (int j = 0; j < 4; j++) {
					mat[i][j] = bmat4[i][j];
				}
			}
			// calc new matrix and apply
			mul_m4_m4m4(obn->obmat, mat, obn->obmat);
			object_apply_mat4(obn, obn->obmat, 0, 0);
		}
	}
	else {
		anim_importer.read_node_transform(source_node, obn);
	}

	DAG_scene_sort(CTX_data_main(mContext), sce);
	DAG_ids_flush_update(CTX_data_main(mContext), 0);

	COLLADAFW::NodePointerArray &children = source_node->getChildNodes();
	if (children.getCount()) {
		for (unsigned int i = 0; i < children.getCount(); i++) {
			COLLADAFW::Node *child_node = children[i];
			const COLLADAFW::UniqueId& child_id = child_node->getUniqueId();
			if (object_map.find(child_id) == object_map.end())
				continue;
			COLLADAFW::InstanceNodePointerArray &inodes = child_node->getInstanceNodes();
			Object *new_child = NULL;
			if (inodes.getCount()) { // \todo loop through instance nodes
				const COLLADAFW::UniqueId& id = inodes[0]->getInstanciatedObjectId();
				new_child = create_instance_node(object_map[id], node_map[id], child_node, sce, NULL, is_library_node);
			}
			else {
				new_child = create_instance_node(object_map[child_id], child_node, NULL, sce, NULL, is_library_node);
			}
			bc_set_parent(new_child, obn, mContext, true);

			if (is_library_node)
				libnode_ob.push_back(new_child);
		}
	}

	// when we have an instance_node, don't return the object, because otherwise
	// its correct location gets overwritten in write_node(). Fixes bug #26012.
	if(instance_node) {
		if (par_ob && obn)
			bc_set_parent(obn, par_ob, mContext);
		return NULL;
	}

	else return obn;
}

void DocumentImporter::write_node (COLLADAFW::Node *node, COLLADAFW::Node *parent_node, Scene *sce, Object *par, bool is_library_node)
{
	Object *ob = NULL;
	bool is_joint = node->getType() == COLLADAFW::Node::JOINT;

	if (is_joint) {
		if ( par ) {
		Object * empty = par;
		par = add_object(sce, OB_ARMATURE);
		bc_set_parent(par,empty->parent, mContext);
		//remove empty : todo
		object_map[parent_node->getUniqueId()] = par;
		}
		armature_importer.add_joint(node, parent_node == NULL || parent_node->getType() != COLLADAFW::Node::JOINT, par, sce);
	}
	else {
		COLLADAFW::InstanceGeometryPointerArray &geom = node->getInstanceGeometries();
		COLLADAFW::InstanceCameraPointerArray &camera = node->getInstanceCameras();
		COLLADAFW::InstanceLightPointerArray &lamp = node->getInstanceLights();
		COLLADAFW::InstanceControllerPointerArray &controller = node->getInstanceControllers();
		COLLADAFW::InstanceNodePointerArray &inst_node = node->getInstanceNodes();
		size_t geom_done = 0;
		size_t camera_done = 0;
		size_t lamp_done = 0;
		size_t controller_done = 0;
		size_t inst_done = 0;

		// XXX linking object with the first <instance_geometry>, though a node may have more of them...
		// maybe join multiple <instance_...> meshes into 1, and link object with it? not sure...
		// <instance_geometry>
		while (geom_done < geom.getCount()) {
			ob = mesh_importer.create_mesh_object(node, geom[geom_done], false, uid_material_map,
												  material_texture_mapping_map);
			++geom_done;
		}
		while (camera_done < camera.getCount()) {
			ob = create_camera_object(camera[camera_done], sce);
			++camera_done;
		}
		while (lamp_done < lamp.getCount()) {
			ob = create_lamp_object(lamp[lamp_done], sce);
			++lamp_done;
		}
		while (controller_done < controller.getCount()) {
			COLLADAFW::InstanceGeometry *geom = (COLLADAFW::InstanceGeometry*)controller[controller_done];
			ob = mesh_importer.create_mesh_object(node, geom, true, uid_material_map, material_texture_mapping_map);
			++controller_done;
		}
		// XXX instance_node is not supported yet
		while (inst_done < inst_node.getCount()) {
			const COLLADAFW::UniqueId& node_id = inst_node[inst_done]->getInstanciatedObjectId();
			if (object_map.find(node_id) == object_map.end()) {
				fprintf(stderr, "Cannot find node to instanciate.\n");
				ob = NULL;
			}
			else {
				Object *source_ob = object_map[node_id];
				COLLADAFW::Node *source_node = node_map[node_id];

				ob = create_instance_node(source_ob, source_node, node, sce, par, is_library_node);
			}
			++inst_done;
		}
		// if node is empty - create empty object
		// XXX empty node may not mean it is empty object, not sure about this
		if ( (geom_done + camera_done + lamp_done + controller_done + inst_done) < 1) {
			ob = add_object(sce, OB_EMPTY);
		}
		
		// check if object is not NULL
		if (!ob) return;
		
		std::string nodename = node->getName().size() ? node->getName() : node->getOriginalId();
		rename_id(&ob->id, (char*)nodename.c_str());

		object_map[node->getUniqueId()] = ob;
		node_map[node->getUniqueId()] = node;

		if (is_library_node)
			libnode_ob.push_back(ob);
	}

	anim_importer.read_node_transform(node, ob); // overwrites location set earlier

	if (!is_joint) {
		// if par was given make this object child of the previous 
		if (par && ob)
			bc_set_parent(ob, par, mContext);
	}

	// if node has child nodes write them
	COLLADAFW::NodePointerArray &child_nodes = node->getChildNodes();
	for (unsigned int i = 0; i < child_nodes.getCount(); i++) {	
		write_node(child_nodes[i], node, sce, ob, is_library_node);
	}
}

/** When this method is called, the writer must write the entire visual scene.
	@return The writer should return true, if writing succeeded, false otherwise.*/
bool DocumentImporter::writeVisualScene ( const COLLADAFW::VisualScene* visualScene ) 
{
	if(mImportStage!=General)
		return true;
		
	// this method called on post process after writeGeometry, writeMaterial, etc.

	// for each <node> in <visual_scene>:
	// create an Object
	// if Mesh (previously created in writeGeometry) to which <node> corresponds exists, link Object with that mesh

	// update: since we cannot link a Mesh with Object in
	// writeGeometry because <geometry> does not reference <node>,
	// we link Objects with Meshes here

	vscenes.push_back(visualScene);
	
	return true;
}

/** When this method is called, the writer must handle all nodes contained in the 
	library nodes.
	@return The writer should return true, if writing succeeded, false otherwise.*/
bool DocumentImporter::writeLibraryNodes ( const COLLADAFW::LibraryNodes* libraryNodes ) 
{
	if(mImportStage!=General)
		return true;
		
	Scene *sce = CTX_data_scene(mContext);

	const COLLADAFW::NodePointerArray& nodes = libraryNodes->getNodes();

	for (unsigned int i = 0; i < nodes.getCount(); i++) {
		write_node(nodes[i], NULL, sce, NULL, true);
	}

	return true;
}

/** When this method is called, the writer must write the geometry.
	@return The writer should return true, if writing succeeded, false otherwise.*/
bool DocumentImporter::writeGeometry ( const COLLADAFW::Geometry* geom ) 
{
	if(mImportStage!=General)
		return true;
		
	return mesh_importer.write_geometry(geom);
}

/** When this method is called, the writer must write the material.
	@return The writer should return true, if writing succeeded, false otherwise.*/
bool DocumentImporter::writeMaterial( const COLLADAFW::Material* cmat ) 
{
	if(mImportStage!=General)
		return true;
		
	const std::string& str_mat_id = cmat->getName().size() ? cmat->getName() : cmat->getOriginalId();
	Material *ma = add_material((char*)str_mat_id.c_str());
	
	this->uid_effect_map[cmat->getInstantiatedEffect()] = ma;
	this->uid_material_map[cmat->getUniqueId()] = ma;
	
	return true;
}

// create mtex, create texture, set texture image
MTex* DocumentImporter::create_texture(COLLADAFW::EffectCommon *ef, COLLADAFW::Texture &ctex, Material *ma,
					 int i, TexIndexTextureArrayMap &texindex_texarray_map)
{
	COLLADAFW::SamplerPointerArray& samp_array = ef->getSamplerPointerArray();
	COLLADAFW::Sampler *sampler = samp_array[ctex.getSamplerId()];
		
	const COLLADAFW::UniqueId& ima_uid = sampler->getSourceImage();
	
	if (uid_image_map.find(ima_uid) == uid_image_map.end()) {
		fprintf(stderr, "Couldn't find an image by UID.\n");
		return NULL;
	}
	
	ma->mtex[i] = add_mtex();
	ma->mtex[i]->texco = TEXCO_UV;
	ma->mtex[i]->tex = add_texture("Texture");
	ma->mtex[i]->tex->type = TEX_IMAGE;
	ma->mtex[i]->tex->imaflag &= ~TEX_USEALPHA;
	ma->mtex[i]->tex->ima = uid_image_map[ima_uid];
	
	texindex_texarray_map[ctex.getTextureMapId()].push_back(ma->mtex[i]);
	
	return ma->mtex[i];
}

void DocumentImporter::write_profile_COMMON(COLLADAFW::EffectCommon *ef, Material *ma)
{
	COLLADAFW::EffectCommon::ShaderType shader = ef->getShaderType();
	
	// blinn
	if (shader == COLLADAFW::EffectCommon::SHADER_BLINN) {
		ma->spec_shader = MA_SPEC_BLINN;
		ma->spec = ef->getShininess().getFloatValue();
	}
	// phong
	else if (shader == COLLADAFW::EffectCommon::SHADER_PHONG) {
		ma->spec_shader = MA_SPEC_PHONG;
		ma->har = ef->getShininess().getFloatValue();
	}
	// lambert
	else if (shader == COLLADAFW::EffectCommon::SHADER_LAMBERT) {
		ma->diff_shader = MA_DIFF_LAMBERT;
	}
	// default - lambert
	else {
		ma->diff_shader = MA_DIFF_LAMBERT;
		fprintf(stderr, "Current shader type is not supported, default to lambert.\n");
	}
	// reflectivity
	ma->ray_mirror = ef->getReflectivity().getFloatValue();
	// index of refraction
	ma->ang = ef->getIndexOfRefraction().getFloatValue();
	
	int i = 0;
	COLLADAFW::Color col;
	MTex *mtex = NULL;
	TexIndexTextureArrayMap texindex_texarray_map;
	
	// DIFFUSE
	// color
	if (ef->getDiffuse().isColor()) {
		col = ef->getDiffuse().getColor();
		ma->r = col.getRed();
		ma->g = col.getGreen();
		ma->b = col.getBlue();
	}
	// texture
	else if (ef->getDiffuse().isTexture()) {
		COLLADAFW::Texture ctex = ef->getDiffuse().getTexture(); 
		mtex = create_texture(ef, ctex, ma, i, texindex_texarray_map);
		if (mtex != NULL) {
			mtex->mapto = MAP_COL;
			ma->texact = (int)i;
			i++;
		}
	}
	// AMBIENT
	// color
	if (ef->getAmbient().isColor()) {
		col = ef->getAmbient().getColor();
		ma->ambr = col.getRed();
		ma->ambg = col.getGreen();
		ma->ambb = col.getBlue();
	}
	// texture
	else if (ef->getAmbient().isTexture()) {
		COLLADAFW::Texture ctex = ef->getAmbient().getTexture(); 
		mtex = create_texture(ef, ctex, ma, i, texindex_texarray_map);
		if (mtex != NULL) {
			mtex->mapto = MAP_AMB; 
			i++;
		}
	}
	// SPECULAR
	// color
	if (ef->getSpecular().isColor()) {
		col = ef->getSpecular().getColor();
		ma->specr = col.getRed();
		ma->specg = col.getGreen();
		ma->specb = col.getBlue();
	}
	// texture
	else if (ef->getSpecular().isTexture()) {
		COLLADAFW::Texture ctex = ef->getSpecular().getTexture(); 
		mtex = create_texture(ef, ctex, ma, i, texindex_texarray_map);
		if (mtex != NULL) {
			mtex->mapto = MAP_SPEC; 
			i++;
		}
	}
	// REFLECTIVE
	// color
	if (ef->getReflective().isColor()) {
		col = ef->getReflective().getColor();
		ma->mirr = col.getRed();
		ma->mirg = col.getGreen();
		ma->mirb = col.getBlue();
	}
	// texture
	else if (ef->getReflective().isTexture()) {
		COLLADAFW::Texture ctex = ef->getReflective().getTexture(); 
		mtex = create_texture(ef, ctex, ma, i, texindex_texarray_map);
		if (mtex != NULL) {
			mtex->mapto = MAP_REF; 
			i++;
		}
	}
	// EMISSION
	// color
	if (ef->getEmission().isColor()) {
		// XXX there is no emission color in blender
		// but I am not sure
	}
	// texture
	else if (ef->getEmission().isTexture()) {
		COLLADAFW::Texture ctex = ef->getEmission().getTexture(); 
		mtex = create_texture(ef, ctex, ma, i, texindex_texarray_map);
		if (mtex != NULL) {
			mtex->mapto = MAP_EMIT; 
			i++;
		}
	}
	
	if(ef->getOpacity().isTexture()) {
		COLLADAFW::Texture ctex = ef->getOpacity().getTexture();
		mtex = create_texture(ef, ctex, ma, i, texindex_texarray_map);
		if(mtex != NULL) {
			mtex->mapto = MAP_ALPHA;
			mtex->tex->imaflag |= TEX_USEALPHA;
			i++;
			ma->spectra = ma->alpha = 0;
			ma->mode |= MA_ZTRANSP|MA_TRANSP;
		}
	}
	// TRANSPARENT
	// color
// 	if (ef->getOpacity().isColor()) {
// 			// XXX don't know what to do here
// 		}
// 		// texture
// 		else if (ef->getOpacity().isTexture()) {
// 			ctex = ef->getOpacity().getTexture();
// 			if (mtex != NULL) mtex->mapto &= MAP_ALPHA;
// 			else {
// 				mtex = create_texture(ef, ctex, ma, i, texindex_texarray_map);
// 				if (mtex != NULL) mtex->mapto = MAP_ALPHA;
// 			}
// 		}
	material_texture_mapping_map[ma] = texindex_texarray_map;
}

/** When this method is called, the writer must write the effect.
	@return The writer should return true, if writing succeeded, false otherwise.*/

bool DocumentImporter::writeEffect( const COLLADAFW::Effect* effect ) 
{
	if(mImportStage!=General)
		return true;
	
	const COLLADAFW::UniqueId& uid = effect->getUniqueId();
	
	if (uid_effect_map.find(uid) == uid_effect_map.end()) {
		fprintf(stderr, "Couldn't find a material by UID.\n");
		return true;
	}
	
	Material *ma = uid_effect_map[uid];
	std::map<COLLADAFW::UniqueId, Material*>::iterator  iter;
	for(iter = uid_material_map.begin(); iter != uid_material_map.end() ; iter++ )
	{
		if ( iter->second == ma ) {
			this->FW_object_map[iter->first] = effect;
			break;
		}
	}
	COLLADAFW::CommonEffectPointerArray common_efs = effect->getCommonEffects();
	if (common_efs.getCount() < 1) {
		fprintf(stderr, "Couldn't find <profile_COMMON>.\n");
		return true;
	}
	// XXX TODO: Take all <profile_common>s
	// Currently only first <profile_common> is supported
	COLLADAFW::EffectCommon *ef = common_efs[0];
	write_profile_COMMON(ef, ma);
	this->FW_object_map[effect->getUniqueId()] = effect;
		
	return true;
}


/** When this method is called, the writer must write the camera.
	@return The writer should return true, if writing succeeded, false otherwise.*/
bool DocumentImporter::writeCamera( const COLLADAFW::Camera* camera ) 
{
	if(mImportStage!=General)
		return true;
		
	Camera *cam = NULL;
	std::string cam_id, cam_name;
	
	cam_id = camera->getOriginalId();
	cam_name = camera->getName();
	if (cam_name.size()) cam = (Camera*)add_camera((char*)cam_name.c_str());
	else cam = (Camera*)add_camera((char*)cam_id.c_str());
	
	if (!cam) {
		fprintf(stderr, "Cannot create camera. \n");
		return true;
	}
	cam->clipsta = camera->getNearClippingPlane().getValue();
	cam->clipend = camera->getFarClippingPlane().getValue();
	
	COLLADAFW::Camera::CameraType type = camera->getCameraType();
	switch(type) {
	case COLLADAFW::Camera::ORTHOGRAPHIC:
		{
			cam->type = CAM_ORTHO;
		}
		break;
	case COLLADAFW::Camera::PERSPECTIVE:
		{
			cam->type = CAM_PERSP;
		}
		break;
	case COLLADAFW::Camera::UNDEFINED_CAMERATYPE:
		{
			fprintf(stderr, "Current camera type is not supported. \n");
			cam->type = CAM_PERSP;
		}
		break;
	}
	
	switch(camera->getDescriptionType()) {
	case COLLADAFW::Camera::ASPECTRATIO_AND_Y:
		{
			switch(cam->type) {
				case CAM_ORTHO:
					{
						double ymag = camera->getYMag().getValue();
						double aspect = camera->getAspectRatio().getValue();
						double xmag = aspect*ymag;
						cam->ortho_scale = (float)xmag;
					}
					break;
				case CAM_PERSP:
				default:
					{
						double yfov = camera->getYFov().getValue();
						double aspect = camera->getAspectRatio().getValue();
						double xfov = aspect*yfov;
						// xfov is in degrees, cam->lens is in millimiters
<<<<<<< HEAD
						cam->lens = hfov_to_focallength((float)xfov*(M_PI/180.0f), cam->sensor_x);
=======
						cam->lens = angle_to_lens(DEG2RADF(xfov));
>>>>>>> a7891da8
					}
					break;
			}
		}
		break;
	/* XXX correct way to do following four is probably to get also render
	   size and determine proper settings from that somehow */
	case COLLADAFW::Camera::ASPECTRATIO_AND_X:
	case COLLADAFW::Camera::SINGLE_X:
	case COLLADAFW::Camera::X_AND_Y:
		{
			switch(cam->type) {
				case CAM_ORTHO:
					cam->ortho_scale = (float)camera->getXMag().getValue();
					break;
				case CAM_PERSP:
				default:
					{
						double x = camera->getXFov().getValue();
						// x is in degrees, cam->lens is in millimiters
<<<<<<< HEAD
						cam->lens = hfov_to_focallength((float)x*(M_PI/180.0f), cam->sensor_x);
=======
						cam->lens = angle_to_lens(DEG2RADF(x));
>>>>>>> a7891da8
					}
					break;
			}
		}
		break;
	case COLLADAFW::Camera::SINGLE_Y:
		{
			switch(cam->type) {
				case CAM_ORTHO:
					cam->ortho_scale = (float)camera->getYMag().getValue();
					break;
				case CAM_PERSP:
				default:
					{
					double yfov = camera->getYFov().getValue();
					// yfov is in degrees, cam->lens is in millimiters
<<<<<<< HEAD
					cam->lens = hfov_to_focallength((float)yfov*(M_PI/180.0f), cam->sensor_x);
=======
					cam->lens = angle_to_lens(DEG2RADF(yfov));
>>>>>>> a7891da8
					}
					break;
			}
		}
		break;
	case COLLADAFW::Camera::UNDEFINED:
		// read nothing, use blender defaults.
		break;
	}
	
	this->uid_camera_map[camera->getUniqueId()] = cam;
	this->FW_object_map[camera->getUniqueId()] = camera;
	// XXX import camera options
	return true;
}

/** When this method is called, the writer must write the image.
	@return The writer should return true, if writing succeeded, false otherwise.*/
bool DocumentImporter::writeImage( const COLLADAFW::Image* image ) 
{
	if(mImportStage!=General)
		return true;
		
	// XXX maybe it is necessary to check if the path is absolute or relative
	const std::string& filepath = image->getImageURI().toNativePath();
	const char *filename = (const char*)mFilename.c_str();
	char dir[FILE_MAX];
	char full_path[FILE_MAX];
	
	BLI_split_dirfile(filename, dir, NULL);
	BLI_join_dirfile(full_path, sizeof(full_path), dir, filepath.c_str());
	Image *ima = BKE_add_image_file(full_path);
	if (!ima) {
		fprintf(stderr, "Cannot create image. \n");
		return true;
	}
	this->uid_image_map[image->getUniqueId()] = ima;
	
	return true;
}

/** When this method is called, the writer must write the light.
	@return The writer should return true, if writing succeeded, false otherwise.*/
bool DocumentImporter::writeLight( const COLLADAFW::Light* light ) 
{
	if(mImportStage!=General)
		return true;

	Lamp *lamp = NULL;
	std::string la_id, la_name;

	TagsMap::iterator etit;
	ExtraTags *et = 0;
	etit = uid_tags_map.find(light->getUniqueId().toAscii());
	if(etit != uid_tags_map.end())
		et = etit->second;

	la_id = light->getOriginalId();
	la_name = light->getName();
	if (la_name.size()) lamp = (Lamp*)add_lamp((char*)la_name.c_str());
	else lamp = (Lamp*)add_lamp((char*)la_id.c_str());

	if (!lamp) {
		fprintf(stderr, "Cannot create lamp. \n");
		return true;
	}

	// if we find an ExtraTags for this, use that instead.
	if(et && et->isProfile("blender")) {
		et->setData("type", &(lamp->type));
		et->setData("flag", &(lamp->flag));
		et->setData("mode", &(lamp->mode));
		et->setData("gamma", &(lamp->k));
		et->setData("red", &(lamp->r));
		et->setData("green", &(lamp->g));
		et->setData("blue", &(lamp->b));
		et->setData("shadow_r", &(lamp->shdwr));
		et->setData("shadow_g", &(lamp->shdwg));
		et->setData("shadow_b", &(lamp->shdwb));
		et->setData("energy", &(lamp->energy));
		et->setData("dist", &(lamp->dist));
		et->setData("spotsize", &(lamp->spotsize));
		et->setData("spotblend", &(lamp->spotblend));
		et->setData("halo_intensity", &(lamp->haint));
		et->setData("att1", &(lamp->att1));
		et->setData("att2", &(lamp->att2));
		et->setData("falloff_type", &(lamp->falloff_type));
		et->setData("clipsta", &(lamp->clipsta));
		et->setData("clipend", &(lamp->clipend));
		et->setData("shadspotsize", &(lamp->shadspotsize));
		et->setData("bias", &(lamp->bias));
		et->setData("soft", &(lamp->soft));
		et->setData("compressthresh", &(lamp->compressthresh));
		et->setData("bufsize", &(lamp->bufsize));
		et->setData("samp", &(lamp->samp));
		et->setData("buffers", &(lamp->buffers));
		et->setData("filtertype", &(lamp->filtertype));
		et->setData("bufflag", &(lamp->bufflag));
		et->setData("buftype", &(lamp->buftype));
		et->setData("ray_samp", &(lamp->ray_samp));
		et->setData("ray_sampy", &(lamp->ray_sampy));
		et->setData("ray_sampz", &(lamp->ray_sampz));
		et->setData("ray_samp_type", &(lamp->ray_samp_type));
		et->setData("area_shape", &(lamp->area_shape));
		et->setData("area_size", &(lamp->area_size));
		et->setData("area_sizey", &(lamp->area_sizey));
		et->setData("area_sizez", &(lamp->area_sizez));
		et->setData("adapt_thresh", &(lamp->adapt_thresh));
		et->setData("ray_samp_method", &(lamp->ray_samp_method));
		et->setData("shadhalostep", &(lamp->shadhalostep));
		et->setData("sun_effect_type", &(lamp->shadhalostep));
		et->setData("skyblendtype", &(lamp->skyblendtype));
		et->setData("horizon_brightness", &(lamp->horizon_brightness));
		et->setData("spread", &(lamp->spread));
		et->setData("sun_brightness", &(lamp->sun_brightness));
		et->setData("sun_size", &(lamp->sun_size));
		et->setData("backscattered_light", &(lamp->backscattered_light));
		et->setData("sun_intensity", &(lamp->sun_intensity));
		et->setData("atm_turbidity", &(lamp->atm_turbidity));
		et->setData("atm_extinction_factor", &(lamp->atm_extinction_factor));
		et->setData("atm_distance_factor", &(lamp->atm_distance_factor));
		et->setData("skyblendfac", &(lamp->skyblendfac));
		et->setData("sky_exposure", &(lamp->sky_exposure));
		et->setData("sky_colorspace", &(lamp->sky_colorspace));
	}
	else {
		float constatt = light->getConstantAttenuation().getValue();
		float linatt = light->getLinearAttenuation().getValue();
		float quadatt = light->getQuadraticAttenuation().getValue();
		float d = 25.0f;
		float att1 = 0.0f;
		float att2 = 0.0f;
		float e = 1.0f;

		if (light->getColor().isValid()) {
			COLLADAFW::Color col = light->getColor();
			lamp->r = col.getRed();
			lamp->g = col.getGreen();
			lamp->b = col.getBlue();
		}

		if(IS_EQ(linatt, 0.0f) && quadatt > 0.0f) {
			att2 = quadatt;
			d = sqrt(1.0f/quadatt);
		}
		// linear light
		else if(IS_EQ(quadatt, 0.0f) && linatt > 0.0f) {
			att1 = linatt;
			d = (1.0f/linatt);
		} else if (IS_EQ(constatt, 1.0f)) {
			att1 = 1.0f;
		} else {
			// assuming point light (const att = 1.0);
			att1 = 1.0f;
		}
		
		d *= ( 1.0f / unit_converter.getLinearMeter());

		lamp->energy = e;
		lamp->dist = d;

		COLLADAFW::Light::LightType type = light->getLightType();
		switch(type) {
			case COLLADAFW::Light::AMBIENT_LIGHT:
				{
					lamp->type = LA_HEMI;
				}
				break;
			case COLLADAFW::Light::SPOT_LIGHT:
				{
					lamp->type = LA_SPOT;
					lamp->att1 = att1;
					lamp->att2 = att2;
					if(IS_EQ(att1, 0.0f) && att2 > 0)
						lamp->falloff_type = LA_FALLOFF_INVSQUARE;
					if(IS_EQ(att2, 0.0f) && att1 > 0)
						lamp->falloff_type = LA_FALLOFF_INVLINEAR;
					lamp->spotsize = light->getFallOffAngle().getValue();
					lamp->spotblend = light->getFallOffExponent().getValue();
				}
				break;
			case COLLADAFW::Light::DIRECTIONAL_LIGHT:
				{
					/* our sun is very strong, so pick a smaller energy level */
					lamp->type = LA_SUN;
					lamp->mode |= LA_NO_SPEC;
				}
				break;
			case COLLADAFW::Light::POINT_LIGHT:
				{
					lamp->type = LA_LOCAL;
					lamp->att1 = att1;
					lamp->att2 = att2;
					if(IS_EQ(att1, 0.0f) && att2 > 0)
						lamp->falloff_type = LA_FALLOFF_INVSQUARE;
					if(IS_EQ(att2, 0.0f) && att1 > 0)
						lamp->falloff_type = LA_FALLOFF_INVLINEAR;
				}
				break;
			case COLLADAFW::Light::UNDEFINED:
				{
					fprintf(stderr, "Current lamp type is not supported. \n");
					lamp->type = LA_LOCAL;
				}
				break;
		}
	}

	this->uid_lamp_map[light->getUniqueId()] = lamp;
	this->FW_object_map[light->getUniqueId()] = light;
	return true;
}

// this function is called only for animations that pass COLLADAFW::validate
bool DocumentImporter::writeAnimation( const COLLADAFW::Animation* anim ) 
{
	if(mImportStage!=General)
		return true;
		
	// return true;
	return anim_importer.write_animation(anim);
}

// called on post-process stage after writeVisualScenes
bool DocumentImporter::writeAnimationList( const COLLADAFW::AnimationList* animationList ) 
{
	if(mImportStage!=General)
		return true;
		
	// return true;
	return anim_importer.write_animation_list(animationList);
}

/** When this method is called, the writer must write the skin controller data.
	@return The writer should return true, if writing succeeded, false otherwise.*/
bool DocumentImporter::writeSkinControllerData( const COLLADAFW::SkinControllerData* skin ) 
{
	return armature_importer.write_skin_controller_data(skin);
}

// this is called on postprocess, before writeVisualScenes
bool DocumentImporter::writeController( const COLLADAFW::Controller* controller ) 
{
	if(mImportStage!=General)
		return true;
		
	return armature_importer.write_controller(controller);
}

bool DocumentImporter::writeFormulas( const COLLADAFW::Formulas* formulas )
{
	return true;
}

bool DocumentImporter::writeKinematicsScene( const COLLADAFW::KinematicsScene* kinematicsScene )
{
	return true;
}

ExtraTags* DocumentImporter::getExtraTags(const COLLADAFW::UniqueId &uid)
{
	if(uid_tags_map.find(uid.toAscii())==uid_tags_map.end()) {
		return NULL;
	}
	return uid_tags_map[uid.toAscii()];
}

bool DocumentImporter::addExtraTags( const COLLADAFW::UniqueId &uid, ExtraTags *extra_tags)
{
	uid_tags_map[uid.toAscii()] = extra_tags;
	return true;
}
<|MERGE_RESOLUTION|>--- conflicted
+++ resolved
@@ -816,11 +816,7 @@
 						double aspect = camera->getAspectRatio().getValue();
 						double xfov = aspect*yfov;
 						// xfov is in degrees, cam->lens is in millimiters
-<<<<<<< HEAD
-						cam->lens = hfov_to_focallength((float)xfov*(M_PI/180.0f), cam->sensor_x);
-=======
-						cam->lens = angle_to_lens(DEG2RADF(xfov));
->>>>>>> a7891da8
+						cam->lens = hfov_to_focallength(DEG2RADF(xfov), cam->sensor_x);
 					}
 					break;
 			}
@@ -841,11 +837,7 @@
 					{
 						double x = camera->getXFov().getValue();
 						// x is in degrees, cam->lens is in millimiters
-<<<<<<< HEAD
-						cam->lens = hfov_to_focallength((float)x*(M_PI/180.0f), cam->sensor_x);
-=======
-						cam->lens = angle_to_lens(DEG2RADF(x));
->>>>>>> a7891da8
+						cam->lens = hfov_to_focallength(DEG2RADF(x), cam->sensor_x);
 					}
 					break;
 			}
@@ -862,11 +854,7 @@
 					{
 					double yfov = camera->getYFov().getValue();
 					// yfov is in degrees, cam->lens is in millimiters
-<<<<<<< HEAD
-					cam->lens = hfov_to_focallength((float)yfov*(M_PI/180.0f), cam->sensor_x);
-=======
-					cam->lens = angle_to_lens(DEG2RADF(yfov));
->>>>>>> a7891da8
+					cam->lens = hfov_to_focallength(DEG2RADF(yfov), cam->sensor_x);
 					}
 					break;
 			}
