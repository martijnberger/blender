--- conflicted
+++ resolved
@@ -5,11 +5,7 @@
 
 incs = '../include ../../blenlib ../../blenkernel ../../makesdna ../../imbuf'
 incs += ' ../../windowmanager #/intern/guardedalloc #/extern/glew/include'
-<<<<<<< HEAD
-incs += ' #/intern/guardedalloc ../../gpu ../../freestyle'
-=======
-incs += ' ../../gpu'
->>>>>>> 92b43167
+incs += ' ../../gpu ../../freestyle'
 incs += ' ../../makesrna ../../render/extern/include  #/intern/elbeem/extern'
 incs += ' ../../blenloader'
 
