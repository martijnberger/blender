--- conflicted
+++ resolved
@@ -82,20 +82,12 @@
 void ED_object_location_from_view(struct bContext *C, float *loc);
 void ED_object_rotation_from_view(struct bContext *C, float *rot);
 void ED_object_base_init_transform(struct bContext *C, struct Base *base, float *loc, float *rot);
-<<<<<<< HEAD
-
-void ED_object_add_generic_props(struct wmOperatorType *ot, int do_editmode);
-int ED_object_add_generic_invoke(struct bContext *C, struct wmOperator *op, struct wmEvent *event);
-void ED_object_add_generic_get_opts(struct wmOperator *op, float *loc, float *rot, int *enter_editmode);
-struct Object *ED_object_add_type(struct bContext *C, int type, float *loc, float *rot, int enter_editmode);
-=======
 float ED_object_new_primitive_matrix(struct bContext *C, float *loc, float *rot, float primmat[][4]);
 
 void ED_object_add_generic_props(struct wmOperatorType *ot, int do_editmode);
 int ED_object_add_generic_invoke(struct bContext *C, struct wmOperator *op, struct wmEvent *event);
 void ED_object_add_generic_get_opts(struct wmOperator *op, float *loc, float *rot, int *enter_editmode, unsigned int *layer);
 struct Object *ED_object_add_type(struct bContext *C, int type, float *loc, float *rot, int enter_editmode, unsigned int layer);
->>>>>>> 7a76bc9a
 
 void ED_object_single_users(struct Scene *scene, int full);
 
