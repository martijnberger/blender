/*
 * ***** BEGIN GPL LICENSE BLOCK *****
 *
 * This program is free software; you can redistribute it and/or
 * modify it under the terms of the GNU General Public License
 * as published by the Free Software Foundation; either version 2
 * of the License, or (at your option) any later version.
 *
 * This program is distributed in the hope that it will be useful,
 * but WITHOUT ANY WARRANTY; without even the implied warranty of
 * MERCHANTABILITY or FITNESS FOR A PARTICULAR PURPOSE.  See the
 * GNU General Public License for more details.
 *
 * You should have received a copy of the GNU General Public License
 * along with this program; if not, write to the Free Software Foundation,
 * Inc., 51 Franklin Street, Fifth Floor, Boston, MA 02110-1301, USA.
 *
 * The Original Code is Copyright (C) 2001-2002 by NaN Holding BV.
 * All rights reserved.
 *
 * Contributor(s): Blender Foundation, full recode and added functions
 *
 * ***** END GPL LICENSE BLOCK *****
 */

/** \file blender/editors/space_view3d/drawobject.c
 *  \ingroup spview3d
 */


#include <string.h>
#include <math.h>

#include "MEM_guardedalloc.h"

#include "DNA_camera_types.h"
#include "DNA_curve_types.h"
#include "DNA_constraint_types.h" // for drawing constraint
#include "DNA_dynamicpaint_types.h"
#include "DNA_lamp_types.h"
#include "DNA_lattice_types.h"
#include "DNA_material_types.h"
#include "DNA_meshdata_types.h"
#include "DNA_meta_types.h"
#include "DNA_scene_types.h"
#include "DNA_smoke_types.h"
#include "DNA_speaker_types.h"
#include "DNA_world_types.h"
#include "DNA_armature_types.h"

#include "BLI_utildefines.h"
#include "BLI_blenlib.h"
#include "BLI_math.h"
#include "BLI_editVert.h"
#include "BLI_edgehash.h"
#include "BLI_rand.h"
#include "BLI_utildefines.h"

#include "BKE_anim.h"			//for the where_on_path function
#include "BKE_camera.h"
#include "BKE_constraint.h" // for the get_constraint_target function
#include "BKE_curve.h"
#include "BKE_DerivedMesh.h"
#include "BKE_deform.h"
#include "BKE_displist.h"
#include "BKE_font.h"
#include "BKE_global.h"
#include "BKE_image.h"
#include "BKE_key.h"
#include "BKE_lattice.h"
#include "BKE_mesh.h"
#include "BKE_material.h"
#include "BKE_mball.h"
#include "BKE_modifier.h"
#include "BKE_object.h"
#include "BKE_paint.h"
#include "BKE_particle.h"
#include "BKE_pointcache.h"
#include "BKE_scene.h"
#include "BKE_unit.h"
#include "BKE_movieclip.h"
#include "BKE_tracking.h"

#include "BKE_tessmesh.h"

#include "smoke_API.h"

#include "IMB_imbuf.h"
#include "IMB_imbuf_types.h"

#include "BIF_gl.h"
#include "BIF_glutil.h"

#include "GPU_draw.h"
#include "GPU_extensions.h"

#include "ED_mesh.h"
#include "ED_particle.h"
#include "ED_screen.h"
#include "ED_sculpt.h"
#include "ED_types.h"
#include "ED_curve.h" /* for curve_editnurbs */

#include "UI_resources.h"

#include "WM_api.h"
#include "wm_subwindow.h"
#include "BLF_api.h"

#include "view3d_intern.h"	// own include


/* this condition has been made more complex since editmode can draw textures */
#define CHECK_OB_DRAWTEXTURE(vd, dt)                                          \
	((ELEM(vd->drawtype, OB_TEXTURE, OB_MATERIAL) && dt>OB_SOLID) ||          \
	(vd->drawtype==OB_SOLID && vd->flag2 & V3D_SOLID_TEX))

typedef enum eWireDrawMode {
	OBDRAW_WIRE_OFF= 0,
	OBDRAW_WIRE_ON= 1,
	OBDRAW_WIRE_ON_DEPTH= 2
} eWireDrawMode;

/* user data structures for derived mesh callbacks */
typedef struct foreachScreenVert_userData {
	void (*func)(void *userData, BMVert *eve, int x, int y, int index);
	void *userData;
	ViewContext vc;
	eV3DClipTest clipVerts;
} foreachScreenVert_userData;

typedef struct foreachScreenEdge_userData {
	void (*func)(void *userData, BMEdge *eed, int x0, int y0, int x1, int y1, int index);
	void *userData;
	ViewContext vc;
	eV3DClipTest clipVerts;
} foreachScreenEdge_userData;

typedef struct foreachScreenFace_userData {
	void (*func)(void *userData, BMFace *efa, int x, int y, int index);
	void *userData;
	ViewContext vc;
} foreachScreenFace_userData;

typedef struct drawDMVerts_userData {
	BMEditMesh *em; /* BMESH BRANCH ONLY */

	int sel;
	BMVert *eve_act;
} drawDMVerts_userData;

typedef struct drawDMEdgesSel_userData {
	BMEditMesh *em; /* BMESH BRANCH ONLY */

	unsigned char *baseCol, *selCol, *actCol;
	BMEdge *eed_act;
} drawDMEdgesSel_userData;

typedef struct drawDMFacesSel_userData {
	unsigned char *cols[3];

	DerivedMesh *dm; /* BMESH BRANCH ONLY */
	BMEditMesh *em;  /* BMESH BRANCH ONLY */

	BMFace *efa_act;
	int *orig_index;
} drawDMFacesSel_userData;

typedef struct bbsObmodeMeshVerts_userData {
	void *offset;
	MVert *mvert;
} bbsObmodeMeshVerts_userData;

static void draw_bounding_volume(Scene *scene, Object *ob, char type);

static void drawcube_size(float size);
static void drawcircle_size(float size);
static void draw_empty_sphere(float size);
static void draw_empty_cone(float size);

static int check_ob_drawface_dot(Scene *sce, View3D *vd, char dt)
{
	if((sce->toolsettings->selectmode & SCE_SELECT_FACE) == 0)
		return 0;

	if(G.f & G_BACKBUFSEL)
		return 0;

	if((vd->flag & V3D_ZBUF_SELECT) == 0)
		return 1;

	/* if its drawing textures with zbuf sel, then dont draw dots */
	if(dt==OB_TEXTURE && vd->drawtype==OB_TEXTURE)
		return 0;

	if(vd->drawtype>=OB_SOLID && vd->flag2 & V3D_SOLID_TEX)
		return 0;

	return 1;
}

/* ************* only use while object drawing **************
 * or after running ED_view3d_init_mats_rv3d
 * */
static void view3d_project_short_clip(ARegion *ar, const float vec[3], short adr[2], int local)
{
	RegionView3D *rv3d= ar->regiondata;
	float fx, fy, vec4[4];
	
	adr[0]= IS_CLIPPED;
	
	/* clipplanes in eye space */
	if(rv3d->rflag & RV3D_CLIPPING) {
		if(ED_view3d_test_clipping(rv3d, vec, local))
			return;
	}
	
	copy_v3_v3(vec4, vec);
	vec4[3]= 1.0;
	
	mul_m4_v4(rv3d->persmatob, vec4);
	
	/* clipplanes in window space */
	if( vec4[3] > (float)BL_NEAR_CLIP ) {	/* is the NEAR clipping cutoff for picking */
		fx= (ar->winx/2)*(1 + vec4[0]/vec4[3]);
		
		if( fx>0 && fx<ar->winx) {
			
			fy= (ar->winy/2)*(1 + vec4[1]/vec4[3]);
			
			if(fy > 0.0f && fy < (float)ar->winy) {
				adr[0]= (short)floorf(fx);
				adr[1]= (short)floorf(fy);
			}
		}
	}
}

/* only use while object drawing */
static void view3d_project_short_noclip(ARegion *ar, const float vec[3], short adr[2])
{
	RegionView3D *rv3d= ar->regiondata;
	float fx, fy, vec4[4];
	
	adr[0]= IS_CLIPPED;
	
	copy_v3_v3(vec4, vec);
	vec4[3]= 1.0;
	
	mul_m4_v4(rv3d->persmatob, vec4);
	
	if( vec4[3] > (float)BL_NEAR_CLIP ) {	/* is the NEAR clipping cutoff for picking */
		fx= (ar->winx/2)*(1 + vec4[0]/vec4[3]);
		
		if( fx>-32700 && fx<32700) {
			
			fy= (ar->winy/2)*(1 + vec4[1]/vec4[3]);
			
			if(fy > -32700.0f && fy < 32700.0f) {
				adr[0]= (short)floorf(fx);
				adr[1]= (short)floorf(fy);
			}
		}
	}
}

/* same as view3d_project_short_clip but use persmat instead of persmatob for projection */
static void view3d_project_short_clip_persmat(ARegion *ar, float *vec, short adr[2], int local)
{
	RegionView3D *rv3d= ar->regiondata;
	float fx, fy, vec4[4];

	adr[0]= IS_CLIPPED;

	/* clipplanes in eye space */
	if(rv3d->rflag & RV3D_CLIPPING) {
		if(ED_view3d_test_clipping(rv3d, vec, local))
			return;
	}

	copy_v3_v3(vec4, vec);
	vec4[3]= 1.0;

	mul_m4_v4(rv3d->persmat, vec4);

	/* clipplanes in window space */
	if( vec4[3] > (float)BL_NEAR_CLIP ) {	/* is the NEAR clipping cutoff for picking */
		fx= (ar->winx/2)*(1 + vec4[0]/vec4[3]);

		if( fx>0 && fx<ar->winx) {

			fy= (ar->winy/2)*(1 + vec4[1]/vec4[3]);

			if(fy > 0.0f && fy < (float)ar->winy) {
				adr[0]= (short)floorf(fx);
				adr[1]= (short)floorf(fy);
			}
		}
	}
}
/* ************************ */

/* check for glsl drawing */

int draw_glsl_material(Scene *scene, Object *ob, View3D *v3d, int dt)
{
	if(!GPU_glsl_support())
		return 0;
	if(G.f & G_PICKSEL)
		return 0;
	if(!CHECK_OB_DRAWTEXTURE(v3d, dt))
		return 0;
	if(ob==OBACT && (ob && ob->mode & OB_MODE_WEIGHT_PAINT))
		return 0;
	if(scene_use_new_shading_nodes(scene))
		return 0;
	
	return (scene->gm.matmode == GAME_MAT_GLSL) && (dt > OB_SOLID);
}

static int check_alpha_pass(Base *base)
{
	if(base->flag & OB_FROMDUPLI)
		return 0;

	if(G.f & G_PICKSEL)
		return 0;
	
	return (base->object->dtx & OB_DRAWTRANSP);
}

	/***/
static unsigned int colortab[24]=
	{0x0,		0xFF88FF, 0xFFBBFF, 
	 0x403000,	0xFFFF88, 0xFFFFBB, 
	 0x104040,	0x66CCCC, 0x77CCCC, 
	 0x104010,	0x55BB55, 0x66FF66, 
	 0xFFFFFF
};


static float cube[8][3] = {
	{-1.0, -1.0, -1.0},
	{-1.0, -1.0,  1.0},
	{-1.0,  1.0,  1.0},
	{-1.0,  1.0, -1.0},
	{ 1.0, -1.0, -1.0},
	{ 1.0, -1.0,  1.0},
	{ 1.0,  1.0,  1.0},
	{ 1.0,  1.0, -1.0},
};

/* ----------------- OpenGL Circle Drawing - Tables for Optimised Drawing Speed ------------------ */
/* 32 values of sin function (still same result!) */
#define CIRCLE_RESOL 32

static const float sinval[CIRCLE_RESOL] = {
	0.00000000,
	0.20129852,
	0.39435585,
	0.57126821,
	0.72479278,
	0.84864425,
	0.93775213,
	0.98846832,
	0.99871650,
	0.96807711,
	0.89780453,
	0.79077573,
	0.65137248,
	0.48530196,
	0.29936312,
	0.10116832,
	-0.10116832,
	-0.29936312,
	-0.48530196,
	-0.65137248,
	-0.79077573,
	-0.89780453,
	-0.96807711,
	-0.99871650,
	-0.98846832,
	-0.93775213,
	-0.84864425,
	-0.72479278,
	-0.57126821,
	-0.39435585,
	-0.20129852,
	0.00000000
};

/* 32 values of cos function (still same result!) */
static const float cosval[CIRCLE_RESOL] = {
	1.00000000,
	0.97952994,
	0.91895781,
	0.82076344,
	0.68896691,
	0.52896401,
	0.34730525,
	0.15142777,
	-0.05064916,
	-0.25065253,
	-0.44039415,
	-0.61210598,
	-0.75875812,
	-0.87434661,
	-0.95413925,
	-0.99486932,
	-0.99486932,
	-0.95413925,
	-0.87434661,
	-0.75875812,
	-0.61210598,
	-0.44039415,
	-0.25065253,
	-0.05064916,
	0.15142777,
	0.34730525,
	0.52896401,
	0.68896691,
	0.82076344,
	0.91895781,
	0.97952994,
	1.00000000
};

static void draw_xyz_wire(const float c[3], float size, int axis)
{
	float v1[3]= {0.f, 0.f, 0.f}, v2[3] = {0.f, 0.f, 0.f};
	float dim = size * 0.1f;
	float dx[3], dy[3], dz[3];

	dx[0]=dim; dx[1]=0.f; dx[2]=0.f;
	dy[0]=0.f; dy[1]=dim; dy[2]=0.f;
	dz[0]=0.f; dz[1]=0.f; dz[2]=dim;

	switch(axis) {
		case 0:		/* x axis */
			glBegin(GL_LINES);
			
			/* bottom left to top right */
			sub_v3_v3v3(v1, c, dx);
			sub_v3_v3(v1, dy);
			add_v3_v3v3(v2, c, dx);
			add_v3_v3(v2, dy);
			
			glVertex3fv(v1);
			glVertex3fv(v2);
			
			/* top left to bottom right */
			mul_v3_fl(dy, 2.f);
			add_v3_v3(v1, dy);
			sub_v3_v3(v2, dy);
			
			glVertex3fv(v1);
			glVertex3fv(v2);
			
			glEnd();
			break;
		case 1:		/* y axis */
			glBegin(GL_LINES);
			
			/* bottom left to top right */
			mul_v3_fl(dx, 0.75f);
			sub_v3_v3v3(v1, c, dx);
			sub_v3_v3(v1, dy);
			add_v3_v3v3(v2, c, dx);
			add_v3_v3(v2, dy);
			
			glVertex3fv(v1);
			glVertex3fv(v2);
			
			/* top left to center */
			mul_v3_fl(dy, 2.f);
			add_v3_v3(v1, dy);
			copy_v3_v3(v2, c);
			
			glVertex3fv(v1);
			glVertex3fv(v2);
			
			glEnd();
			break;
		case 2:		/* z axis */
			glBegin(GL_LINE_STRIP);
			
			/* start at top left */
			sub_v3_v3v3(v1, c, dx);
			add_v3_v3v3(v1, c, dz);
			
			glVertex3fv(v1);
			
			mul_v3_fl(dx, 2.f);
			add_v3_v3(v1, dx);

			glVertex3fv(v1);
			
			mul_v3_fl(dz, 2.f);
			sub_v3_v3(v1, dx);
			sub_v3_v3(v1, dz);
			
			glVertex3fv(v1);
			
			add_v3_v3(v1, dx);
		
			glVertex3fv(v1);
			
			glEnd();
			break;
	}
	
}

void drawaxes(float size, char drawtype)
{
	int axis;
	float v1[3]= {0.0, 0.0, 0.0};
	float v2[3]= {0.0, 0.0, 0.0};
	float v3[3]= {0.0, 0.0, 0.0};
	
	switch(drawtype) {
	
	case OB_PLAINAXES:
		for (axis=0; axis<3; axis++) {
			glBegin(GL_LINES);
			
			v1[axis]= size;
			v2[axis]= -size;
			glVertex3fv(v1);
			glVertex3fv(v2);

			/* reset v1 & v2 to zero */
			v1[axis]= v2[axis]= 0.0f;

			glEnd();
		}
		break;
	case OB_SINGLE_ARROW:
	
		glBegin(GL_LINES);
		/* in positive z direction only */
		v1[2]= size;
		glVertex3fv(v1);
		glVertex3fv(v2);
		glEnd();
		
		/* square pyramid */
		glBegin(GL_TRIANGLES);
		
		v2[0]= size * 0.035f; v2[1] = size * 0.035f;
		v3[0]= size * -0.035f; v3[1] = size * 0.035f;
		v2[2]= v3[2]= size * 0.75f;
		
		for (axis=0; axis<4; axis++) {
			if (axis % 2 == 1) {
				v2[0] = -v2[0];
				v3[1] = -v3[1];
			} else {
				v2[1] = -v2[1];
				v3[0] = -v3[0];
			}
			
			glVertex3fv(v1);
			glVertex3fv(v2);
			glVertex3fv(v3);
			
		}
		glEnd();
		
		break;
	case OB_CUBE:
		drawcube_size(size);
		break;
		
	case OB_CIRCLE:
		drawcircle_size(size);
		break;
	
	case OB_EMPTY_SPHERE:
		draw_empty_sphere(size);
		break;

	case OB_EMPTY_CONE:
		draw_empty_cone(size);
		break;

	case OB_ARROWS:
	default:
		for (axis=0; axis<3; axis++) {
			const int arrow_axis= (axis==0) ? 1:0;

			glBegin(GL_LINES);
			
			v2[axis]= size;
			glVertex3fv(v1);
			glVertex3fv(v2);
				
			v1[axis]= size*0.85f;
			v1[arrow_axis]= -size*0.08f;
			glVertex3fv(v1);
			glVertex3fv(v2);
				
			v1[arrow_axis]= size*0.08f;
			glVertex3fv(v1);
			glVertex3fv(v2);
			
			glEnd();
				
			v2[axis]+= size*0.125f;
			
			draw_xyz_wire(v2, size, axis);
			
			
			/* reset v1 & v2 to zero */
			v1[arrow_axis]= v1[axis]= v2[axis]= 0.0f;
		}
		break;
	}
}


/* Function to draw an Image on a empty Object */
static void draw_empty_image(Object *ob)
{
	Image *ima = (Image*)ob->data;
	ImBuf *ibuf = ima ? BKE_image_get_ibuf(ima, NULL) : NULL;

	float scale, ofs_x, ofs_y, sca_x, sca_y;
	int ima_x, ima_y;

	if(ibuf && (ibuf->rect == NULL) && (ibuf->rect_float != NULL)) {
		IMB_rect_from_float(ibuf);
	}

	/* Get the buffer dimensions so we can fallback to fake ones */
	if(ibuf && ibuf->rect) {
		ima_x= ibuf->x;
		ima_y= ibuf->y;
	}
	else {
		ima_x= 1;
		ima_y= 1;
	}

	/* Get the image aspect even if the buffer is invalid */
	if(ima) {
		if(ima->aspx > ima->aspy) {
			sca_x= 1.0f;
			sca_y= ima->aspy / ima->aspx;
		}
		else if(ima->aspx < ima->aspy) {
			sca_x= ima->aspx / ima->aspy;
			sca_y= 1.0f;
		}
		else {
			sca_x= 1.0f;
			sca_y= 1.0f;
		}
	}
	else {
		sca_x= 1.0f;
		sca_y= 1.0f;
	}

	/* Calculate the scale center based on objects origin */
	ofs_x= ob->ima_ofs[0] * ima_x;
	ofs_y= ob->ima_ofs[1] * ima_y;

	glMatrixMode(GL_MODELVIEW);
	glPushMatrix();

	/* Make sure we are drawing at the origin */
	glTranslatef(0.0f,  0.0f,  0.0f);

	/* Calculate Image scale */
	scale= (ob->empty_drawsize / (float)MAX2(ima_x * sca_x, ima_y * sca_y));

	/* Set the object scale */
	glScalef(scale * sca_x, scale * sca_y, 1.0f);

	if(ibuf && ibuf->rect) {
		/* Setup GL params */
		glEnable(GL_BLEND);
		glBlendFunc(GL_SRC_ALPHA,  GL_ONE_MINUS_SRC_ALPHA);

		/* Use the object color and alpha */
		glColor4fv(ob->col);

		/* Draw the Image on the screen */
		glaDrawPixelsTex(ofs_x, ofs_y, ima_x, ima_y, GL_UNSIGNED_BYTE, ibuf->rect);
		glPixelTransferf(GL_ALPHA_SCALE, 1.0f);

		glDisable(GL_BLEND);
	}

	UI_ThemeColor((ob->flag & SELECT) ? TH_SELECT : TH_WIRE);

	/* Calculate the outline vertex positions */
	glBegin(GL_LINE_LOOP);
	glVertex2f(ofs_x, ofs_y);
	glVertex2f(ofs_x + ima_x, ofs_y);
	glVertex2f(ofs_x + ima_x, ofs_y + ima_y);
	glVertex2f(ofs_x, ofs_y + ima_y);
	glEnd();

	/* Reset GL settings */
	glMatrixMode(GL_MODELVIEW);
	glPopMatrix();
}

static void circball_array_fill(float verts[CIRCLE_RESOL][3], const float cent[3], float rad, float tmat[][4])
{
	float vx[3], vy[3];
	float *viter= (float *)verts;
	unsigned int a;

	mul_v3_v3fl(vx, tmat[0], rad);
	mul_v3_v3fl(vy, tmat[1], rad);

	for (a=0; a < CIRCLE_RESOL; a++, viter += 3) {
		viter[0]= cent[0] + sinval[a] * vx[0] + cosval[a] * vy[0];
		viter[1]= cent[1] + sinval[a] * vx[1] + cosval[a] * vy[1];
		viter[2]= cent[2] + sinval[a] * vx[2] + cosval[a] * vy[2];
	}
}

void drawcircball(int mode, const float cent[3], float rad, float tmat[][4])
{
	float verts[CIRCLE_RESOL][3];

	circball_array_fill(verts, cent, rad, tmat);

	glEnableClientState(GL_VERTEX_ARRAY);
	glVertexPointer(3, GL_FLOAT, 0, verts);
	glDrawArrays(mode, 0, CIRCLE_RESOL);
	glDisableClientState(GL_VERTEX_ARRAY);
}

/* circle for object centers, special_color is for library or ob users */
static void drawcentercircle(View3D *v3d, RegionView3D *rv3d, const float co[3], int selstate, int special_color)
{
	const float size= ED_view3d_pixel_size(rv3d, co) * (float)U.obcenter_dia * 0.5f;
	float verts[CIRCLE_RESOL][3];

	/* using gldepthfunc guarantees that it does write z values,
	 * but not checks for it, so centers remain visible independt order of drawing */
	if(v3d->zbuf)  glDepthFunc(GL_ALWAYS);
	glEnable(GL_BLEND);
	
	if(special_color) {
		if (selstate==ACTIVE || selstate==SELECT) glColor4ub(0x88, 0xFF, 0xFF, 155);

		else glColor4ub(0x55, 0xCC, 0xCC, 155);
	}
	else {
		if (selstate == ACTIVE) UI_ThemeColorShadeAlpha(TH_ACTIVE, 0, -80);
		else if (selstate == SELECT) UI_ThemeColorShadeAlpha(TH_SELECT, 0, -80);
		else if (selstate == DESELECT) UI_ThemeColorShadeAlpha(TH_TRANSFORM, 0, -80);
	}

	circball_array_fill(verts, co, size, rv3d->viewinv);

	/* enable vertex array */
	glEnableClientState(GL_VERTEX_ARRAY);
	glVertexPointer(3, GL_FLOAT, 0, verts);

	/* 1. draw filled, blended polygon */
	glDrawArrays(GL_POLYGON, 0, CIRCLE_RESOL);

	/* 2. draw outline */
	UI_ThemeColorShadeAlpha(TH_WIRE, 0, -30);
	glDrawArrays(GL_LINE_LOOP, 0, CIRCLE_RESOL);

	/* finishe up */
	glDisableClientState(GL_VERTEX_ARRAY);

	glDisable(GL_BLEND);

	if(v3d->zbuf)  glDepthFunc(GL_LEQUAL);
}

/* *********** text drawing for object/particles/armature ************* */
static ListBase CachedText[3];
static int CachedTextLevel= 0;

typedef struct ViewCachedString {
	struct ViewCachedString *next, *prev;
	float vec[3];
	union {
		unsigned char ub[4];
		int pack;
	} col;
	short sco[2];
	short xoffs;
	short flag;
	int str_len, pad;
	/* str is allocated past the end */
} ViewCachedString;

void view3d_cached_text_draw_begin(void)
{
	ListBase *strings= &CachedText[CachedTextLevel];
	strings->first= strings->last= NULL;
	CachedTextLevel++;
}

void view3d_cached_text_draw_add(const float co[3],
                                 const char *str,
                                 short xoffs, short flag,
                                 const unsigned char col[4])
{
	int alloc_len= strlen(str) + 1;
	ListBase *strings= &CachedText[CachedTextLevel-1];
	/* TODO, replace with more efficient malloc, perhaps memarena per draw? */
	ViewCachedString *vos= MEM_callocN(sizeof(ViewCachedString) + alloc_len, "ViewCachedString");

	BLI_addtail(strings, vos);
	copy_v3_v3(vos->vec, co);
	vos->col.pack= *((int *)col);
	vos->xoffs= xoffs;
	vos->flag= flag;
	vos->str_len= alloc_len-1;

	/* allocate past the end */
	memcpy(++vos, str, alloc_len);
}

void view3d_cached_text_draw_end(View3D *v3d, ARegion *ar, int depth_write, float mat[][4])
{
	RegionView3D *rv3d= ar->regiondata;
	ListBase *strings= &CachedText[CachedTextLevel-1];
	ViewCachedString *vos;
	int a, tot= 0;
	
	/* project first and test */
	for(vos= strings->first; vos; vos= vos->next) {
		if(mat && !(vos->flag & V3D_CACHE_TEXT_WORLDSPACE))
			mul_m4_v3(mat, vos->vec);

		if(vos->flag&V3D_CACHE_TEXT_GLOBALSPACE)
			view3d_project_short_clip_persmat(ar, vos->vec, vos->sco, 0);
		else
			view3d_project_short_clip(ar, vos->vec, vos->sco, 0);

		if(vos->sco[0]!=IS_CLIPPED)
			tot++;
	}

	if(tot) {
		int col_pack_prev= 0;

#if 0
		bglMats mats; /* ZBuffer depth vars */
		double ux, uy, uz;
		float depth;

		if(v3d->zbuf)
			bgl_get_mats(&mats);
#endif
		if(rv3d->rflag & RV3D_CLIPPING)
			for(a=0; a<6; a++)
				glDisable(GL_CLIP_PLANE0+a);
		
		glMatrixMode(GL_PROJECTION);
		glPushMatrix();
		glMatrixMode(GL_MODELVIEW);
		glPushMatrix();
		ED_region_pixelspace(ar);
		
		if(depth_write) {
			if(v3d->zbuf) glDisable(GL_DEPTH_TEST);
		}
		else glDepthMask(0);
		
		for(vos= strings->first; vos; vos= vos->next) {
			/* too slow, reading opengl info while drawing is very bad,
			 * better to see if we can use the zbuffer while in pixel space - campbell */
#if 0
			if(v3d->zbuf && (vos->flag & V3D_CACHE_TEXT_ZBUF)) {
				gluProject(vos->vec[0], vos->vec[1], vos->vec[2], mats.modelview, mats.projection, (GLint *)mats.viewport, &ux, &uy, &uz);
				glReadPixels(ar->winrct.xmin+vos->mval[0]+vos->xoffs, ar->winrct.ymin+vos->mval[1], 1, 1, GL_DEPTH_COMPONENT, GL_FLOAT, &depth);

				if(uz > depth)
					continue;
			}
#endif
			if(vos->sco[0]!=IS_CLIPPED) {
				const char *str= (char *)(vos+1);

				if(col_pack_prev != vos->col.pack) {
					glColor3ubv(vos->col.ub);
					col_pack_prev= vos->col.pack;
				}
				((vos->flag & V3D_CACHE_TEXT_ASCII) ?
				            BLF_draw_default_ascii :
				            BLF_draw_default
				            ) ( (float)vos->sco[0] + vos->xoffs,
				                (float)vos->sco[1],
				                (depth_write) ? 0.0f: 2.0f,
				                str,
				                vos->str_len);
			}
		}
		
		if(depth_write) {
			if(v3d->zbuf) glEnable(GL_DEPTH_TEST);
		}
		else glDepthMask(1);
		
		glMatrixMode(GL_PROJECTION);
		glPopMatrix();
		glMatrixMode(GL_MODELVIEW);
		glPopMatrix();

		if(rv3d->rflag & RV3D_CLIPPING)
			for(a=0; a<6; a++)
				glEnable(GL_CLIP_PLANE0+a);
	}
	
	if(strings->first) 
		BLI_freelistN(strings);
	
	CachedTextLevel--;
}

/* ******************** primitive drawing ******************* */

static void drawcube(void)
{

	glBegin(GL_LINE_STRIP);
		glVertex3fv(cube[0]); glVertex3fv(cube[1]);glVertex3fv(cube[2]); glVertex3fv(cube[3]);
		glVertex3fv(cube[0]); glVertex3fv(cube[4]);glVertex3fv(cube[5]); glVertex3fv(cube[6]);
		glVertex3fv(cube[7]); glVertex3fv(cube[4]);
	glEnd();

	glBegin(GL_LINE_STRIP);
		glVertex3fv(cube[1]); glVertex3fv(cube[5]);
	glEnd();

	glBegin(GL_LINE_STRIP);
		glVertex3fv(cube[2]); glVertex3fv(cube[6]);
	glEnd();

	glBegin(GL_LINE_STRIP);
		glVertex3fv(cube[3]); glVertex3fv(cube[7]);
	glEnd();
}

/* draws a cube on given the scaling of the cube, assuming that 
 * all required matrices have been set (used for drawing empties)
 */
static void drawcube_size(float size)
{
	glBegin(GL_LINE_STRIP);
		glVertex3f(-size,-size,-size); glVertex3f(-size,-size,size);
		glVertex3f(-size,size,size); glVertex3f(-size,size,-size);

		glVertex3f(-size,-size,-size); glVertex3f(size,-size,-size);
		glVertex3f(size,-size,size); glVertex3f(size,size,size);

		glVertex3f(size,size,-size); glVertex3f(size,-size,-size);
	glEnd();

	glBegin(GL_LINE_STRIP);
		glVertex3f(-size,-size,size); glVertex3f(size,-size,size);
	glEnd();

	glBegin(GL_LINE_STRIP);
		glVertex3f(-size,size,size); glVertex3f(size,size,size);
	glEnd();

	glBegin(GL_LINE_STRIP);
		glVertex3f(-size,size,-size); glVertex3f(size,size,-size);
	glEnd();
}

/* this is an unused (old) cube-drawing function based on a given size */
#if 0
static void drawcube_size(const float size[3])
{

	glPushMatrix();
	glScalef(size[0],  size[1],  size[2]);
	

	glBegin(GL_LINE_STRIP);
		glVertex3fv(cube[0]); glVertex3fv(cube[1]);glVertex3fv(cube[2]); glVertex3fv(cube[3]);
		glVertex3fv(cube[0]); glVertex3fv(cube[4]);glVertex3fv(cube[5]); glVertex3fv(cube[6]);
		glVertex3fv(cube[7]); glVertex3fv(cube[4]);
	glEnd();

	glBegin(GL_LINE_STRIP);
		glVertex3fv(cube[1]); glVertex3fv(cube[5]);
	glEnd();

	glBegin(GL_LINE_STRIP);
		glVertex3fv(cube[2]); glVertex3fv(cube[6]);
	glEnd();

	glBegin(GL_LINE_STRIP);
		glVertex3fv(cube[3]); glVertex3fv(cube[7]);
	glEnd();
	
	glPopMatrix();
}
#endif

static void drawshadbuflimits(Lamp *la, float mat[][4])
{
	float sta[3], end[3], lavec[3];

	negate_v3_v3(lavec, mat[2]);
	normalize_v3(lavec);

	madd_v3_v3v3fl(sta, mat[3], lavec, la->clipsta);
	madd_v3_v3v3fl(end, mat[3], lavec, la->clipend);

	glBegin(GL_LINE_STRIP);
		glVertex3fv(sta);
		glVertex3fv(end);
	glEnd();

	glPointSize(3.0);
	bglBegin(GL_POINTS);
	bglVertex3fv(sta);
	bglVertex3fv(end);
	bglEnd();
	glPointSize(1.0);
}



static void spotvolume(float lvec[3], float vvec[3], const float inp)
{
	/* camera is at 0,0,0 */
	float temp[3],plane[3],mat1[3][3],mat2[3][3],mat3[3][3],mat4[3][3],q[4],co,si,angle;

	normalize_v3(lvec);
	normalize_v3(vvec);				/* is this the correct vector ? */

	cross_v3_v3v3(temp,vvec,lvec);		/* equation for a plane through vvec en lvec */
	cross_v3_v3v3(plane,lvec,temp);		/* a plane perpendicular to this, parrallel with lvec */

	/* vectors are exactly aligned, use the X axis, this is arbitrary */
	if(normalize_v3(plane) == 0.0f)
		plane[1]= 1.0f;

	/* now we've got two equations: one of a cone and one of a plane, but we have
	three unknowns. We remove one unkown by rotating the plane to z=0 (the plane normal) */

	/* rotate around cross product vector of (0,0,1) and plane normal, dot product degrees */
	/* according definition, we derive cross product is (plane[1],-plane[0],0), en cos = plane[2]);*/

	/* translating this comment to english didnt really help me understanding the math! :-) (ton) */
	
	q[1] = plane[1] ; 
	q[2] = -plane[0] ; 
	q[3] = 0 ;
	normalize_v3(&q[1]);

	angle = saacos(plane[2])/2.0f;
	co = cosf(angle);
	si = sqrtf(1-co*co);

	q[0] =  co;
	q[1] *= si;
	q[2] *= si;
	q[3] =  0;

	quat_to_mat3(mat1,q);

	/* rotate lamp vector now over acos(inp) degrees */
	copy_v3_v3(vvec, lvec);

	unit_m3(mat2);
	co = inp;
	si = sqrtf(1.0f-inp*inp);

	mat2[0][0] =  co;
	mat2[1][0] = -si;
	mat2[0][1] =  si;
	mat2[1][1] =  co;
	mul_m3_m3m3(mat3,mat2,mat1);

	mat2[1][0] =  si;
	mat2[0][1] = -si;
	mul_m3_m3m3(mat4,mat2,mat1);
	transpose_m3(mat1);

	mul_m3_m3m3(mat2,mat1,mat3);
	mul_m3_v3(mat2,lvec);
	mul_m3_m3m3(mat2,mat1,mat4);
	mul_m3_v3(mat2,vvec);

	return;
}

static void draw_spot_cone(Lamp *la, float x, float z)
{
	z= fabs(z);

	glBegin(GL_TRIANGLE_FAN);
	glVertex3f(0.0f, 0.0f, -x);

	if(la->mode & LA_SQUARE) {
		glVertex3f(z, z, 0);
		glVertex3f(-z, z, 0);
		glVertex3f(-z, -z, 0);
		glVertex3f(z, -z, 0);
		glVertex3f(z, z, 0);
	}
	else {
		float angle;
		int a;

		for(a=0; a<33; a++) {
			angle= a*M_PI*2/(33-1);
			glVertex3f(z*cosf(angle), z*sinf(angle), 0);
		}
	}

	glEnd();
}

static void draw_transp_spot_volume(Lamp *la, float x, float z)
{
	glEnable(GL_CULL_FACE);
	glEnable(GL_BLEND);
	glDepthMask(0);

	/* draw backside darkening */
	glCullFace(GL_FRONT);

	glBlendFunc(GL_ZERO, GL_SRC_ALPHA);
	glColor4f(0.0f, 0.0f, 0.0f, 0.4f);

	draw_spot_cone(la, x, z);

	/* draw front side lighting */
	glCullFace(GL_BACK);

	glBlendFunc(GL_ONE,  GL_ONE); 
	glColor4f(0.2f, 0.2f, 0.2f, 1.0f);

	draw_spot_cone(la, x, z);

	/* restore state */
	glBlendFunc(GL_SRC_ALPHA, GL_ONE_MINUS_SRC_ALPHA);
	glDisable(GL_BLEND);
	glDepthMask(1);
	glDisable(GL_CULL_FACE);
	glCullFace(GL_BACK);
}

static void drawlamp(Scene *scene, View3D *v3d, RegionView3D *rv3d, Base *base, int dt, int flag)
{
	Object *ob= base->object;
	const float pixsize= ED_view3d_pixel_size(rv3d, ob->obmat[3]);
	Lamp *la= ob->data;
	float vec[3], lvec[3], vvec[3], circrad, x,y,z;
	float lampsize;
	float imat[4][4], curcol[4];
	unsigned char col[4];
	/* cone can't be drawn for duplicated lamps, because duplilist would be freed to */
	/* the moment of view3d_draw_transp() call */
	const short is_view= (rv3d->persp==RV3D_CAMOB && v3d->camera == base->object);
	const short drawcone= ((dt > OB_WIRE) &&
	                       !(G.f & G_PICKSEL) &&
	                       (la->type == LA_SPOT) &&
	                       (la->mode & LA_SHOW_CONE) &&
	                       !(base->flag & OB_FROMDUPLI) &&
	                       !is_view);

	if(drawcone && !v3d->transp) {
		/* in this case we need to draw delayed */
		add_view3d_after(&v3d->afterdraw_transp, base, flag);
		return;
	}
	
	/* we first draw only the screen aligned & fixed scale stuff */
	glPushMatrix();
	glLoadMatrixf(rv3d->viewmat);

	/* lets calculate the scale: */
	lampsize= pixsize*((float)U.obcenter_dia*0.5f);

	/* and view aligned matrix: */
	copy_m4_m4(imat, rv3d->viewinv);
	normalize_v3(imat[0]);
	normalize_v3(imat[1]);

	/* lamp center */
	copy_v3_v3(vec, ob->obmat[3]);
	
	/* for AA effects */
	glGetFloatv(GL_CURRENT_COLOR, curcol);
	curcol[3]= 0.6;
	glColor4fv(curcol);
	
	if(lampsize > 0.0f) {

		if(ob->id.us>1) {
			if (ob==OBACT || (ob->flag & SELECT)) glColor4ub(0x88, 0xFF, 0xFF, 155);
			else glColor4ub(0x77, 0xCC, 0xCC, 155);
		}
		
		/* Inner Circle */
		glEnable(GL_BLEND);
		drawcircball(GL_LINE_LOOP, vec, lampsize, imat);
		glDisable(GL_BLEND);
		drawcircball(GL_POLYGON, vec, lampsize, imat);
		
		/* restore */
		if(ob->id.us>1)
			glColor4fv(curcol);
			
		/* Outer circle */
		circrad = 3.0f*lampsize;
		setlinestyle(3);

		drawcircball(GL_LINE_LOOP, vec, circrad, imat);

		/* draw dashed outer circle if shadow is on. remember some lamps can't have certain shadows! */
		if(la->type!=LA_HEMI) {
			if(	(la->mode & LA_SHAD_RAY) ||
				((la->mode & LA_SHAD_BUF) && (la->type==LA_SPOT))
			) {
				drawcircball(GL_LINE_LOOP, vec, circrad + 3.0f*pixsize, imat);
			}
		}
	}
	else {
		setlinestyle(3);
		circrad = 0.0f;
	}
	
	/* draw the pretty sun rays */
	if(la->type==LA_SUN) {
		float v1[3], v2[3], mat[3][3];
		short axis;
		
		/* setup a 45 degree rotation matrix */
		vec_rot_to_mat3(mat, imat[2], (float)M_PI/4.0f);
		
		/* vectors */
		mul_v3_v3fl(v1, imat[0], circrad * 1.2f);
		mul_v3_v3fl(v2, imat[0], circrad * 2.5f);
		
		/* center */
		glTranslatef(vec[0], vec[1], vec[2]);
		
		setlinestyle(3);
		
		glBegin(GL_LINES);
		for (axis=0; axis<8; axis++) {
			glVertex3fv(v1);
			glVertex3fv(v2);
			mul_m3_v3(mat, v1);
			mul_m3_v3(mat, v2);
		}
		glEnd();
		
		glTranslatef(-vec[0], -vec[1], -vec[2]);

	}		
	
	if (la->type==LA_LOCAL) {
		if(la->mode & LA_SPHERE) {
			drawcircball(GL_LINE_LOOP, vec, la->dist, imat);
		}
		/* yafray: for photonlight also draw lightcone as for spot */
	}
	
	glPopMatrix();	/* back in object space */
	zero_v3(vec);
	
	if(is_view) {
		/* skip drawing extra info */
	}
	else if ((la->type==LA_SPOT) || (la->type==LA_YF_PHOTON)) {
		lvec[0]=lvec[1]= 0.0; 
		lvec[2] = 1.0;
		x = rv3d->persmat[0][2];
		y = rv3d->persmat[1][2];
		z = rv3d->persmat[2][2];
		vvec[0]= x*ob->obmat[0][0] + y*ob->obmat[0][1] + z*ob->obmat[0][2];
		vvec[1]= x*ob->obmat[1][0] + y*ob->obmat[1][1] + z*ob->obmat[1][2];
		vvec[2]= x*ob->obmat[2][0] + y*ob->obmat[2][1] + z*ob->obmat[2][2];

		y = cosf(la->spotsize*(float)(M_PI/360.0));
		spotvolume(lvec, vvec, y);
		x = -la->dist;
		mul_v3_fl(lvec, x);
		mul_v3_fl(vvec, x);

		/* draw the angled sides of the cone */
		glBegin(GL_LINE_STRIP);
			glVertex3fv(vvec);
			glVertex3fv(vec);
			glVertex3fv(lvec);
		glEnd();
		
		z = x*sqrtf(1.0f - y*y);
		x *= y;

		/* draw the circle/square at the end of the cone */
		glTranslatef(0.0, 0.0 ,  x);
		if(la->mode & LA_SQUARE) {
			float tvec[3];
			float z_abs= fabs(z);

			tvec[0]= tvec[1]= z_abs;
			tvec[2]= 0.0;

			glBegin(GL_LINE_LOOP);
				glVertex3fv(tvec);
				tvec[1]= -z_abs; /* neg */
				glVertex3fv(tvec);
				tvec[0]= -z_abs; /* neg */
				glVertex3fv(tvec);
				tvec[1]= z_abs; /* pos */
				glVertex3fv(tvec);
			glEnd();
		}
		else circ(0.0, 0.0, fabsf(z));
		
		/* draw the circle/square representing spotbl */
		if(la->type==LA_SPOT) {
			float spotblcirc = fabs(z)*(1 - pow(la->spotblend, 2));
			/* hide line if it is zero size or overlaps with outer border,
			   previously it adjusted to always to show it but that seems
			   confusing because it doesn't show the actual blend size */
			if (spotblcirc != 0 && spotblcirc != fabsf(z))
				circ(0.0, 0.0, spotblcirc);
		}

		if(drawcone)
			draw_transp_spot_volume(la, x, z);

		/* draw clip start, useful for wide cones where its not obvious where the start is */
		glTranslatef(0.0, 0.0 , -x); /* reverse translation above */
		if(la->type==LA_SPOT && (la->mode & LA_SHAD_BUF) ) {
			float lvec_clip[3];
			float vvec_clip[3];
			float clipsta_fac= la->clipsta / -x;

			interp_v3_v3v3(lvec_clip, vec, lvec, clipsta_fac);
			interp_v3_v3v3(vvec_clip, vec, vvec, clipsta_fac);

			glBegin(GL_LINE_STRIP);
				glVertex3fv(lvec_clip);
				glVertex3fv(vvec_clip);
			glEnd();
		}
	}
	else if ELEM(la->type, LA_HEMI, LA_SUN) {
		
		/* draw the line from the circle along the dist */
		glBegin(GL_LINE_STRIP);
			vec[2] = -circrad;
			glVertex3fv(vec); 
			vec[2]= -la->dist; 
			glVertex3fv(vec);
		glEnd();
		
		if(la->type==LA_HEMI) {
			/* draw the hemisphere curves */
			short axis, steps, dir;
			float outdist, zdist, mul;
			zero_v3(vec);
			outdist = 0.14; mul = 1.4; dir = 1;
			
			setlinestyle(4);
			/* loop over the 4 compass points, and draw each arc as a LINE_STRIP */
			for (axis=0; axis<4; axis++) {
				float v[3]= {0.0, 0.0, 0.0};
				zdist = 0.02;
				
				glBegin(GL_LINE_STRIP);
				
				for (steps=0; steps<6; steps++) {
					if (axis == 0 || axis == 1) { 		/* x axis up, x axis down */	
						/* make the arcs start at the edge of the energy circle */
						if (steps == 0) v[0] = dir*circrad;
						else v[0] = v[0] + dir*(steps*outdist);
					} else if (axis == 2 || axis == 3) { 		/* y axis up, y axis down */
						/* make the arcs start at the edge of the energy circle */
						if (steps == 0) v[1] = dir*circrad;
						else v[1] = v[1] + dir*(steps*outdist); 
					}
		
					v[2] = v[2] - steps*zdist;
					
					glVertex3fv(v);
					
					zdist = zdist * mul;
				}
				
				glEnd();
				/* flip the direction */
				dir = -dir;
			}
		}
	} else if(la->type==LA_AREA) {
		setlinestyle(3);
		if(la->area_shape==LA_AREA_SQUARE) 
			fdrawbox(-la->area_size*0.5f, -la->area_size*0.5f, la->area_size*0.5f, la->area_size*0.5f);
		else if(la->area_shape==LA_AREA_RECT) 
			fdrawbox(-la->area_size*0.5f, -la->area_sizey*0.5f, la->area_size*0.5f, la->area_sizey*0.5f);

		glBegin(GL_LINE_STRIP); 
		glVertex3f(0.0,0.0,-circrad);
		glVertex3f(0.0,0.0,-la->dist);
		glEnd();
	}
	
	/* and back to viewspace */
	glLoadMatrixf(rv3d->viewmat);
	copy_v3_v3(vec, ob->obmat[3]);

	setlinestyle(0);
	
	if((la->type == LA_SPOT) && (la->mode & LA_SHAD_BUF) && (is_view == FALSE)) {
		drawshadbuflimits(la, ob->obmat);
	}
	
	UI_GetThemeColor4ubv(TH_LAMP, col);
	glColor4ubv(col);
	 
	glEnable(GL_BLEND);
	
	if (vec[2]>0) vec[2] -= circrad;
	else vec[2] += circrad;
	
	glBegin(GL_LINE_STRIP);
		glVertex3fv(vec); 
		vec[2]= 0; 
		glVertex3fv(vec);
	glEnd();
	
	glPointSize(2.0);
	glBegin(GL_POINTS);
		glVertex3fv(vec);
	glEnd();
	glPointSize(1.0);
	
	glDisable(GL_BLEND);
	
	/* restore for drawing extra stuff */
	glColor3fv(curcol);

}

static void draw_limit_line(float sta, float end, unsigned int col)
{
	glBegin(GL_LINES);
	glVertex3f(0.0, 0.0, -sta);
	glVertex3f(0.0, 0.0, -end);
	glEnd();

	glPointSize(3.0);
	glBegin(GL_POINTS);
	cpack(col);
	glVertex3f(0.0, 0.0, -sta);
	glVertex3f(0.0, 0.0, -end);
	glEnd();
	glPointSize(1.0);
}		


/* yafray: draw camera focus point (cross, similar to aqsis code in tuhopuu) */
/* qdn: now also enabled for Blender to set focus point for defocus composit node */
static void draw_focus_cross(float dist, float size)
{
	glBegin(GL_LINES);
	glVertex3f(-size, 0.f, -dist);
	glVertex3f(size, 0.f, -dist);
	glVertex3f(0.f, -size, -dist);
	glVertex3f(0.f, size, -dist);
	glEnd();
}

#ifdef VIEW3D_CAMERA_BORDER_HACK
float view3d_camera_border_hack_col[4];
short view3d_camera_border_hack_test= FALSE;
#endif

/* ****************** draw clip data *************** */

static void draw_bundle_sphere(void)
{
	static GLuint displist= 0;

	if (displist == 0) {
		GLUquadricObj *qobj;

		displist= glGenLists(1);
		glNewList(displist, GL_COMPILE);

		qobj= gluNewQuadric();
		gluQuadricDrawStyle(qobj, GLU_FILL);
		glShadeModel(GL_SMOOTH);
		gluSphere(qobj, 0.05, 8, 8);
		glShadeModel(GL_FLAT);
		gluDeleteQuadric(qobj);

		glEndList();
	}

	glCallList(displist);
}

static void draw_viewport_object_reconstruction(Scene *scene, Base *base, View3D *v3d,
			MovieClip *clip, MovieTrackingObject *tracking_object, int flag, int *global_track_index)
{
	MovieTracking *tracking= &clip->tracking;
	MovieTrackingTrack *track;
	float mat[4][4], imat[4][4];
	unsigned char col[4], scol[4];
	int tracknr= *global_track_index;
	ListBase *tracksbase= BKE_tracking_object_tracks(tracking, tracking_object);

	UI_GetThemeColor4ubv(TH_TEXT, col);
	UI_GetThemeColor4ubv(TH_SELECT, scol);

	BKE_get_tracking_mat(scene, base->object, mat);

	glPushMatrix();

	if(tracking_object->flag & TRACKING_OBJECT_CAMERA) {
		/* current ogl matrix is translated in camera space, bundles should
		   be rendered in world space, so camera matrix should be "removed"
		   from current ogl matrix */
		invert_m4_m4(imat, base->object->obmat);

		glMultMatrixf(imat);
		glMultMatrixf(mat);
	}
	else {
		float obmat[4][4];

		BKE_tracking_get_interpolated_camera(tracking, tracking_object, scene->r.cfra, obmat);

		invert_m4_m4(imat, obmat);
		glMultMatrixf(imat);
	}

	for (track= tracksbase->first; track; track= track->next) {
		int selected= TRACK_SELECTED(track);

		if((track->flag&TRACK_HAS_BUNDLE)==0)
			continue;

		if(flag&DRAW_PICKING)
			glLoadName(base->selcol + (tracknr<<16));

		glPushMatrix();
			glTranslatef(track->bundle_pos[0], track->bundle_pos[1], track->bundle_pos[2]);
			glScalef(v3d->bundle_size/0.05f, v3d->bundle_size/0.05f, v3d->bundle_size/0.05f);

			if(v3d->drawtype==OB_WIRE) {
				glDisable(GL_LIGHTING);

				if(selected) {
					if(base==BASACT) UI_ThemeColor(TH_ACTIVE);
					else UI_ThemeColor(TH_SELECT);
				} else {
					if(track->flag&TRACK_CUSTOMCOLOR) glColor3fv(track->color);
					else UI_ThemeColor(TH_WIRE);
				}

				drawaxes(0.05f, v3d->bundle_drawtype);

				glEnable(GL_LIGHTING);
			} else if(v3d->drawtype>OB_WIRE) {
				if(v3d->bundle_drawtype==OB_EMPTY_SPHERE) {
					/* selection outline */
					if(selected) {
						if(base==BASACT) UI_ThemeColor(TH_ACTIVE);
						else UI_ThemeColor(TH_SELECT);

						glLineWidth(2.f);
						glDisable(GL_LIGHTING);
						glPolygonMode(GL_FRONT_AND_BACK, GL_LINE);

						draw_bundle_sphere();

						glPolygonMode(GL_FRONT_AND_BACK, GL_FILL);
						glEnable(GL_LIGHTING);
						glLineWidth(1.f);
					}

					if(track->flag&TRACK_CUSTOMCOLOR) glColor3fv(track->color);
					else UI_ThemeColor(TH_BUNDLE_SOLID);

					draw_bundle_sphere();
				} else {
					glDisable(GL_LIGHTING);

					if(selected) {
						if(base==BASACT) UI_ThemeColor(TH_ACTIVE);
						else UI_ThemeColor(TH_SELECT);
					} else {
						if(track->flag&TRACK_CUSTOMCOLOR) glColor3fv(track->color);
						else UI_ThemeColor(TH_WIRE);
					}

					drawaxes(0.05f, v3d->bundle_drawtype);

					glEnable(GL_LIGHTING);
				}
			}

		glPopMatrix();

		if((flag & DRAW_PICKING)==0 && (v3d->flag2&V3D_SHOW_BUNDLENAME)) {
			float pos[3];
			unsigned char tcol[4];

			if(selected) memcpy(tcol, scol, sizeof(tcol));
			else memcpy(tcol, col, sizeof(tcol));

			mul_v3_m4v3(pos, mat, track->bundle_pos);
			view3d_cached_text_draw_add(pos, track->name, 10, V3D_CACHE_TEXT_GLOBALSPACE, tcol);
		}

		tracknr++;
	}

	if((flag & DRAW_PICKING)==0) {
		if((v3d->flag2&V3D_SHOW_CAMERAPATH) && (tracking_object->flag&TRACKING_OBJECT_CAMERA)) {
			MovieTrackingReconstruction *reconstruction;
			reconstruction= BKE_tracking_object_reconstruction(tracking, tracking_object);

			if(reconstruction->camnr) {
				MovieReconstructedCamera *camera= reconstruction->cameras;
				int a= 0;

				glDisable(GL_LIGHTING);
				UI_ThemeColor(TH_CAMERA_PATH);
				glLineWidth(2.0f);

				glBegin(GL_LINE_STRIP);
					for(a= 0; a<reconstruction->camnr; a++, camera++) {
						glVertex3fv(camera->mat[3]);
					}
					glEnd();

					glLineWidth(1.0f);
					glEnable(GL_LIGHTING);
			}
		}
	}

	glPopMatrix();

	*global_track_index= tracknr;
}

static void draw_viewport_reconstruction(Scene *scene, Base *base, View3D *v3d, MovieClip *clip, int flag)
{
	MovieTracking *tracking= &clip->tracking;
	MovieTrackingObject *tracking_object;
	float curcol[4];
	int global_track_index= 1;

	if((v3d->flag2&V3D_SHOW_RECONSTRUCTION)==0)
		return;

	if(v3d->flag2&V3D_RENDER_OVERRIDE)
		return;

	glGetFloatv(GL_CURRENT_COLOR, curcol);

	glEnable(GL_LIGHTING);
	glColorMaterial(GL_FRONT_AND_BACK, GL_DIFFUSE);
	glEnable(GL_COLOR_MATERIAL);
	glShadeModel(GL_SMOOTH);

	tracking_object= tracking->objects.first;
	while(tracking_object) {
		draw_viewport_object_reconstruction(scene, base, v3d, clip, tracking_object,
					flag, &global_track_index);

		tracking_object= tracking_object->next;
	}

	/* restore */
	glShadeModel(GL_FLAT);
	glDisable(GL_COLOR_MATERIAL);
	glDisable(GL_LIGHTING);

	glColor4fv(curcol);

	if(flag&DRAW_PICKING)
		glLoadName(base->selcol);
}

/* flag similar to draw_object() */
static void drawcamera(Scene *scene, View3D *v3d, RegionView3D *rv3d, Base *base, int flag)
{
	/* a standing up pyramid with (0,0,0) as top */
	Camera *cam;
	Object *ob= base->object;
	float tvec[3];
	float vec[4][3], asp[2], shift[2], scale[3];
	int i;
	float drawsize;
	const short is_view= (rv3d->persp==RV3D_CAMOB && ob==v3d->camera);
	MovieClip *clip= object_get_movieclip(scene, base->object, 0);

	/* draw data for movie clip set as active for scene */
	if(clip)
		draw_viewport_reconstruction(scene, base, v3d, clip, flag);

#ifdef VIEW3D_CAMERA_BORDER_HACK
	if(is_view && !(G.f & G_PICKSEL)) {
		glGetFloatv(GL_CURRENT_COLOR, view3d_camera_border_hack_col);
		view3d_camera_border_hack_test= TRUE;
		return;
	}
#endif

	cam= ob->data;

	scale[0]= 1.0f / len_v3(ob->obmat[0]);
	scale[1]= 1.0f / len_v3(ob->obmat[1]);
	scale[2]= 1.0f / len_v3(ob->obmat[2]);

	camera_view_frame_ex(scene, cam, cam->drawsize, is_view, scale,
	                     asp, shift, &drawsize, vec);

	glDisable(GL_LIGHTING);
	glDisable(GL_CULL_FACE);

	/* camera frame */
	glBegin(GL_LINE_LOOP);
	glVertex3fv(vec[0]);
	glVertex3fv(vec[1]);
	glVertex3fv(vec[2]);
	glVertex3fv(vec[3]);
	glEnd();

	if(is_view)
		return;

	zero_v3(tvec);

	/* center point to camera frame */
	glBegin(GL_LINE_STRIP);
	glVertex3fv(vec[1]);
	glVertex3fv(tvec);
	glVertex3fv(vec[0]);
	glVertex3fv(vec[3]);
	glVertex3fv(tvec);
	glVertex3fv(vec[2]);
	glEnd();


	/* arrow on top */
	tvec[2]= vec[1][2]; /* copy the depth */


	/* draw an outline arrow for inactive cameras and filled
	 * for active cameras. We actually draw both outline+filled
	 * for active cameras so the wire can be seen side-on */	
	for (i=0;i<2;i++) {
		if (i==0) glBegin(GL_LINE_LOOP);
		else if (i==1 && (ob == v3d->camera)) glBegin(GL_TRIANGLES);
		else break;

		tvec[0]= shift[0] + ((-0.7f * drawsize) * scale[0]);
		tvec[1]= shift[1] + ((drawsize * (asp[1] + 0.1f)) * scale[1]);
		glVertex3fv(tvec); /* left */
		
		tvec[0]= shift[0] + ((0.7f * drawsize) * scale[0]);
		glVertex3fv(tvec); /* right */
		
		tvec[0]= shift[0];
		tvec[1]= shift[1] + ((1.1f * drawsize * (asp[1] + 0.7f)) * scale[1]);
		glVertex3fv(tvec); /* top */
	
		glEnd();
	}

	if(flag==0) {
		if(cam->flag & (CAM_SHOWLIMITS+CAM_SHOWMIST)) {
			float nobmat[4][4];
			World *wrld;
	
			/* draw in normalized object matrix space */
			copy_m4_m4(nobmat, ob->obmat);
			normalize_m4(nobmat);

			glPushMatrix();
			glLoadMatrixf(rv3d->viewmat);
			glMultMatrixf(nobmat);

			if(cam->flag & CAM_SHOWLIMITS) {
				draw_limit_line(cam->clipsta, cam->clipend, 0x77FFFF);
				/* qdn: was yafray only, now also enabled for Blender to be used with defocus composit node */
				draw_focus_cross(object_camera_dof_distance(ob), cam->drawsize);
			}

			wrld= scene->world;
			if(cam->flag & CAM_SHOWMIST) 
				if(wrld) draw_limit_line(wrld->miststa, wrld->miststa+wrld->mistdist, 0xFFFFFF);
				
			glPopMatrix();
		}
	}
}

/* flag similar to draw_object() */
static void drawspeaker(Scene *UNUSED(scene), View3D *UNUSED(v3d), RegionView3D *UNUSED(rv3d),
                        Object *UNUSED(ob), int UNUSED(flag))
{
	//Speaker *spk = ob->data;

	float vec[3];
	int i, j;

	glEnable(GL_BLEND);

	for(j = 0; j < 3; j++) {
		vec[2] = 0.25f * j -0.125f;

		glBegin(GL_LINE_LOOP);
		for(i = 0; i < 16; i++) {
			vec[0] = cosf((float)M_PI * i / 8.0f) * (j == 0 ? 0.5f : 0.25f);
			vec[1] = sinf((float)M_PI * i / 8.0f) * (j == 0 ? 0.5f : 0.25f);
			glVertex3fv(vec);
		}
		glEnd();
	}

	for(j = 0; j < 4; j++) {
		vec[0] = (((j + 1) % 2) * (j - 1)) * 0.5f;
		vec[1] = ((j % 2) * (j - 2)) * 0.5f;
		glBegin(GL_LINE_STRIP);
		for(i = 0; i < 3; i++) {
			if(i == 1) {
				vec[0] *= 0.5f;
				vec[1] *= 0.5f;
			}

			vec[2] = 0.25f * i -0.125f;
			glVertex3fv(vec);
		}
		glEnd();
	}

	glDisable(GL_BLEND);
}

static void lattice_draw_verts(Lattice *lt, DispList *dl, short sel)
{
	BPoint *bp = lt->def;
	float *co = dl?dl->verts:NULL;
	int u, v, w;

	UI_ThemeColor(sel?TH_VERTEX_SELECT:TH_VERTEX);
	glPointSize(UI_GetThemeValuef(TH_VERTEX_SIZE));
	bglBegin(GL_POINTS);

	for(w=0; w<lt->pntsw; w++) {
		int wxt = (w==0 || w==lt->pntsw-1);
		for(v=0; v<lt->pntsv; v++) {
			int vxt = (v==0 || v==lt->pntsv-1);
			for(u=0; u<lt->pntsu; u++, bp++, co+=3) {
				int uxt = (u==0 || u==lt->pntsu-1);
				if(!(lt->flag & LT_OUTSIDE) || uxt || vxt || wxt) {
					if(bp->hide==0) {
						if((bp->f1 & SELECT)==sel) {
							bglVertex3fv(dl?co:bp->vec);
						}
					}
				}
			}
		}
	}
	
	glPointSize(1.0);
	bglEnd();	
}

void lattice_foreachScreenVert(ViewContext *vc, void (*func)(void *userData, BPoint *bp, int x, int y), void *userData)
{
	Object *obedit= vc->obedit;
	Lattice *lt= obedit->data;
	BPoint *bp = lt->editlatt->latt->def;
	DispList *dl = find_displist(&obedit->disp, DL_VERTS);
	float *co = dl?dl->verts:NULL;
	int i, N = lt->editlatt->latt->pntsu*lt->editlatt->latt->pntsv*lt->editlatt->latt->pntsw;
	short s[2] = {IS_CLIPPED, 0};

	ED_view3d_local_clipping(vc->rv3d, obedit->obmat); /* for local clipping lookups */

	for (i=0; i<N; i++, bp++, co+=3) {
		if (bp->hide==0) {
			view3d_project_short_clip(vc->ar, dl?co:bp->vec, s, 1);
			if (s[0] != IS_CLIPPED)
				func(userData, bp, s[0], s[1]);
		}
	}
}

static void drawlattice__point(Lattice *lt, DispList *dl, int u, int v, int w, int use_wcol)
{
	int index = ((w*lt->pntsv + v)*lt->pntsu) + u;

	if(use_wcol) {
		float col[3];
		MDeformWeight *mdw= defvert_find_index (lt->dvert+index, use_wcol-1);
		
		weight_to_rgb(col, mdw?mdw->weight:0.0f);
		glColor3fv(col);

	}
	
	if (dl) {
		glVertex3fv(&dl->verts[index*3]);
	} else {
		glVertex3fv(lt->def[index].vec);
	}
}

/* lattice color is hardcoded, now also shows weightgroup values in edit mode */
static void drawlattice(Scene *scene, View3D *v3d, Object *ob)
{
	Lattice *lt= ob->data;
	DispList *dl;
	int u, v, w;
	int use_wcol= 0, is_edit= (lt->editlatt != NULL);

	/* now we default make displist, this will modifiers work for non animated case */
	if(ob->disp.first==NULL)
		lattice_calc_modifiers(scene, ob);
	dl= find_displist(&ob->disp, DL_VERTS);
	
	if(is_edit) {
		lt= lt->editlatt->latt;

		cpack(0x004000);
		
		if(ob->defbase.first && lt->dvert) {
			use_wcol= ob->actdef;
			glShadeModel(GL_SMOOTH);
		}
	}
	
	glBegin(GL_LINES);
	for(w=0; w<lt->pntsw; w++) {
		int wxt = (w==0 || w==lt->pntsw-1);
		for(v=0; v<lt->pntsv; v++) {
			int vxt = (v==0 || v==lt->pntsv-1);
			for(u=0; u<lt->pntsu; u++) {
				int uxt = (u==0 || u==lt->pntsu-1);

				if(w && ((uxt || vxt) || !(lt->flag & LT_OUTSIDE))) {
					drawlattice__point(lt, dl, u, v, w-1, use_wcol);
					drawlattice__point(lt, dl, u, v, w, use_wcol);
				}
				if(v && ((uxt || wxt) || !(lt->flag & LT_OUTSIDE))) {
					drawlattice__point(lt, dl, u, v-1, w, use_wcol);
					drawlattice__point(lt, dl, u, v, w, use_wcol);
				}
				if(u && ((vxt || wxt) || !(lt->flag & LT_OUTSIDE))) {
					drawlattice__point(lt, dl, u-1, v, w, use_wcol);
					drawlattice__point(lt, dl, u, v, w, use_wcol);
				}
			}
		}
	}		
	glEnd();
	
	/* restoration for weight colors */
	if(use_wcol)
		glShadeModel(GL_FLAT);

	if(is_edit) {
		if(v3d->zbuf) glDisable(GL_DEPTH_TEST);
		
		lattice_draw_verts(lt, dl, 0);
		lattice_draw_verts(lt, dl, 1);
		
		if(v3d->zbuf) glEnable(GL_DEPTH_TEST); 
	}
}

/* ***************** ******************** */

/* Note! - foreach funcs should be called while drawing or directly after
 * if not, ED_view3d_init_mats_rv3d() can be used for selection tools
 * but would not give correct results with dupli's for eg. which dont
 * use the object matrix in the useual way */
static void mesh_foreachScreenVert__mapFunc(void *userData, int index, float *co, float *UNUSED(no_f), short *UNUSED(no_s))
{
	foreachScreenVert_userData *data = userData;
	BMVert *eve = EDBM_get_vert_for_index(data->vc.em, index);

	if (!BM_TestHFlag(eve, BM_HIDDEN)) {
		short s[2]= {IS_CLIPPED, 0};

		if (data->clipVerts != V3D_CLIP_TEST_OFF) {
			view3d_project_short_clip(data->vc.ar, co, s, 1);
		} else {
			float co2[2];
			mul_v3_m4v3(co2, data->vc.obedit->obmat, co);
			project_short_noclip(data->vc.ar, co2, s);
		}

		if (s[0]!=IS_CLIPPED)
			data->func(data->userData, eve, s[0], s[1], index);
	}
}

void mesh_foreachScreenVert(
        ViewContext *vc,
        void (*func)(void *userData, BMVert *eve, int x, int y, int index),
        void *userData, eV3DClipTest clipVerts)
{
	foreachScreenVert_userData data;
	DerivedMesh *dm = editbmesh_get_derived_cage(vc->scene, vc->obedit, vc->em, CD_MASK_BAREMESH);
	
	data.vc= *vc;
	data.func = func;
	data.userData = userData;
	data.clipVerts = clipVerts;

	if(clipVerts != V3D_CLIP_TEST_OFF)
		ED_view3d_local_clipping(vc->rv3d, vc->obedit->obmat); /* for local clipping lookups */

	EDBM_init_index_arrays(vc->em, 1, 0, 0);
	dm->foreachMappedVert(dm, mesh_foreachScreenVert__mapFunc, &data);
	EDBM_free_index_arrays(vc->em);

	dm->release(dm);
}

/*  draw callback */
static void drawSelectedVertices__mapFunc(void *userData, int index, float *co, float *UNUSED(no_f), short *UNUSED(no_s))
{
	MVert *mv = &((MVert *)userData)[index];

	if(!(mv->flag & ME_HIDE)) {
		const char sel= mv->flag & SELECT;

		// TODO define selected color
		if(sel) {
			glColor3f(1.0f, 1.0f, 0.0f);
		}
		else {
			glColor3f(0.0f, 0.0f, 0.0f);
		}

		glVertex3fv(co);
	}
}

static void drawSelectedVertices(DerivedMesh *dm, Mesh *me)
{
	glBegin(GL_POINTS);
	dm->foreachMappedVert(dm, drawSelectedVertices__mapFunc, me->mvert);
	glEnd();
}
static int is_co_in_region(ARegion *ar, const short co[2])
{
	return ( (co[0] != IS_CLIPPED) && /* may be the only initialized value, check first */
	         (co[0] >= 0)          &&
	         (co[0] <  ar->winx)   &&
	         (co[1] >= 0)          &&
	         (co[1] <  ar->winy));
}
static void mesh_foreachScreenEdge__mapFunc(void *userData, int index, float *v0co, float *v1co)
{
	foreachScreenEdge_userData *data = userData;
	BMEdge *eed = EDBM_get_edge_for_index(data->vc.em, index);

	if (!BM_TestHFlag(eed, BM_HIDDEN)) {
		short s[2][2];

		if (data->clipVerts == V3D_CLIP_TEST_RV3D_CLIPPING) {
			view3d_project_short_clip(data->vc.ar, v0co, s[0], 1);
			view3d_project_short_clip(data->vc.ar, v1co, s[1], 1);
		}
		else {
			float v1_co[3], v2_co[3];

			mul_v3_m4v3(v1_co, data->vc.obedit->obmat, v0co);
			mul_v3_m4v3(v2_co, data->vc.obedit->obmat, v1co);

			project_short_noclip(data->vc.ar, v1_co, s[0]);
			project_short_noclip(data->vc.ar, v2_co, s[1]);

			if (data->clipVerts == V3D_CLIP_TEST_REGION) {
				if ( !is_co_in_region(data->vc.ar, s[0]) &&
				     !is_co_in_region(data->vc.ar, s[1]))
				{
					return;
				}
			}
		}

		data->func(data->userData, eed, s[0][0], s[0][1], s[1][0], s[1][1], index);
	}
}

void mesh_foreachScreenEdge(
        ViewContext *vc,
        void (*func)(void *userData, BMEdge *eed, int x0, int y0, int x1, int y1, int index),
        void *userData, eV3DClipTest clipVerts)
{
	foreachScreenEdge_userData data;
	DerivedMesh *dm = editbmesh_get_derived_cage(vc->scene, vc->obedit, vc->em, CD_MASK_BAREMESH);

	data.vc= *vc;
	data.func = func;
	data.userData = userData;
	data.clipVerts = clipVerts;

	if(clipVerts != V3D_CLIP_TEST_OFF)
		ED_view3d_local_clipping(vc->rv3d, vc->obedit->obmat); /* for local clipping lookups */

	EDBM_init_index_arrays(vc->em, 0, 1, 0);
	dm->foreachMappedEdge(dm, mesh_foreachScreenEdge__mapFunc, &data);
	EDBM_free_index_arrays(vc->em);

	dm->release(dm);
}

static void mesh_foreachScreenFace__mapFunc(void *userData, int index, float *cent, float *UNUSED(no))
{
	foreachScreenFace_userData *data = userData;
	BMFace *efa = EDBM_get_face_for_index(data->vc.em, index);

	if (efa && !BM_TestHFlag(efa, BM_HIDDEN)) {
		float cent2[3];
		short s[2];

		mul_v3_m4v3(cent2, data->vc.obedit->obmat, cent);
		project_short(data->vc.ar, cent2, s);

		if (s[0] != IS_CLIPPED) {
			data->func(data->userData, efa, s[0], s[1], index);
		}
	}
}

void mesh_foreachScreenFace(
        ViewContext *vc,
        void (*func)(void *userData, BMFace *efa, int x, int y, int index),
        void *userData)
{
	foreachScreenFace_userData data;
	DerivedMesh *dm = editbmesh_get_derived_cage(vc->scene, vc->obedit, vc->em, CD_MASK_BAREMESH);

	data.vc= *vc;
	data.func = func;
	data.userData = userData;

	//if(clipVerts)
	ED_view3d_local_clipping(vc->rv3d, vc->obedit->obmat); /* for local clipping lookups */

	EDBM_init_index_arrays(vc->em, 0, 0, 1);
	dm->foreachMappedFaceCenter(dm, mesh_foreachScreenFace__mapFunc, &data);
	EDBM_free_index_arrays(vc->em);

	dm->release(dm);
}

void nurbs_foreachScreenVert(
        ViewContext *vc,
        void (*func)(void *userData, Nurb *nu, BPoint *bp, BezTriple *bezt, int beztindex, int x, int y),
        void *userData)
{
	Curve *cu= vc->obedit->data;
	short s[2] = {IS_CLIPPED, 0};
	Nurb *nu;
	int i;
	ListBase *nurbs= curve_editnurbs(cu);

	ED_view3d_local_clipping(vc->rv3d, vc->obedit->obmat); /* for local clipping lookups */

	for (nu= nurbs->first; nu; nu=nu->next) {
		if(nu->type == CU_BEZIER) {
			for (i=0; i<nu->pntsu; i++) {
				BezTriple *bezt = &nu->bezt[i];

				if(bezt->hide==0) {
					
					if(cu->drawflag & CU_HIDE_HANDLES) {
						view3d_project_short_clip(vc->ar, bezt->vec[1], s, 1);
						if (s[0] != IS_CLIPPED)
							func(userData, nu, NULL, bezt, 1, s[0], s[1]);
					} else {
						view3d_project_short_clip(vc->ar, bezt->vec[0], s, 1);
						if (s[0] != IS_CLIPPED)
							func(userData, nu, NULL, bezt, 0, s[0], s[1]);
						view3d_project_short_clip(vc->ar, bezt->vec[1], s, 1);
						if (s[0] != IS_CLIPPED)
							func(userData, nu, NULL, bezt, 1, s[0], s[1]);
						view3d_project_short_clip(vc->ar, bezt->vec[2], s, 1);
						if (s[0] != IS_CLIPPED)
							func(userData, nu, NULL, bezt, 2, s[0], s[1]);
					}
				}
			}
		}
		else {
			for (i=0; i<nu->pntsu*nu->pntsv; i++) {
				BPoint *bp = &nu->bp[i];

				if(bp->hide==0) {
					view3d_project_short_clip(vc->ar, bp->vec, s, 1);
					if (s[0] != IS_CLIPPED)
						func(userData, nu, bp, NULL, -1, s[0], s[1]);
				}
			}
		}
	}
}

/* ************** DRAW MESH ****************** */

/* First section is all the "simple" draw routines, 
 * ones that just pass some sort of primitive to GL,
 * with perhaps various options to control lighting,
 * color, etc.
 *
 * These routines should not have user interface related
 * logic!!!
 */

static void draw_dm_face_normals__mapFunc(void *userData, int index, float *cent, float *no)
{
	Scene *scene= ((void **)userData)[0];
	BMEditMesh *em = ((void **)userData)[1];
	BMFace *efa = EDBM_get_face_for_index(em, index);
	ToolSettings *ts= scene->toolsettings;

	if (!BM_TestHFlag(efa, BM_HIDDEN)) {
		glVertex3fv(cent);
		glVertex3f(	cent[0] + no[0]*ts->normalsize,
					cent[1] + no[1]*ts->normalsize,
					cent[2] + no[2]*ts->normalsize);
	}
}
static void draw_dm_face_normals(BMEditMesh *em, Scene *scene, DerivedMesh *dm) 
{
	void *ptrs[2] = {scene, em};

	glBegin(GL_LINES);
	dm->foreachMappedFaceCenter(dm, draw_dm_face_normals__mapFunc, ptrs);
	glEnd();
}

static void draw_dm_face_centers__mapFunc(void *userData, int index, float *cent, float *UNUSED(no))
{
	BMFace *efa = EDBM_get_face_for_index(((void **)userData)[0], index);
	int sel = *(((int **)userData)[1]);
	
	if (efa && !BM_TestHFlag(efa, BM_HIDDEN) && BM_TestHFlag(efa, BM_SELECT)==sel) {
		bglVertex3fv(cent);
	}
}
static void draw_dm_face_centers(BMEditMesh *em, DerivedMesh *dm, int sel)
{
	void *ptrs[2] = {em, &sel};

	bglBegin(GL_POINTS);
	dm->foreachMappedFaceCenter(dm, draw_dm_face_centers__mapFunc, ptrs);
	bglEnd();
}

static void draw_dm_vert_normals__mapFunc(void *userData, int index, float *co, float *no_f, short *no_s)
{
	Scene *scene= ((void **)userData)[0];
	ToolSettings *ts= scene->toolsettings;
	BMEditMesh *em = ((void **)userData)[1];
	BMVert *eve = EDBM_get_vert_for_index(em, index);

	if (!BM_TestHFlag(eve, BM_HIDDEN)) {
		glVertex3fv(co);

		if (no_f) {
			glVertex3f(	co[0] + no_f[0]*ts->normalsize,
						co[1] + no_f[1]*ts->normalsize,
						co[2] + no_f[2]*ts->normalsize);
		} else {
			glVertex3f(	co[0] + no_s[0]*ts->normalsize/32767.0f,
						co[1] + no_s[1]*ts->normalsize/32767.0f,
						co[2] + no_s[2]*ts->normalsize/32767.0f);
		}
	}
}
static void draw_dm_vert_normals(BMEditMesh *em, Scene *scene, DerivedMesh *dm) 
{
	void *ptrs[2] = {scene, em};

	glBegin(GL_LINES);
	dm->foreachMappedVert(dm, draw_dm_vert_normals__mapFunc, ptrs);
	glEnd();
}

/* Draw verts with color set based on selection */
static void draw_dm_verts__mapFunc(void *userData, int index, float *co, float *UNUSED(no_f), short *UNUSED(no_s))
{
	drawDMVerts_userData * data = userData;
	BMVert *eve = EDBM_get_vert_for_index(data->em, index);

	if (!BM_TestHFlag(eve, BM_HIDDEN) && BM_TestHFlag(eve, BM_SELECT)==data->sel) {
		/* draw active larger - need to stop/start point drawing for this :/ */
		if (eve==data->eve_act) {
			float size = UI_GetThemeValuef(TH_VERTEX_SIZE);
			UI_ThemeColor4(TH_EDITMESH_ACTIVE);
			
			bglEnd();
			
			glPointSize(size);
			bglBegin(GL_POINTS);
			bglVertex3fv(co);
			bglEnd();
			
			UI_ThemeColor4(data->sel?TH_VERTEX_SELECT:TH_VERTEX);
			glPointSize(size);
			bglBegin(GL_POINTS);
		} else {
			bglVertex3fv(co);
		}
	}
}

static void draw_dm_verts(BMEditMesh *em, DerivedMesh *dm, int sel, BMVert *eve_act)
{
	drawDMVerts_userData data;
	data.sel = sel;
	data.eve_act = eve_act;
	data.em = em;

	bglBegin(GL_POINTS);
	dm->foreachMappedVert(dm, draw_dm_verts__mapFunc, &data);
	bglEnd();
}

	/* Draw edges with color set based on selection */
static int draw_dm_edges_sel__setDrawOptions(void *userData, int index)
{
	BMEdge *eed;
	//unsigned char **cols = userData, *col;
	drawDMEdgesSel_userData * data = userData;
	unsigned char *col;

	eed = EDBM_get_edge_for_index(data->em, index);

	if (!BM_TestHFlag(eed, BM_HIDDEN)) {
		if (eed==data->eed_act) {
			glColor4ubv(data->actCol);
		} else {
			if (BM_TestHFlag(eed, BM_SELECT)) {
				col = data->selCol;
			} else {
				col = data->baseCol;
			}
			/* no alpha, this is used so a transparent color can disable drawing unselected edges in editmode  */
			if (col[3]==0) return 0;
			
			glColor4ubv(col);
		}
		return 1;
	} else {
		return 0;
	}
}
static void draw_dm_edges_sel(BMEditMesh *em, DerivedMesh *dm, unsigned char *baseCol, 
			      unsigned char *selCol, unsigned char *actCol, BMEdge *eed_act) 
{
	drawDMEdgesSel_userData data;
	
	data.baseCol = baseCol;
	data.selCol = selCol;
	data.actCol = actCol;
	data.em = em;
	data.eed_act = eed_act;
	dm->drawMappedEdges(dm, draw_dm_edges_sel__setDrawOptions, &data);
}

	/* Draw edges */
static int draw_dm_edges__setDrawOptions(void *userData, int index)
{
	return !BM_TestHFlag(EDBM_get_edge_for_index(userData, index), BM_HIDDEN);
}
static void draw_dm_edges(BMEditMesh *em, DerivedMesh *dm) 
{
	dm->drawMappedEdges(dm, draw_dm_edges__setDrawOptions, em);
}

	/* Draw edges with color interpolated based on selection */
static int draw_dm_edges_sel_interp__setDrawOptions(void *userData, int index)
{
	return !BM_TestHFlag(EDBM_get_edge_for_index(((void**)userData)[0], index), BM_HIDDEN);
}
static void draw_dm_edges_sel_interp__setDrawInterpOptions(void *userData, int index, float t)
{
	BMEdge *eed = EDBM_get_edge_for_index(((void**)userData)[0], index);
	unsigned char **cols = userData;
	unsigned char *col0 = cols[(BM_TestHFlag(eed->v1, BM_SELECT))?2:1];
	unsigned char *col1 = cols[(BM_TestHFlag(eed->v2, BM_SELECT))?2:1];

	glColor4ub(	col0[0] + (col1[0]-col0[0])*t,
				col0[1] + (col1[1]-col0[1])*t,
				col0[2] + (col1[2]-col0[2])*t,
				col0[3] + (col1[3]-col0[3])*t);
}

static void draw_dm_edges_sel_interp(BMEditMesh *em, DerivedMesh *dm, unsigned char *baseCol, unsigned char *selCol)
{
	void *cols[3] = {em, baseCol, selCol};

	dm->drawMappedEdgesInterp(dm, draw_dm_edges_sel_interp__setDrawOptions, draw_dm_edges_sel_interp__setDrawInterpOptions, cols);
}

	/* Draw only seam edges */
static int draw_dm_edges_seams__setDrawOptions(void *userData, int index)
{
	BMEdge *eed = EDBM_get_edge_for_index(userData, index);

	return !BM_TestHFlag(eed, BM_HIDDEN) && BM_TestHFlag(eed, BM_SEAM);
}

static void draw_dm_edges_seams(BMEditMesh *em, DerivedMesh *dm)
{
	dm->drawMappedEdges(dm, draw_dm_edges_seams__setDrawOptions, em);
}

	/* Draw only sharp edges */
static int draw_dm_edges_sharp__setDrawOptions(void *userData, int index)
{
	BMEdge *eed = EDBM_get_edge_for_index(userData, index);

	return !BM_TestHFlag(eed, BM_HIDDEN) && BM_TestHFlag(eed, BM_SHARP);
}
static void draw_dm_edges_sharp(BMEditMesh *em, DerivedMesh *dm)
{
	dm->drawMappedEdges(dm, draw_dm_edges_sharp__setDrawOptions, em);
}


	/* Draw faces with color set based on selection
	 * return 2 for the active face so it renders with stipple enabled */
static int draw_dm_faces_sel__setDrawOptions(void *userData, int index, int *UNUSED(drawSmooth_r))
{
	drawDMFacesSel_userData * data = userData;
	BMFace *efa = EDBM_get_face_for_index(data->em, index);
	unsigned char *col;
	
	if (!efa)
		return 0;
	
	if (!BM_TestHFlag(efa, BM_HIDDEN)) {
		if (efa == data->efa_act) {
			glColor4ubv(data->cols[2]);
			return 2; /* stipple */
		} else {
			col = data->cols[BM_TestHFlag(efa, BM_SELECT)?1:0];
			if (col[3]==0) return 0;
			glColor4ubv(col);
			return 1;
		}
	}
	return 0;
}

static int draw_dm_faces_sel__compareDrawOptions(void *userData, int index, int next_index)
{

	drawDMFacesSel_userData *data = userData;
	BMFace *efa;
	BMFace *next_efa;

	unsigned char *col, *next_col;

	if(!data->orig_index)
		return 0;

	efa= EDBM_get_face_for_index(data->em, data->orig_index[index]);
	next_efa= EDBM_get_face_for_index(data->em, data->orig_index[next_index]);

	if(efa == next_efa)
		return 1;

	if(efa == data->efa_act || next_efa == data->efa_act)
		return 0;

	col = data->cols[BM_TestHFlag(efa, BM_SELECT)?1:0];
	next_col = data->cols[BM_TestHFlag(next_efa, BM_SELECT)?1:0];

	if(col[3]==0 || next_col[3]==0)
		return 0;

	return col == next_col;
}

/* also draws the active face */
static void draw_dm_faces_sel(BMEditMesh *em, DerivedMesh *dm, unsigned char *baseCol, 
			      unsigned char *selCol, unsigned char *actCol, BMFace *efa_act)
{
	drawDMFacesSel_userData data;
	data.dm= dm;
	data.cols[0] = baseCol;
	data.em = em;
	data.cols[1] = selCol;
	data.cols[2] = actCol;
	data.efa_act = efa_act;
	data.orig_index = DM_get_tessface_data_layer(dm, CD_ORIGINDEX);

	dm->drawMappedFaces(dm, draw_dm_faces_sel__setDrawOptions, GPU_enable_material, draw_dm_faces_sel__compareDrawOptions, &data, 0);
}

static int draw_dm_creases__setDrawOptions(void *userData, int index)
{
	BMEditMesh *em = userData;
	BMEdge *eed = EDBM_get_edge_for_index(userData, index);
	float *crease = eed ? bm_get_cd_float(&em->bm->edata, eed->head.data, CD_CREASE) : NULL;
	
	if (!crease)
		return 0;
	
	if (!BM_TestHFlag(eed, BM_HIDDEN) && *crease!=0.0f) {
		UI_ThemeColorBlend(TH_WIRE, TH_EDGE_CREASE, *crease);
		return 1;
	} else {
		return 0;
	}
}
static void draw_dm_creases(BMEditMesh *em, DerivedMesh *dm)
{
	glLineWidth(3.0);
	dm->drawMappedEdges(dm, draw_dm_creases__setDrawOptions, em);
	glLineWidth(1.0);
}

static int draw_dm_bweights__setDrawOptions(void *userData, int index)
{
	BMEditMesh *em = userData;
	BMEdge *eed = EDBM_get_edge_for_index(userData, index);
	float *bweight = bm_get_cd_float(&em->bm->edata, eed->head.data, CD_BWEIGHT);

	if (!bweight)
		return 0;
	
	if (!BM_TestHFlag(eed, BM_HIDDEN) && *bweight!=0.0f) {
		UI_ThemeColorBlend(TH_WIRE, TH_EDGE_SELECT, *bweight);
		return 1;
	} else {
		return 0;
	}
}
static void draw_dm_bweights__mapFunc(void *userData, int index, float *co, float *UNUSED(no_f), short *UNUSED(no_s))
{
	BMEditMesh *em = userData;
	BMVert *eve = EDBM_get_vert_for_index(userData, index);
	float *bweight = bm_get_cd_float(&em->bm->vdata, eve->head.data, CD_BWEIGHT);
	
	if (!bweight)
		return;
	
	if (!BM_TestHFlag(eve, BM_HIDDEN) && *bweight!=0.0f) {
		UI_ThemeColorBlend(TH_VERTEX, TH_VERTEX_SELECT, *bweight);
		bglVertex3fv(co);
	}
}
static void draw_dm_bweights(BMEditMesh *em, Scene *scene, DerivedMesh *dm)
{
	ToolSettings *ts= scene->toolsettings;

	if (ts->selectmode & SCE_SELECT_VERTEX) {
		glPointSize(UI_GetThemeValuef(TH_VERTEX_SIZE) + 2);
		bglBegin(GL_POINTS);
		dm->foreachMappedVert(dm, draw_dm_bweights__mapFunc, em);
		bglEnd();
	}
	else {
		glLineWidth(3.0);
		dm->drawMappedEdges(dm, draw_dm_bweights__setDrawOptions, em);
		glLineWidth(1.0);
	}
}

/* Second section of routines: Combine first sets to form fancy
 * drawing routines (for example rendering twice to get overlays).
 *
 * Also includes routines that are basic drawing but are too
 * specialized to be split out (like drawing creases or measurements).
 */

/* EditMesh drawing routines*/

static void draw_em_fancy_verts(Scene *scene, View3D *v3d, Object *obedit, 
                                BMEditMesh *em, DerivedMesh *cageDM, BMVert *eve_act)
{
	ToolSettings *ts= scene->toolsettings;
	int sel;

	if(v3d->zbuf) glDepthMask(0);		// disable write in zbuffer, zbuf select

	for (sel=0; sel<2; sel++) {
		unsigned char col[4], fcol[4];
		int pass;

		UI_GetThemeColor3ubv(sel?TH_VERTEX_SELECT:TH_VERTEX, col);
		UI_GetThemeColor3ubv(sel?TH_FACE_DOT:TH_WIRE, fcol);

		for (pass=0; pass<2; pass++) {
			float size = UI_GetThemeValuef(TH_VERTEX_SIZE);
			float fsize = UI_GetThemeValuef(TH_FACEDOT_SIZE);

			if (pass==0) {
				if(v3d->zbuf && !(v3d->flag&V3D_ZBUF_SELECT)) {
					glDisable(GL_DEPTH_TEST);
						
					glEnable(GL_BLEND);
				} else {
					continue;
				}

				size = (size > 2.1f ? size/2.0f:size);
				fsize = (fsize > 2.1f ? fsize/2.0f:fsize);
				col[3] = fcol[3] = 100;
			} else {
				col[3] = fcol[3] = 255;
			}
				
			if(ts->selectmode & SCE_SELECT_VERTEX) {
				glPointSize(size);
				glColor4ubv(col);
				draw_dm_verts(em, cageDM, sel, eve_act);
			}
			
			if(check_ob_drawface_dot(scene, v3d, obedit->dt)) {
				glPointSize(fsize);
				glColor4ubv(fcol);
				draw_dm_face_centers(em, cageDM, sel);
			}
			
			if (pass==0) {
				glDisable(GL_BLEND);
				glEnable(GL_DEPTH_TEST);
			}
		}
	}

	if(v3d->zbuf) glDepthMask(1);
	glPointSize(1.0);
}

static void draw_em_fancy_edges(BMEditMesh *em, Scene *scene, View3D *v3d,
                                Mesh *me, DerivedMesh *cageDM, short sel_only,
                                BMEdge *eed_act)
{
	ToolSettings *ts= scene->toolsettings;
	int pass;
	unsigned char wireCol[4], selCol[4], actCol[4];

	/* since this function does transparant... */
	UI_GetThemeColor4ubv(TH_EDGE_SELECT, selCol);
	UI_GetThemeColor4ubv(TH_WIRE, wireCol);
	UI_GetThemeColor4ubv(TH_EDITMESH_ACTIVE, actCol);
	
	/* when sel only is used, dont render wire, only selected, this is used for
	 * textured draw mode when the 'edges' option is disabled */
	if (sel_only)
		wireCol[3] = 0;

	for (pass=0; pass<2; pass++) {
			/* show wires in transparant when no zbuf clipping for select */
		if (pass==0) {
			if (v3d->zbuf && (v3d->flag & V3D_ZBUF_SELECT)==0) {
				glEnable(GL_BLEND);
				glDisable(GL_DEPTH_TEST);
				selCol[3] = 85;
				if (!sel_only) wireCol[3] = 85;
			} else {
				continue;
			}
		} else {
			selCol[3] = 255;
			if (!sel_only) wireCol[3] = 255;
		}

		if(ts->selectmode == SCE_SELECT_FACE) {
			draw_dm_edges_sel(em, cageDM, wireCol, selCol, actCol, eed_act);
		}	
		else if( (me->drawflag & ME_DRAWEDGES) || (ts->selectmode & SCE_SELECT_EDGE) ) {	
			if(cageDM->drawMappedEdgesInterp && (ts->selectmode & SCE_SELECT_VERTEX)) {
				glShadeModel(GL_SMOOTH);
				draw_dm_edges_sel_interp(em, cageDM, wireCol, selCol);
				glShadeModel(GL_FLAT);
			} else {
				draw_dm_edges_sel(em, cageDM, wireCol, selCol, actCol, eed_act);
			}
		}
		else {
			if (!sel_only) {
				glColor4ubv(wireCol);
				draw_dm_edges(em, cageDM);
			}
		}

		if (pass==0) {
			glDisable(GL_BLEND);
			glEnable(GL_DEPTH_TEST);
		}
	}
}	

static void draw_em_measure_stats(View3D *v3d, Object *ob, BMEditMesh *em, UnitSettings *unit)
{
	Mesh *me= ob->data;
	float v1[3], v2[3], v3[3], vmid[3], fvec[3];
	char numstr[32]; /* Stores the measurement display text here */
	const char *conv_float; /* Use a float conversion matching the grid size */
	unsigned char col[4]= {0, 0, 0, 255}; /* color of the text to draw */
	float area; /* area of the face */
	float grid= unit->system ? unit->scale_length : v3d->grid;
	const int do_split= unit->flag & USER_UNIT_OPT_SPLIT;
	const int do_global= v3d->flag & V3D_GLOBAL_STATS;
	const int do_moving= G.moving;

	BMIter iter;
	int i;

	/* make the precision of the pronted value proportionate to the gridsize */

	if (grid < 0.01f)		conv_float= "%.6g";
	else if (grid < 0.1f)	conv_float= "%.5g";
	else if (grid < 1.0f)	conv_float= "%.4g";
	else if (grid < 10.0f)	conv_float= "%.3g";
	else					conv_float= "%.2g";
	
	if(me->drawflag & ME_DRAWEXTRA_EDGELEN) {
		BMEdge *eed;

		UI_GetThemeColor3ubv(TH_DRAWEXTRA_EDGELEN, col);

		eed = BMIter_New(&iter, em->bm, BM_EDGES_OF_MESH, NULL);
		for(; eed; eed=BMIter_Step(&iter)) {
			/* draw selected edges, or edges next to selected verts while draging */
			if(BM_TestHFlag(eed, BM_SELECT) ||
			        (do_moving && (BM_TestHFlag(eed->v1, BM_SELECT) || BM_TestHFlag(eed->v2, BM_SELECT) ))) {

				copy_v3_v3(v1, eed->v1->co);
				copy_v3_v3(v2, eed->v2->co);

				mid_v3_v3v3(vmid, v1, v2);

				if(do_global) {
					mul_mat3_m4_v3(ob->obmat, v1);
					mul_mat3_m4_v3(ob->obmat, v2);
				}
				if(unit->system)
					bUnit_AsString(numstr, sizeof(numstr), len_v3v3(v1, v2)*unit->scale_length, 3, unit->system, B_UNIT_LENGTH, do_split, FALSE);
				else
					sprintf(numstr, conv_float, len_v3v3(v1, v2));

				view3d_cached_text_draw_add(vmid, numstr, 0, V3D_CACHE_TEXT_ASCII, col);
			}
		}
	}

	if(me->drawflag & ME_DRAWEXTRA_FACEAREA) {
		/* would be nice to use BM_Compute_Face_Area, but that is for 2d faces
		so instead add up tessalation triangle areas */
		BMFace *f;
		int n;

#define DRAW_EM_MEASURE_STATS_FACEAREA()                                             \
		if (BM_TestHFlag(f, BM_SELECT)) {                                            \
			mul_v3_fl(vmid, 1.0/n);                                                  \
			if(unit->system)                                                         \
				bUnit_AsString(numstr, sizeof(numstr), area*unit->scale_length,      \
					3, unit->system, B_UNIT_LENGTH, do_split, FALSE);                \
			else                                                                     \
				BLI_snprintf(numstr, sizeof(numstr), conv_float, area);              \
			view3d_cached_text_draw_add(vmid, numstr, 0, V3D_CACHE_TEXT_ASCII, col); \
		}

		UI_GetThemeColor3ubv(TH_DRAWEXTRA_FACEAREA, col);
		
		f = NULL;
		area = 0.0;
		zero_v3(vmid);
		n = 0;
		for(i = 0; i < em->tottri; i++) {
			BMLoop **l = em->looptris[i];
			if(f && l[0]->f != f) {
				DRAW_EM_MEASURE_STATS_FACEAREA();
				zero_v3(vmid);
				area = 0.0;
				n = 0;
			}

			f = l[0]->f;
			copy_v3_v3(v1, l[0]->v->co);
			copy_v3_v3(v2, l[1]->v->co);
			copy_v3_v3(v3, l[2]->v->co);
			if(do_global) {
				mul_mat3_m4_v3(ob->obmat, v1);
				mul_mat3_m4_v3(ob->obmat, v2);
				mul_mat3_m4_v3(ob->obmat, v3);
			}
			area += area_tri_v3(v1, v2, v3);
			add_v3_v3(vmid, v1);
			add_v3_v3(vmid, v2);
			add_v3_v3(vmid, v3);
			n += 3;
		}

		if(f){
			DRAW_EM_MEASURE_STATS_FACEAREA();
		}
#undef DRAW_EM_MEASURE_STATS_FACEAREA
	}

	if(me->drawflag & ME_DRAWEXTRA_FACEANG) {
		BMFace *efa;

		UI_GetThemeColor3ubv(TH_DRAWEXTRA_FACEANG, col);


		for(efa = BMIter_New(&iter, em->bm, BM_FACES_OF_MESH, NULL);
		    efa; efa=BMIter_Step(&iter)) {
			BMIter liter;
			BMLoop *loop;

			BM_Compute_Face_CenterBounds(em->bm, efa, vmid);

			for(loop = BMIter_New(&liter, em->bm, BM_LOOPS_OF_FACE, efa);
			    loop; loop = BMIter_Step(&liter)) {

				float v1[3], v2[3], v3[3];

				copy_v3_v3(v1, loop->prev->v->co);
				copy_v3_v3(v2, loop->v->co);
				copy_v3_v3(v3, loop->next->v->co);

				if(do_global){
					mul_mat3_m4_v3(ob->obmat, v1);
					mul_mat3_m4_v3(ob->obmat, v2);
					mul_mat3_m4_v3(ob->obmat, v3);
				}

				if ( (BM_TestHFlag(efa, BM_SELECT)) ||
				     (do_moving && BM_TestHFlag(loop->v, BM_SELECT)))
				{
					BLI_snprintf(numstr, sizeof(numstr), "%.3g", RAD2DEGF(angle_v3v3v3(v1, v2, v3)));
					interp_v3_v3v3(fvec, vmid, v2, 0.8f);
					view3d_cached_text_draw_add(fvec, numstr, 0, V3D_CACHE_TEXT_ASCII, col);
				}
			}
		}
	}
}

static void draw_em_indices(BMEditMesh *em)
{
	BMEdge *e;
	BMFace *f;
	BMVert *v;
	int i;
	char numstr[32];
	float pos[3];
	unsigned char col[4];

	BMIter iter;
	BMesh *bm= em->bm;

	/* For now, reuse appropriate theme colors from stats text colors */
	i= 0;
	if (em->selectmode & SCE_SELECT_VERTEX) {
		UI_GetThemeColor3ubv(TH_DRAWEXTRA_FACEANG, col);
		BM_ITER(v, &iter, bm, BM_VERTS_OF_MESH, NULL) {
			if (BM_TestHFlag(v, BM_SELECT)) {
				sprintf(numstr, "%d", i);
				view3d_cached_text_draw_add(v->co, numstr, 0, V3D_CACHE_TEXT_ASCII, col);
			}
			i++;
		}
	}

	if (em->selectmode & SCE_SELECT_EDGE) {
		i= 0;
		UI_GetThemeColor3ubv(TH_DRAWEXTRA_EDGELEN, col);
		BM_ITER(e, &iter, bm, BM_EDGES_OF_MESH, NULL) {
			if (BM_TestHFlag(e, BM_SELECT)) {
				sprintf(numstr, "%d", i);
				mid_v3_v3v3(pos, e->v1->co, e->v2->co);
				view3d_cached_text_draw_add(pos, numstr, 0, V3D_CACHE_TEXT_ASCII, col);
			}
			i++;
		}
	}

	if (em->selectmode & SCE_SELECT_FACE) {
		i= 0;
		UI_GetThemeColor3ubv(TH_DRAWEXTRA_FACEAREA, col);
		BM_ITER(f, &iter, bm, BM_FACES_OF_MESH, NULL) {
			if (BM_TestHFlag(f, BM_SELECT)) {
				BM_Compute_Face_CenterMean(bm, f, pos);
				sprintf(numstr, "%d", i);
				view3d_cached_text_draw_add(pos, numstr, 0, V3D_CACHE_TEXT_ASCII, col);
			}
			i++;
		}
	}
}

static int draw_em_fancy__setFaceOpts(void *userData, int index, int *UNUSED(drawSmooth_r))
{
	BMFace *efa = EDBM_get_face_for_index(userData, index);

	if (efa && !BM_TestHFlag(efa, BM_HIDDEN)) {
		GPU_enable_material(efa->mat_nr+1, NULL);
		return 1;
	}
	else
		return 0;
}

static int draw_em_fancy__setGLSLFaceOpts(void *userData, int index)
{
	BMFace *efa = EDBM_get_face_for_index(userData, index);

	return !BM_TestHFlag(efa, BM_HIDDEN);
}

static void draw_em_fancy(Scene *scene, View3D *v3d, RegionView3D *rv3d,
                          Object *ob, BMEditMesh *em, DerivedMesh *cageDM, DerivedMesh *finalDM, int dt)

{
	Mesh *me = ob->data;
	BMFace *efa_act = BM_get_actFace(em->bm, 0); /* annoying but active faces is stored differently */
	BMEdge *eed_act = NULL;
	BMVert *eve_act = NULL;
	
	if (em->bm->selected.last) {
		BMEditSelection *ese= em->bm->selected.last;
		/* face is handeled above */
		/*if (ese->type == BM_FACE ) {
			efa_act = (BMFace *)ese->data;
		} else */ if ( ese->htype == BM_EDGE ) {
			eed_act = (BMEdge *)ese->data;
		} else if ( ese->htype == BM_VERT ) {
			eve_act = (BMVert *)ese->data;
		}
	}
	
	EDBM_init_index_arrays(em, 1, 1, 1);

	if(dt>OB_WIRE) {
		if(CHECK_OB_DRAWTEXTURE(v3d, dt)) {
			if(draw_glsl_material(scene, ob, v3d, dt)) {
				glFrontFace((ob->transflag&OB_NEG_SCALE)?GL_CW:GL_CCW);

				finalDM->drawMappedFacesGLSL(finalDM, GPU_enable_material,
				                             draw_em_fancy__setGLSLFaceOpts, em);
				GPU_disable_material();

				glFrontFace(GL_CCW);
			}
			else {
				draw_mesh_textured(scene, v3d, rv3d, ob, finalDM, 0);
			}
		}
		else {
			/* 3 floats for position,
			 * 3 for normal and times two because the faces may actually be quads instead of triangles */
			glLightModeli(GL_LIGHT_MODEL_TWO_SIDE, me->flag & ME_TWOSIDED);

			glEnable(GL_LIGHTING);
			glFrontFace((ob->transflag&OB_NEG_SCALE)?GL_CW:GL_CCW);
			finalDM->drawMappedFaces(finalDM, draw_em_fancy__setFaceOpts, GPU_enable_material, NULL, me->edit_btmesh, 0);

			glFrontFace(GL_CCW);
			glDisable(GL_LIGHTING);
		}
			
		// Setup for drawing wire over, disable zbuffer
		// write to show selected edge wires better
		UI_ThemeColor(TH_WIRE);

		bglPolygonOffset(rv3d->dist, 1.0);
		glDepthMask(0);
	} 
	else {
		if (cageDM!=finalDM) {
			UI_ThemeColorBlend(TH_WIRE, TH_BACK, 0.7);
			finalDM->drawEdges(finalDM, 1, 0);
		}
	}
	
	if(me->drawflag & ME_DRAWFACES) {	/* transp faces */
		unsigned char col1[4], col2[4], col3[4];
			
		UI_GetThemeColor4ubv(TH_FACE, col1);
		UI_GetThemeColor4ubv(TH_FACE_SELECT, col2);
		UI_GetThemeColor4ubv(TH_EDITMESH_ACTIVE, col3);
		
		glEnable(GL_BLEND);
		glDepthMask(0);		// disable write in zbuffer, needed for nice transp
		
		/* dont draw unselected faces, only selected, this is MUCH nicer when texturing */
		if CHECK_OB_DRAWTEXTURE(v3d, dt)
			col1[3] = 0;
		
		draw_dm_faces_sel(em, cageDM, col1, col2, col3, efa_act);

		glDisable(GL_BLEND);
		glDepthMask(1);		// restore write in zbuffer
	} else if (efa_act) {
		/* even if draw faces is off it would be nice to draw the stipple face
		 * Make all other faces zero alpha except for the active
		 * */
		unsigned char col1[4], col2[4], col3[4];
		col1[3] = col2[3] = 0; /* dont draw */
		UI_GetThemeColor4ubv(TH_EDITMESH_ACTIVE, col3);
		
		glEnable(GL_BLEND);
		glDepthMask(0);		// disable write in zbuffer, needed for nice transp
		
		draw_dm_faces_sel(em, cageDM, col1, col2, col3, efa_act);

		glDisable(GL_BLEND);
		glDepthMask(1);		// restore write in zbuffer
		
	}

	/* here starts all fancy draw-extra over */
	if((me->drawflag & ME_DRAWEDGES)==0 && CHECK_OB_DRAWTEXTURE(v3d, dt)) {
		/* we are drawing textures and 'ME_DRAWEDGES' is disabled, dont draw any edges */
		
		/* only draw selected edges otherwise there is no way of telling if a face is selected */
		draw_em_fancy_edges(em, scene, v3d, me, cageDM, 1, eed_act);
		
	} else {
		if(me->drawflag & ME_DRAWSEAMS) {
			UI_ThemeColor(TH_EDGE_SEAM);
			glLineWidth(2);
	
			draw_dm_edges_seams(em, cageDM);
	
			glColor3ub(0,0,0);
			glLineWidth(1);
		}
		
		if(me->drawflag & ME_DRAWSHARP) {
			UI_ThemeColor(TH_EDGE_SHARP);
			glLineWidth(2);
	
			draw_dm_edges_sharp(em, cageDM);
	
			glColor3ub(0,0,0);
			glLineWidth(1);
		}
	
		if(me->drawflag & ME_DRAWCREASES && CustomData_has_layer(&em->bm->edata, CD_CREASE)) {
			draw_dm_creases(em, cageDM);
		}
		if(me->drawflag & ME_DRAWBWEIGHTS) {
			draw_dm_bweights(em, scene, cageDM);
		}

		draw_em_fancy_edges(em, scene, v3d, me, cageDM, 0, eed_act);
	}
	if(em) {
<<<<<<< HEAD
// XXX		retopo_matrix_update(v3d);

		draw_em_fancy_verts(scene, v3d, ob, em, cageDM, eve_act);
=======
		draw_em_fancy_verts(scene, v3d, ob, cageDM, eve_act);
>>>>>>> dbdd1c2e

		if(me->drawflag & ME_DRAWNORMALS) {
			UI_ThemeColor(TH_NORMAL);
			draw_dm_face_normals(em, scene, cageDM);
		}
		if(me->drawflag & ME_DRAW_VNORMALS) {
			UI_ThemeColor(TH_VNORMAL);
			draw_dm_vert_normals(em, scene, cageDM);
		}

		if ( (me->drawflag & (ME_DRAWEXTRA_EDGELEN|ME_DRAWEXTRA_FACEAREA|ME_DRAWEXTRA_FACEANG)) &&
		     !(v3d->flag2 & V3D_RENDER_OVERRIDE))
		{
			draw_em_measure_stats(v3d, ob, em, &scene->unit);
		}

		if ((G.f & G_DEBUG) && (me->drawflag & ME_DRAWEXTRA_INDICES) &&
		    !(v3d->flag2 & V3D_RENDER_OVERRIDE)) {
			draw_em_indices(em);
		}
	}

	if(dt>OB_WIRE) {
		glDepthMask(1);
		bglPolygonOffset(rv3d->dist, 0.0);
		GPU_disable_material();
	}

	EDBM_free_index_arrays(em);
}

/* Mesh drawing routines */

static void draw_mesh_object_outline(View3D *v3d, Object *ob, DerivedMesh *dm)
{
	
	if(v3d->transp==0) {	// not when we draw the transparent pass
		glLineWidth(UI_GetThemeValuef(TH_OUTLINE_WIDTH) * 2.0f);
		glDepthMask(0);
		
		/* if transparent, we cannot draw the edges for solid select... edges have no material info.
		   drawFacesSolid() doesn't draw the transparent faces */
		if(ob->dtx & OB_DRAWTRANSP) {
			glPolygonMode(GL_FRONT_AND_BACK, GL_LINE); 
			dm->drawFacesSolid(dm, NULL, 0, GPU_enable_material);
			glPolygonMode(GL_FRONT_AND_BACK, GL_FILL);
			GPU_disable_material();
		}
		else {
			dm->drawEdges(dm, 0, 1);
		}
					
		glLineWidth(1.0);
		glDepthMask(1);
	}
}

static int wpaint__setSolidDrawOptions(void *UNUSED(userData), int UNUSED(index), int *drawSmooth_r)
{
	*drawSmooth_r = 1;
	return 1;
}

static void draw_mesh_fancy(Scene *scene, ARegion *ar, View3D *v3d, RegionView3D *rv3d, Base *base, int dt, int flag)
{
	Object *ob= base->object;
	Mesh *me = ob->data;
	Material *ma= give_current_material(ob, 1);
	const short hasHaloMat = (ma && (ma->material_type == MA_TYPE_HALO));
	eWireDrawMode draw_wire= OBDRAW_WIRE_OFF;
	int /* totvert,*/ totedge, totface;
	DerivedMesh *dm= mesh_get_derived_final(scene, ob, scene->customdata_mask);
	ModifierData *md = NULL;
	const short is_obact= (ob == OBACT);
	int draw_flags = (is_obact && paint_facesel_test(ob)) ? DRAW_FACE_SELECT : 0;

	if(!dm)
		return;

	/* check to draw dynamic paint colors */
	if ((md = modifiers_findByType(ob, eModifierType_DynamicPaint)))
	{
		/* check if target has an active dpaint modifier	*/
		if(md && (md->mode & eModifierMode_Realtime))					
		{
			DynamicPaintModifierData *pmd = (DynamicPaintModifierData *)md;
			/* if canvas is ready to preview vertex colors */
			if (pmd->canvas && pmd->canvas->flags & MOD_DPAINT_PREVIEW_READY &&
				DM_get_poly_data_layer(dm, CD_WEIGHT_MCOL)) {
				draw_flags |= DRAW_DYNAMIC_PAINT_PREVIEW;
			}
		}
	}

	/* Unwanted combination */
	if (draw_flags & DRAW_FACE_SELECT) {
		draw_wire= OBDRAW_WIRE_OFF;
	}
	else if (ob->dtx & OB_DRAWWIRE) {
		draw_wire= OBDRAW_WIRE_ON_DEPTH; /* draw wire after solid using zoffset and depth buffer adjusment */
	}
	
	/* totvert = dm->getNumVerts(dm); */ /*UNUSED*/
	totedge = dm->getNumEdges(dm);
	totface = dm->getNumTessFaces(dm);
	
	/* vertexpaint, faceselect wants this, but it doesnt work for shaded? */
	glFrontFace((ob->transflag&OB_NEG_SCALE)?GL_CW:GL_CCW);

	if(dt==OB_BOUNDBOX) {
		if((v3d->flag2 & V3D_RENDER_OVERRIDE && v3d->drawtype >= OB_WIRE)==0)
			draw_bounding_volume(scene, ob, ob->boundtype);
	}
	else if(hasHaloMat || (totface==0 && totedge==0)) {
		glPointSize(1.5);
		dm->drawVerts(dm);
		glPointSize(1.0);
	}
	else if(dt==OB_WIRE || totface==0) {
		draw_wire= OBDRAW_WIRE_ON; /* draw wire only, no depth buffer stuff  */
	}
	else if ( (draw_flags & DRAW_FACE_SELECT || (is_obact && ob->mode & OB_MODE_TEXTURE_PAINT)) ||
	          CHECK_OB_DRAWTEXTURE(v3d, dt))
	{
		if ( (v3d->flag & V3D_SELECT_OUTLINE) &&
		     ((v3d->flag2 & V3D_RENDER_OVERRIDE)==0) &&
		     (base->flag & SELECT) &&
		     !(G.f & G_PICKSEL || (draw_flags & DRAW_FACE_SELECT)) &&
		     (draw_wire == OBDRAW_WIRE_OFF))
		{
			draw_mesh_object_outline(v3d, ob, dm);
		}

		if(draw_glsl_material(scene, ob, v3d, dt) && !(draw_flags & DRAW_DYNAMIC_PAINT_PREVIEW)) {
			glFrontFace((ob->transflag&OB_NEG_SCALE)?GL_CW:GL_CCW);

			dm->drawFacesGLSL(dm, GPU_enable_material);
//			if(get_ob_property(ob, "Text"))
// XXX				draw_mesh_text(ob, 1);
			GPU_disable_material();

			glFrontFace(GL_CCW);
		}
		else {
			draw_mesh_textured(scene, v3d, rv3d, ob, dm, draw_flags);
		}

		if(!(draw_flags & DRAW_FACE_SELECT)) {
			if(base->flag & SELECT)
				UI_ThemeColor(is_obact ? TH_ACTIVE : TH_SELECT);
			else
				UI_ThemeColor(TH_WIRE);

			if((v3d->flag2 & V3D_RENDER_OVERRIDE)==0)
				dm->drawLooseEdges(dm);
		}
	}
	else if(dt==OB_SOLID) {
		if(is_obact && ob->mode & OB_MODE_WEIGHT_PAINT) {
			/* weight paint in solid mode, special case. focus on making the weights clear
			 * rather than the shading, this is also forced in wire view */
			GPU_enable_material(0, NULL);
			dm->drawMappedFaces(dm, wpaint__setSolidDrawOptions, GPU_enable_material, NULL, me->mface, 1);
		
			bglPolygonOffset(rv3d->dist, 1.0);
			glDepthMask(0);	// disable write in zbuffer, selected edge wires show better

			glEnable(GL_BLEND);
			glColor4ub(255, 255, 255, 96);
			glEnable(GL_LINE_STIPPLE);
			glLineStipple(1, 0xAAAA);

			dm->drawEdges(dm, 1, 1);

			bglPolygonOffset(rv3d->dist, 0.0);
			glDepthMask(1);
			glDisable(GL_LINE_STIPPLE);

			GPU_disable_material();
			
			/* since we already draw wire as wp guide, dont draw over the top */
			draw_wire= OBDRAW_WIRE_OFF;
		}
		else if (draw_flags & DRAW_DYNAMIC_PAINT_PREVIEW) {
			/* for object selection draws no shade */
			if (flag & (DRAW_PICKING|DRAW_CONSTCOLOR)) {
				dm->drawFacesSolid(dm, NULL, 0, GPU_enable_material);
			}
			else {
				/* draw outline */
				if ( (v3d->flag & V3D_SELECT_OUTLINE) &&
				     ((v3d->flag2 & V3D_RENDER_OVERRIDE)==0) &&
				     (base->flag & SELECT) &&
				     (draw_wire == OBDRAW_WIRE_OFF) &&
				     (ob->sculpt == NULL))
				{
					draw_mesh_object_outline(v3d, ob, dm);
				}

				/* materials arent compatible with vertex colors */
				GPU_end_object_materials();

				GPU_enable_material(0, NULL);
				
				/* set default spec */
				glColorMaterial(GL_FRONT_AND_BACK, GL_SPECULAR);
				glEnable(GL_COLOR_MATERIAL);	/* according manpages needed */
				glColor3ub(120, 120, 120);
				glDisable(GL_COLOR_MATERIAL);
				/* diffuse */
				glColorMaterial(GL_FRONT_AND_BACK, GL_DIFFUSE);
				glEnable(GL_LIGHTING);
				glEnable(GL_COLOR_MATERIAL);

				dm->drawMappedFaces(dm, NULL, GPU_enable_material, NULL, NULL, 1);
				glDisable(GL_COLOR_MATERIAL);
				glDisable(GL_LIGHTING);

				GPU_disable_material();
			}
		}
		else {
			Paint *p;

			if ( (v3d->flag & V3D_SELECT_OUTLINE) &&
			     ((v3d->flag2 & V3D_RENDER_OVERRIDE)==0) &&
			     (base->flag & SELECT) &&
			     (draw_wire == OBDRAW_WIRE_OFF) &&
			     (ob->sculpt == NULL))
			{
				draw_mesh_object_outline(v3d, ob, dm);
			}

			glLightModeli(GL_LIGHT_MODEL_TWO_SIDE, me->flag & ME_TWOSIDED );

			glEnable(GL_LIGHTING);
			glFrontFace((ob->transflag&OB_NEG_SCALE)?GL_CW:GL_CCW);

			if(ob->sculpt && (p=paint_get_active(scene))) {
				float planes[4][4];
				float (*fpl)[4] = NULL;
				int fast= (p->flags & PAINT_FAST_NAVIGATE) && (rv3d->rflag & RV3D_NAVIGATING);

				if(ob->sculpt->partial_redraw) {
					if(ar->do_draw & RGN_DRAW_PARTIAL) {
						sculpt_get_redraw_planes(planes, ar, rv3d, ob);
						fpl = planes;
						ob->sculpt->partial_redraw = 0;
					}
				}

				dm->drawFacesSolid(dm, fpl, fast, GPU_enable_material);
			}
			else
				dm->drawFacesSolid(dm, NULL, 0, GPU_enable_material);

			GPU_disable_material();

			glFrontFace(GL_CCW);
			glDisable(GL_LIGHTING);

			if(base->flag & SELECT) {
				UI_ThemeColor(is_obact ? TH_ACTIVE : TH_SELECT);
			} else {
				UI_ThemeColor(TH_WIRE);
			}
			if(!ob->sculpt && (v3d->flag2 & V3D_RENDER_OVERRIDE)==0)
				dm->drawLooseEdges(dm);
		}
	}
	else if(dt==OB_PAINT) {
		if (is_obact) {
			if(ob && ob->mode & OB_MODE_WEIGHT_PAINT) {
				/* enforce default material settings */
				GPU_enable_material(0, NULL);
				
				/* but set default spec */
				glColorMaterial(GL_FRONT_AND_BACK, GL_SPECULAR);
				glEnable(GL_COLOR_MATERIAL);	/* according manpages needed */
				glColor3ub(120, 120, 120);
				glDisable(GL_COLOR_MATERIAL);
				/* diffuse */
				glColorMaterial(GL_FRONT_AND_BACK, GL_DIFFUSE);
				glEnable(GL_LIGHTING);
				glEnable(GL_COLOR_MATERIAL);

				dm->drawMappedFaces(dm, wpaint__setSolidDrawOptions, GPU_enable_material, NULL, me->mface, 1);
				glDisable(GL_COLOR_MATERIAL);
				glDisable(GL_LIGHTING);

				GPU_disable_material();
			}
			else if(ob->mode & (OB_MODE_VERTEX_PAINT|OB_MODE_TEXTURE_PAINT)) {
				if(me->mcol)
					dm->drawMappedFaces(dm, wpaint__setSolidDrawOptions, GPU_enable_material, NULL, NULL, 1);
				else {
					glColor3f(1.0f, 1.0f, 1.0f);
					dm->drawMappedFaces(dm, wpaint__setSolidDrawOptions, GPU_enable_material, NULL, NULL, 0);
				}
			}
		}
	}
	
	/* set default draw color back for wire or for draw-extra later on */
	if (dt!=OB_WIRE) {
		if(base->flag & SELECT) {
			if (is_obact && ob->flag & OB_FROMGROUP)
				UI_ThemeColor(TH_GROUP_ACTIVE);
			else if(ob->flag & OB_FROMGROUP) 
				UI_ThemeColorShade(TH_GROUP_ACTIVE, -16);
			else if(flag!=DRAW_CONSTCOLOR)
				UI_ThemeColor(is_obact ? TH_ACTIVE : TH_SELECT);
			else
				glColor3ub(80,80,80);
		} else {
			if (ob->flag & OB_FROMGROUP) 
				UI_ThemeColor(TH_GROUP);
			else {
				if(ob->dtx & OB_DRAWWIRE && flag==DRAW_CONSTCOLOR)
					glColor3ub(80,80,80);
				else
					UI_ThemeColor(TH_WIRE);
			}
		}
	}
	if (draw_wire != OBDRAW_WIRE_OFF) {

		/* When using wireframe object traw in particle edit mode
		 * the mesh gets in the way of seeing the particles, fade the wire color
		 * with the background. */
		if(is_obact && (ob->mode & OB_MODE_PARTICLE_EDIT)) {
			float col_wire[4], col_bg[4], col[3];

			UI_GetThemeColor3fv(TH_BACK, col_bg);
			glGetFloatv(GL_CURRENT_COLOR, col_wire);
			interp_v3_v3v3(col, col_bg, col_wire, 0.15);
			glColor3fv(col);
		}

		/* If drawing wire and drawtype is not OB_WIRE then we are
		 * overlaying the wires.
		 *
		 * UPDATE bug #10290 - With this wire-only objects can draw
		 * behind other objects depending on their order in the scene. 2x if 0's below. undo'ing zr's commit: r4059
		 *
		 * if draw wire is 1 then just drawing wire, no need for depth buffer stuff,
		 * otherwise this wire is to overlay solid mode faces so do some depth buffer tricks.
		 */
		if (dt!=OB_WIRE && (draw_wire == OBDRAW_WIRE_ON_DEPTH)) {
			bglPolygonOffset(rv3d->dist, 1.0);
			glDepthMask(0);	// disable write in zbuffer, selected edge wires show better
		}
		
		if((v3d->flag2 & V3D_RENDER_OVERRIDE && v3d->drawtype >= OB_SOLID)==0)
			dm->drawEdges(dm, (dt==OB_WIRE || totface==0), me->drawflag & ME_ALLEDGES);

		if (dt!=OB_WIRE && (draw_wire == OBDRAW_WIRE_ON_DEPTH)) {
			glDepthMask(1);
			bglPolygonOffset(rv3d->dist, 0.0);
		}
	}
	
	if(is_obact && paint_vertsel_test(ob)) {
		
		glColor3f(0.0f, 0.0f, 0.0f);
		glPointSize(UI_GetThemeValuef(TH_VERTEX_SIZE));
		
		drawSelectedVertices(dm, ob->data);
		
		glPointSize(1.0f);
	}
	dm->release(dm);
}

/* returns 1 if nothing was drawn, for detecting to draw an object center */
static int draw_mesh_object(Scene *scene, ARegion *ar, View3D *v3d, RegionView3D *rv3d, Base *base, int dt, int flag)
{
	Object *ob= base->object;
	Object *obedit= scene->obedit;
	Mesh *me= ob->data;
	BMEditMesh *em= me->edit_btmesh;
	int do_alpha_after= 0, drawlinked= 0, retval= 0, glsl, check_alpha, i;

	/* If we are drawing shadows and any of the materials don't cast a shadow,
	 * then don't draw the object */
	if (v3d->flag2 & V3D_RENDER_SHADOW) {
		for(i=0; i<ob->totcol; ++i) {
			Material *ma= give_current_material(ob, i);
			if (ma && !(ma->mode & MA_SHADBUF)) {
				return 1;
			}
		}
	}
	
	if(obedit && ob!=obedit && ob->data==obedit->data) {
		if(ob_get_key(ob) || ob_get_key(obedit));
		else if(ob->modifiers.first || obedit->modifiers.first);
		else drawlinked= 1;
	}
	
	if(ob==obedit || drawlinked) {
		DerivedMesh *finalDM, *cageDM;
		
		if (obedit!=ob)
			finalDM = cageDM = editbmesh_get_derived_base(ob, em);
		else
			cageDM = editbmesh_get_derived_cage_and_final(scene, ob, em, &finalDM,
											scene->customdata_mask);

		if(dt>OB_WIRE) {
			glsl = draw_glsl_material(scene, ob, v3d, dt);

			GPU_begin_object_materials(v3d, rv3d, scene, ob, glsl, NULL);
		}

		draw_em_fancy(scene, v3d, rv3d, ob, em, cageDM, finalDM, dt);

		GPU_end_object_materials();

		if (obedit!=ob && finalDM)
			finalDM->release(finalDM);
	}
	else {
		/* don't create boundbox here with mesh_get_bb(), the derived system will make it, puts deformed bb's OK */
		if(me->totface<=4 || ED_view3d_boundbox_clip(rv3d, ob->obmat, (ob->bb)? ob->bb: me->bb)) {
			glsl = draw_glsl_material(scene, ob, v3d, dt);
			check_alpha = check_alpha_pass(base);

			if(dt==OB_SOLID || glsl) {
				GPU_begin_object_materials(v3d, rv3d, scene, ob, glsl,
					(check_alpha)? &do_alpha_after: NULL);
			}

			draw_mesh_fancy(scene, ar, v3d, rv3d, base, dt, flag);

			GPU_end_object_materials();
			
			if(me->totvert==0) retval= 1;
		}
	}
	
	/* GPU_begin_object_materials checked if this is needed */
	if(do_alpha_after) {
		if(ob->dtx & OB_DRAWXRAY) {
			add_view3d_after(&v3d->afterdraw_xraytransp, base, flag);
		}
		else {
			add_view3d_after(&v3d->afterdraw_transp, base, flag);
		}
	}
	else if(ob->dtx & OB_DRAWXRAY && ob->dtx & OB_DRAWTRANSP) {
		/* special case xray+transp when alpha is 1.0, without this the object vanishes */
		if(v3d->xray == 0 && v3d->transp == 0) {
			add_view3d_after(&v3d->afterdraw_xray, base, flag);
		}
	}
	
	return retval;
}

/* ************** DRAW DISPLIST ****************** */

static int draw_index_wire= 1;
static int index3_nors_incr= 1;

/* returns 1 when nothing was drawn */
static int drawDispListwire(ListBase *dlbase)
{
	DispList *dl;
	int parts, nr;
	float *data;

	if(dlbase==NULL) return 1;
	
	glEnableClientState(GL_VERTEX_ARRAY);
	glPolygonMode(GL_FRONT_AND_BACK, GL_LINE); 

	for(dl= dlbase->first; dl; dl= dl->next) {
		if(dl->parts==0 || dl->nr==0)
			continue;
		
		data= dl->verts;
	
		switch(dl->type) {
		case DL_SEGM:
			
			glVertexPointer(3, GL_FLOAT, 0, data);
			
			for(parts=0; parts<dl->parts; parts++)
				glDrawArrays(GL_LINE_STRIP, parts*dl->nr, dl->nr);
				
			break;
		case DL_POLY:
			
			glVertexPointer(3, GL_FLOAT, 0, data);
			
			for(parts=0; parts<dl->parts; parts++)
				glDrawArrays(GL_LINE_LOOP, parts*dl->nr, dl->nr);
			
			break;
		case DL_SURF:
			
			glVertexPointer(3, GL_FLOAT, 0, data);
			
			for(parts=0; parts<dl->parts; parts++) {
				if(dl->flag & DL_CYCL_U) 
					glDrawArrays(GL_LINE_LOOP, parts*dl->nr, dl->nr);
				else
					glDrawArrays(GL_LINE_STRIP, parts*dl->nr, dl->nr);
			}
			
			for(nr=0; nr<dl->nr; nr++) {
				int ofs= 3*dl->nr;
				
				data= (  dl->verts )+3*nr;
				parts= dl->parts;

				if(dl->flag & DL_CYCL_V) glBegin(GL_LINE_LOOP);
				else glBegin(GL_LINE_STRIP);
				
				while(parts--) {
					glVertex3fv(data);
					data+=ofs;
				}
				glEnd();
				
				/* (ton) this code crashes for me when resolv is 86 or higher... no clue */
//				glVertexPointer(3, GL_FLOAT, sizeof(float)*3*dl->nr, data + 3*nr);
//				if(dl->flag & DL_CYCL_V) 
//					glDrawArrays(GL_LINE_LOOP, 0, dl->parts);
//				else
//					glDrawArrays(GL_LINE_STRIP, 0, dl->parts);
			}
			break;
			
		case DL_INDEX3:
			if(draw_index_wire) {
				glVertexPointer(3, GL_FLOAT, 0, dl->verts);
				glDrawElements(GL_TRIANGLES, 3*dl->parts, GL_UNSIGNED_INT, dl->index);
			}
			break;
			
		case DL_INDEX4:
			if(draw_index_wire) {
				glVertexPointer(3, GL_FLOAT, 0, dl->verts);
				glDrawElements(GL_QUADS, 4*dl->parts, GL_UNSIGNED_INT, dl->index);
			}
			break;
		}
	}
	
	glDisableClientState(GL_VERTEX_ARRAY);
	glPolygonMode(GL_FRONT_AND_BACK, GL_FILL); 
	
	return 0;
}

static void drawDispListsolid(ListBase *lb, Object *ob, int glsl)
{
	DispList *dl;
	GPUVertexAttribs gattribs;
	float *data, curcol[4];
	float *ndata;
	
	if(lb==NULL) return;
	
	/* for drawing wire */
	glGetFloatv(GL_CURRENT_COLOR, curcol);

	glEnable(GL_LIGHTING);
	glEnableClientState(GL_VERTEX_ARRAY);
	
	if(ob->transflag & OB_NEG_SCALE) glFrontFace(GL_CW);
	else glFrontFace(GL_CCW);
	
	if(ob->type==OB_MBALL) {	// mball always smooth shaded
		glShadeModel(GL_SMOOTH);
	}
	
	dl= lb->first;
	while(dl) {
		data= dl->verts;
		ndata= dl->nors;

		switch(dl->type) {
		case DL_SEGM:
			if(ob->type==OB_SURF) {
				int nr;

				glDisable(GL_LIGHTING);
				glColor3fv(curcol);
				
				// glVertexPointer(3, GL_FLOAT, 0, dl->verts);
				// glDrawArrays(GL_LINE_STRIP, 0, dl->nr);

				glBegin(GL_LINE_STRIP);
				for(nr= dl->nr; nr; nr--, data+=3)
					glVertex3fv(data);
				glEnd();

				glEnable(GL_LIGHTING);
			}
			break;
		case DL_POLY:
			if(ob->type==OB_SURF) {
				int nr;

				glDisable(GL_LIGHTING);
				
				/* for some reason glDrawArrays crashes here in half of the platforms (not osx) */
				//glVertexPointer(3, GL_FLOAT, 0, dl->verts);
				//glDrawArrays(GL_LINE_LOOP, 0, dl->nr);
				
				glBegin(GL_LINE_LOOP);
				for(nr= dl->nr; nr; nr--, data+=3)
					glVertex3fv(data);
				glEnd();
				
				glEnable(GL_LIGHTING);
				break;
			}
		case DL_SURF:
			
			if(dl->index) {
				GPU_enable_material(dl->col+1, (glsl)? &gattribs: NULL);
				
				if(dl->rt & CU_SMOOTH) glShadeModel(GL_SMOOTH);
				else glShadeModel(GL_FLAT);

				glEnableClientState(GL_NORMAL_ARRAY);
				glVertexPointer(3, GL_FLOAT, 0, dl->verts);
				glNormalPointer(GL_FLOAT, 0, dl->nors);
				glDrawElements(GL_QUADS, 4*dl->totindex, GL_UNSIGNED_INT, dl->index);
				glDisableClientState(GL_NORMAL_ARRAY);
			}			
			break;

		case DL_INDEX3:
			GPU_enable_material(dl->col+1, (glsl)? &gattribs: NULL);
			
			glVertexPointer(3, GL_FLOAT, 0, dl->verts);
			
			/* voor polys only one normal needed */
			if(index3_nors_incr) {
				glEnableClientState(GL_NORMAL_ARRAY);
				glNormalPointer(GL_FLOAT, 0, dl->nors);
			}
			else
				glNormal3fv(ndata);
			
			glDrawElements(GL_TRIANGLES, 3*dl->parts, GL_UNSIGNED_INT, dl->index);
			
			if(index3_nors_incr)
				glDisableClientState(GL_NORMAL_ARRAY);

			break;

		case DL_INDEX4:
			GPU_enable_material(dl->col+1, (glsl)? &gattribs: NULL);
			
			glEnableClientState(GL_NORMAL_ARRAY);
			glVertexPointer(3, GL_FLOAT, 0, dl->verts);
			glNormalPointer(GL_FLOAT, 0, dl->nors);
			glDrawElements(GL_QUADS, 4*dl->parts, GL_UNSIGNED_INT, dl->index);
			glDisableClientState(GL_NORMAL_ARRAY);

			break;
		}
		dl= dl->next;
	}

	glDisableClientState(GL_VERTEX_ARRAY);
	glShadeModel(GL_FLAT);
	glDisable(GL_LIGHTING);
	glFrontFace(GL_CCW);
}

static void drawCurveDMWired(Object *ob)
{
	DerivedMesh *dm = ob->derivedFinal;
	dm->drawEdges (dm, 1, 0);
}

/* return 1 when nothing was drawn */
static int drawCurveDerivedMesh(Scene *scene, View3D *v3d, RegionView3D *rv3d, Base *base, int dt)
{
	Object *ob= base->object;
	DerivedMesh *dm = ob->derivedFinal;

	if (!dm) {
		return 1;
	}

	if(dt>OB_WIRE && dm->getNumTessFaces(dm)) {
		int glsl = draw_glsl_material(scene, ob, v3d, dt);
		GPU_begin_object_materials(v3d, rv3d, scene, ob, glsl, NULL);

		if(!glsl) {
			glLightModeli(GL_LIGHT_MODEL_TWO_SIDE, 0);
			glEnable(GL_LIGHTING);
			dm->drawFacesSolid(dm, NULL, 0, GPU_enable_material);
			glDisable(GL_LIGHTING);
		}
		else
			dm->drawFacesGLSL(dm, GPU_enable_material);

		GPU_end_object_materials();
	} else {
		if((v3d->flag2 & V3D_RENDER_OVERRIDE && v3d->drawtype >= OB_SOLID)==0)
			drawCurveDMWired (ob);
	}

	return 0;
}

/* returns 1 when nothing was drawn */
static int drawDispList(Scene *scene, View3D *v3d, RegionView3D *rv3d, Base *base, int dt)
{
	Object *ob= base->object;
	ListBase *lb=NULL;
	DispList *dl;
	Curve *cu;
	const short render_only= (v3d->flag2 & V3D_RENDER_OVERRIDE);
	const short solid= (dt > OB_WIRE);
	int retval= 0;

	if (drawCurveDerivedMesh(scene, v3d, rv3d, base, dt) == 0) {
		return 0;
	}

	switch(ob->type) {
	case OB_FONT:
	case OB_CURVE:
		cu= ob->data;
		
		lb= &ob->disp;
		
		if(solid) {
			dl= lb->first;
			if(dl==NULL) return 1;

			if(dl->nors==NULL) addnormalsDispList(lb);
			index3_nors_incr= 0;
			
			if( displist_has_faces(lb)==0) {
				if(!render_only) {
					draw_index_wire= 0;
					drawDispListwire(lb);
					draw_index_wire= 1;
				}
			}
			else {
				if(draw_glsl_material(scene, ob, v3d, dt)) {
					GPU_begin_object_materials(v3d, rv3d, scene, ob, 1, NULL);
					drawDispListsolid(lb, ob, 1);
					GPU_end_object_materials();
				}
				else {
					GPU_begin_object_materials(v3d, rv3d, scene, ob, 0, NULL);
					glLightModeli(GL_LIGHT_MODEL_TWO_SIDE, 0);
					drawDispListsolid(lb, ob, 0);
					GPU_end_object_materials();
				}
				if(cu->editnurb && cu->bevobj==NULL && cu->taperobj==NULL && cu->ext1 == 0.0f && cu->ext2 == 0.0f) {
					cpack(0);
					draw_index_wire= 0;
					drawDispListwire(lb);
					draw_index_wire= 1;
				}
			}
			index3_nors_incr= 1;
		}
		else {
			if(!render_only || (render_only && displist_has_faces(lb))) {
				draw_index_wire= 0;
				retval= drawDispListwire(lb);
				draw_index_wire= 1;
			}
		}
		break;
	case OB_SURF:

		lb= &ob->disp;
		
		if(solid) {
			dl= lb->first;
			if(dl==NULL) return 1;
			
			if(dl->nors==NULL) addnormalsDispList(lb);
			
			if(draw_glsl_material(scene, ob, v3d, dt)) {
				GPU_begin_object_materials(v3d, rv3d, scene, ob, 1, NULL);
				drawDispListsolid(lb, ob, 1);
				GPU_end_object_materials();
			}
			else {
				GPU_begin_object_materials(v3d, rv3d, scene, ob, 0, NULL);
				glLightModeli(GL_LIGHT_MODEL_TWO_SIDE, 0);
				drawDispListsolid(lb, ob, 0);
				GPU_end_object_materials();
			}
		}
		else {
			retval= drawDispListwire(lb);
		}
		break;
	case OB_MBALL:
		
		if( is_basis_mball(ob)) {
			lb= &ob->disp;
			if(lb->first==NULL) makeDispListMBall(scene, ob);
			if(lb->first==NULL) return 1;
			
			if(solid) {
				
				if(draw_glsl_material(scene, ob, v3d, dt)) {
					GPU_begin_object_materials(v3d, rv3d, scene, ob, 1, NULL);
					drawDispListsolid(lb, ob, 1);
					GPU_end_object_materials();
				}
				else {
					GPU_begin_object_materials(v3d, rv3d, scene, ob, 0, NULL);
					glLightModeli(GL_LIGHT_MODEL_TWO_SIDE, 0);
					drawDispListsolid(lb, ob, 0);
					GPU_end_object_materials();
				}
			}
			else{
				/* MetaBalls use DL_INDEX4 type of DispList */
				retval= drawDispListwire(lb);
			}
		}
		break;
	}
	
	return retval;
}

/* *********** drawing for particles ************* */
static void draw_particle_arrays(int draw_as, int totpoint, int ob_dt, int select)
{
	/* draw created data arrays */
	switch(draw_as){
		case PART_DRAW_AXIS:
		case PART_DRAW_CROSS:
			glDrawArrays(GL_LINES, 0, 6*totpoint);
			break;
		case PART_DRAW_LINE:
			glDrawArrays(GL_LINES, 0, 2*totpoint);
			break;
		case PART_DRAW_BB:
			if(ob_dt<=OB_WIRE || select)
				glPolygonMode(GL_FRONT_AND_BACK,GL_LINE);
			else
				glPolygonMode(GL_FRONT_AND_BACK, GL_FILL); 

			glDrawArrays(GL_QUADS, 0, 4*totpoint);
			break;
		default:
			glDrawArrays(GL_POINTS, 0, totpoint);
			break;
	}
}
static void draw_particle(ParticleKey *state, int draw_as, short draw, float pixsize,
                          float imat[4][4], float *draw_line, ParticleBillboardData *bb, ParticleDrawData *pdd)
{
	float vec[3], vec2[3];
	float *vd = NULL;
	float *cd = NULL;
	float ma_col[3]= {0.0f, 0.0f, 0.0f};

	/* null only for PART_DRAW_CIRC */
	if(pdd) {
		vd = pdd->vd;
		cd = pdd->cd;

		if(pdd->ma_col) {
			copy_v3_v3(ma_col, pdd->ma_col);
		}
	}

	switch(draw_as){
		case PART_DRAW_DOT:
		{
			if(vd) {
				copy_v3_v3(vd,state->co); pdd->vd+=3;
			}
			if(cd) {
				copy_v3_v3(cd, pdd->ma_col);
				pdd->cd+=3;
			}
			break;
		}
		case PART_DRAW_CROSS:
		case PART_DRAW_AXIS:
		{
			vec[0]=2.0f*pixsize;
			vec[1]=vec[2]=0.0;
			mul_qt_v3(state->rot,vec);
			if(draw_as==PART_DRAW_AXIS) {
				if(cd) {
					cd[1]=cd[2]=cd[4]=cd[5]=0.0;
					cd[0]=cd[3]=1.0;
					cd[6]=cd[8]=cd[9]=cd[11]=0.0;
					cd[7]=cd[10]=1.0;
					cd[13]=cd[12]=cd[15]=cd[16]=0.0;
					cd[14]=cd[17]=1.0;
					pdd->cd+=18;
				}

				copy_v3_v3(vec2,state->co);
			}
			else {
				if(cd) {
					cd[0]=cd[3]=cd[6]=cd[ 9]=cd[12]=cd[15]= ma_col[0];
					cd[1]=cd[4]=cd[7]=cd[10]=cd[13]=cd[16]= ma_col[1];
					cd[2]=cd[5]=cd[8]=cd[11]=cd[14]=cd[17]= ma_col[2];
					pdd->cd+=18;
				}
				sub_v3_v3v3(vec2, state->co, vec);
			}

			add_v3_v3(vec, state->co);
			copy_v3_v3(pdd->vd,vec); pdd->vd+=3;
			copy_v3_v3(pdd->vd,vec2); pdd->vd+=3;
				
			vec[1]=2.0f*pixsize;
			vec[0]=vec[2]=0.0;
			mul_qt_v3(state->rot,vec);
			if(draw_as==PART_DRAW_AXIS){
				copy_v3_v3(vec2,state->co);
			}		
			else sub_v3_v3v3(vec2, state->co, vec);

			add_v3_v3(vec, state->co);
			copy_v3_v3(pdd->vd,vec); pdd->vd+=3;
			copy_v3_v3(pdd->vd,vec2); pdd->vd+=3;

			vec[2]=2.0f*pixsize;
			vec[0]=vec[1]=0.0;
			mul_qt_v3(state->rot,vec);
			if(draw_as==PART_DRAW_AXIS){
				copy_v3_v3(vec2,state->co);
			}
			else sub_v3_v3v3(vec2, state->co, vec);

			add_v3_v3(vec, state->co);

			copy_v3_v3(pdd->vd,vec); pdd->vd+=3;
			copy_v3_v3(pdd->vd,vec2); pdd->vd+=3;
			break;
		}
		case PART_DRAW_LINE:
		{
			copy_v3_v3(vec,state->vel);
			normalize_v3(vec);
			if(draw & PART_DRAW_VEL_LENGTH)
				mul_v3_fl(vec,len_v3(state->vel));
			madd_v3_v3v3fl(pdd->vd, state->co, vec, -draw_line[0]); pdd->vd+=3;
			madd_v3_v3v3fl(pdd->vd, state->co, vec,  draw_line[1]); pdd->vd+=3;
			if(cd) {
				cd[0]=cd[3]= ma_col[0];
				cd[1]=cd[4]= ma_col[1];
				cd[2]=cd[5]= ma_col[2];
				pdd->cd+=6;
			}
			break;
		}
		case PART_DRAW_CIRC:
		{
			drawcircball(GL_LINE_LOOP, state->co, pixsize, imat);
			break;
		}
		case PART_DRAW_BB:
		{
			float xvec[3], yvec[3], zvec[3], bb_center[3];
			if(cd) {
				cd[0]=cd[3]=cd[6]=cd[ 9]= ma_col[0];
				cd[1]=cd[4]=cd[7]=cd[10]= ma_col[1];
				cd[2]=cd[5]=cd[8]=cd[11]= ma_col[2];
				pdd->cd+=12;
			}


			copy_v3_v3(bb->vec, state->co);
			copy_v3_v3(bb->vel, state->vel);

			psys_make_billboard(bb, xvec, yvec, zvec, bb_center);
			
			add_v3_v3v3(pdd->vd, bb_center, xvec);
			add_v3_v3(pdd->vd, yvec); pdd->vd+=3;

			sub_v3_v3v3(pdd->vd, bb_center, xvec);
			add_v3_v3(pdd->vd, yvec); pdd->vd+=3;

			sub_v3_v3v3(pdd->vd, bb_center, xvec);
			sub_v3_v3v3(pdd->vd, pdd->vd,yvec); pdd->vd+=3;

			add_v3_v3v3(pdd->vd, bb_center, xvec);
			sub_v3_v3v3(pdd->vd, pdd->vd, yvec); pdd->vd+=3;

			copy_v3_v3(pdd->nd, zvec); pdd->nd+=3;
			copy_v3_v3(pdd->nd, zvec); pdd->nd+=3;
			copy_v3_v3(pdd->nd, zvec); pdd->nd+=3;
			copy_v3_v3(pdd->nd, zvec); pdd->nd+=3;
			break;
		}
	}
}
/* unified drawing of all new particle systems draw types except dupli ob & group	*/
/* mostly tries to use vertex arrays for speed										*/

/* 1. check that everything is ok & updated */
/* 2. start initialising things				*/
/* 3. initialize according to draw type		*/
/* 4. allocate drawing data arrays			*/
/* 5. start filling the arrays				*/
/* 6. draw the arrays						*/
/* 7. clean up								*/
static void draw_new_particle_system(Scene *scene, View3D *v3d, RegionView3D *rv3d,
                                     Base *base, ParticleSystem *psys, int ob_dt)
{
	Object *ob=base->object;
	ParticleEditSettings *pset = PE_settings(scene);
	ParticleSettings *part;
	ParticleData *pars, *pa;
	ParticleKey state, *states=NULL;
	ParticleBillboardData bb;
	ParticleSimulationData sim= {NULL};
	ParticleDrawData *pdd = psys->pdd;
	Material *ma;
	float vel[3], imat[4][4];
	float timestep, pixsize=1.0, pa_size, r_tilt, r_length;
	float pa_time, pa_birthtime, pa_dietime, pa_health, intensity;
	float cfra;
	float ma_col[3]= {0.0f, 0.0f, 0.0f};
	int a, totpart, totpoint=0, totve=0, drawn, draw_as, totchild=0;
	int select=ob->flag&SELECT, create_cdata=0, need_v=0;
	GLint polygonmode[2];
	char numstr[32];
	unsigned char tcol[4]= {0, 0, 0, 255};

/* 1. */
	if(psys==NULL)
		return;

	part=psys->part;
	pars=psys->particles;

	if(part==NULL || !psys_check_enabled(ob, psys))
		return;

	if(pars==NULL) return;

	/* don't draw normal paths in edit mode */
	if(psys_in_edit_mode(scene, psys) && (pset->flag & PE_DRAW_PART)==0)
		return;
		
	if(part->draw_as == PART_DRAW_REND)
		draw_as = part->ren_as;
	else
		draw_as = part->draw_as;

	if(draw_as == PART_DRAW_NOT)
		return;

/* 2. */
	sim.scene= scene;
	sim.ob= ob;
	sim.psys= psys;
	sim.psmd = psys_get_modifier(ob,psys);

	if(part->phystype==PART_PHYS_KEYED){
		if(psys->flag&PSYS_KEYED){
			psys_count_keyed_targets(&sim);
			if(psys->totkeyed==0)
				return;
		}
	}

	if(select){
		select=0;
		if(psys_get_current(ob)==psys)
			select=1;
	}

	psys->flag|=PSYS_DRAWING;

	if(part->type==PART_HAIR && !psys->childcache)
		totchild=0;
	else
		totchild=psys->totchild*part->disp/100;

	ma= give_current_material(ob,part->omat);

	if(v3d->zbuf) glDepthMask(1);

	if((ma) && (part->draw_col == PART_DRAW_COL_MAT)) {
		rgb_float_to_byte(&(ma->r), tcol);
		copy_v3_v3(ma_col, &ma->r);
	}

	glColor3ubv(tcol);

	timestep= psys_get_timestep(&sim);

	if( (base->flag & OB_FROMDUPLI) && (ob->flag & OB_FROMGROUP) ) {
		float mat[4][4];
		mult_m4_m4m4(mat, ob->obmat, psys->imat);
		glMultMatrixf(mat);
	}

	/* needed for text display */
	invert_m4_m4(ob->imat, ob->obmat);

	totpart=psys->totpart;

	cfra= BKE_curframe(scene);

	if(draw_as==PART_DRAW_PATH && psys->pathcache==NULL && psys->childcache==NULL)
		draw_as=PART_DRAW_DOT;

/* 3. */
	switch(draw_as){
		case PART_DRAW_DOT:
			if(part->draw_size)
				glPointSize(part->draw_size);
			else
				glPointSize(2.0); /* default dot size */
			break;
		case PART_DRAW_CIRC:
			/* calculate view aligned matrix: */
			copy_m4_m4(imat, rv3d->viewinv);
			normalize_v3(imat[0]);
			normalize_v3(imat[1]);
			/* no break! */
		case PART_DRAW_CROSS:
		case PART_DRAW_AXIS:
			/* lets calculate the scale: */
			pixsize= ED_view3d_pixel_size(rv3d, ob->obmat[3]);
			
			if(part->draw_size==0.0)
				pixsize *= 2.0f;
			else
				pixsize*=part->draw_size;

			if(draw_as==PART_DRAW_AXIS)
				create_cdata = 1;
			break;
		case PART_DRAW_OB:
			if(part->dup_ob==NULL)
				draw_as=PART_DRAW_DOT;
			else
				draw_as=0;
			break;
		case PART_DRAW_GR:
			if(part->dup_group==NULL)
				draw_as=PART_DRAW_DOT;
			else
				draw_as=0;
			break;
		case PART_DRAW_BB:
			if(v3d->camera==NULL && part->bb_ob==NULL){
				printf("Billboards need an active camera or a target object!\n");

				draw_as=part->draw_as=PART_DRAW_DOT;

				if(part->draw_size)
					glPointSize(part->draw_size);
				else
					glPointSize(2.0); /* default dot size */
			}
			else if(part->bb_ob)
				bb.ob=part->bb_ob;
			else
				bb.ob=v3d->camera;

			bb.align = part->bb_align;
			bb.anim = part->bb_anim;
			bb.lock = part->draw & PART_DRAW_BB_LOCK;
			break;
		case PART_DRAW_PATH:
			break;
		case PART_DRAW_LINE:
			need_v=1;
			break;
	}
	if(part->draw & PART_DRAW_SIZE && part->draw_as!=PART_DRAW_CIRC){
		copy_m4_m4(imat, rv3d->viewinv);
		normalize_v3(imat[0]);
		normalize_v3(imat[1]);
	}

	if(ELEM3(draw_as, PART_DRAW_DOT, PART_DRAW_CROSS, PART_DRAW_LINE)
		&& part->draw_col > PART_DRAW_COL_MAT)
		create_cdata = 1;

	if(!create_cdata && pdd && pdd->cdata) {
		MEM_freeN(pdd->cdata);
		pdd->cdata = pdd->cd = NULL;
	}

/* 4. */
	if(draw_as && ELEM(draw_as, PART_DRAW_PATH, PART_DRAW_CIRC)==0) {
		int tot_vec_size = (totpart + totchild) * 3 * sizeof(float);
		int create_ndata = 0;

		if(!pdd)
			pdd = psys->pdd = MEM_callocN(sizeof(ParticleDrawData), "ParticlDrawData");

		if(part->draw_as == PART_DRAW_REND && part->trail_count > 1) {
			tot_vec_size *= part->trail_count;
			psys_make_temp_pointcache(ob, psys);
		}

		switch(draw_as) {
			case PART_DRAW_AXIS:
			case PART_DRAW_CROSS:
				tot_vec_size *= 6;
				if(draw_as != PART_DRAW_CROSS)
					create_cdata = 1;
				break;
			case PART_DRAW_LINE:
				tot_vec_size *= 2;
				break;
			case PART_DRAW_BB:
				tot_vec_size *= 4;
				create_ndata = 1;
				break;
		}

		if(pdd->tot_vec_size != tot_vec_size)
			psys_free_pdd(psys);

		if(!pdd->vdata)
			pdd->vdata = MEM_callocN(tot_vec_size, "particle_vdata");
		if(create_cdata && !pdd->cdata)
			pdd->cdata = MEM_callocN(tot_vec_size, "particle_cdata");
		if(create_ndata && !pdd->ndata)
			pdd->ndata = MEM_callocN(tot_vec_size, "particle_ndata");

		if(part->draw & PART_DRAW_VEL && draw_as != PART_DRAW_LINE) {
			if(!pdd->vedata)
				pdd->vedata = MEM_callocN(2 * (totpart + totchild) * 3 * sizeof(float), "particle_vedata");

			need_v = 1;
		} else if (pdd->vedata) {
			/* velocity data not needed, so free it */
			MEM_freeN(pdd->vedata);
			pdd->vedata= NULL;
		}

		pdd->vd= pdd->vdata;
		pdd->ved= pdd->vedata;
		pdd->cd= pdd->cdata;
		pdd->nd= pdd->ndata;
		pdd->tot_vec_size= tot_vec_size;
	}
	else if(psys->pdd) {
		psys_free_pdd(psys);
		MEM_freeN(psys->pdd);
		pdd = psys->pdd = NULL;
	}

	if(pdd) {
		pdd->ma_col= ma_col;
	}

	psys->lattice= psys_get_lattice(&sim);

	/* circles don't use drawdata, so have to add a special case here */
	if((pdd || draw_as==PART_DRAW_CIRC) && draw_as!=PART_DRAW_PATH){
/* 5. */
		if(pdd && (pdd->flag & PARTICLE_DRAW_DATA_UPDATED)
			&& (pdd->vedata || part->draw & (PART_DRAW_SIZE|PART_DRAW_NUM|PART_DRAW_HEALTH))==0) {
			totpoint = pdd->totpoint; /* draw data is up to date */
		}
		else for(a=0,pa=pars; a<totpart+totchild; a++, pa++){
			/* setup per particle individual stuff */
			if(a<totpart){
				if(totchild && (part->draw&PART_DRAW_PARENT)==0) continue;
				if(pa->flag & PARS_NO_DISP || pa->flag & PARS_UNEXIST) continue;

				pa_time=(cfra-pa->time)/pa->lifetime;
				pa_birthtime=pa->time;
				pa_dietime = pa->dietime;
				pa_size=pa->size;
				if(part->phystype==PART_PHYS_BOIDS)
					pa_health = pa->boid->data.health;
				else
					pa_health = -1.0;

				r_tilt = 2.0f*(PSYS_FRAND(a + 21) - 0.5f);
				r_length = PSYS_FRAND(a + 22);

				if(part->draw_col > PART_DRAW_COL_MAT) {
					switch(part->draw_col) {
						case PART_DRAW_COL_VEL:
							intensity = len_v3(pa->state.vel)/part->color_vec_max;
							break;
						case PART_DRAW_COL_ACC:
							intensity = len_v3v3(pa->state.vel, pa->prev_state.vel)/((pa->state.time-pa->prev_state.time)*part->color_vec_max);
							break;
						default:
							intensity= 1.0f; /* should never happen */
					}
					CLAMP(intensity, 0.f, 1.f);
					weight_to_rgb(ma_col, intensity);
				}
			}
			else{
				ChildParticle *cpa= &psys->child[a-totpart];

				pa_time=psys_get_child_time(psys,cpa,cfra,&pa_birthtime,&pa_dietime);
				pa_size=psys_get_child_size(psys,cpa,cfra,NULL);

				pa_health = -1.0;

				r_tilt = 2.0f*(PSYS_FRAND(a + 21) - 0.5f);
				r_length = PSYS_FRAND(a + 22);
			}

			drawn = 0;
			if(part->draw_as == PART_DRAW_REND && part->trail_count > 1) {
				float length = part->path_end * (1.0f - part->randlength * r_length);
				int trail_count = part->trail_count * (1.0f - part->randlength * r_length);
				float ct = ((part->draw & PART_ABS_PATH_TIME) ? cfra : pa_time) - length;
				float dt = length / (trail_count ? (float)trail_count : 1.0f);
				int i=0;

				ct+=dt;
				for(i=0; i < trail_count; i++, ct += dt) {
					if(part->draw & PART_ABS_PATH_TIME) {
						if(ct < pa_birthtime || ct > pa_dietime)
							continue;
					}
					else if(ct < 0.0f || ct > 1.0f)
						continue;

					state.time = (part->draw & PART_ABS_PATH_TIME) ? -ct : -(pa_birthtime + ct * (pa_dietime - pa_birthtime));
					psys_get_particle_on_path(&sim,a,&state,need_v);
					
					if(psys->parent)
						mul_m4_v3(psys->parent->obmat, state.co);

					/* create actiual particle data */
					if(draw_as == PART_DRAW_BB) {
						bb.offset[0] = part->bb_offset[0];
						bb.offset[1] = part->bb_offset[1];
						bb.size[0] = part->bb_size[0] * pa_size;
						if (part->bb_align==PART_BB_VEL) {
							float pa_vel = len_v3(state.vel);
							float head = part->bb_vel_head*pa_vel;
							float tail = part->bb_vel_tail*pa_vel;
							bb.size[1] = part->bb_size[1]*pa_size + head + tail;
							/* use offset to adjust the particle center. this is relative to size, so need to divide! */
							if (bb.size[1] > 0.0f)
								bb.offset[1] += (head-tail) / bb.size[1];
						}
						else
							bb.size[1] = part->bb_size[1] * pa_size;
						bb.tilt = part->bb_tilt * (1.0f - part->bb_rand_tilt * r_tilt);
						bb.time = ct;
					}

					draw_particle(&state, draw_as, part->draw, pixsize, imat, part->draw_line, &bb, psys->pdd);

					totpoint++;
					drawn = 1;
				}
			}
			else
			{
				state.time=cfra;
				if(psys_get_particle_state(&sim,a,&state,0)){
					if(psys->parent)
						mul_m4_v3(psys->parent->obmat, state.co);

					/* create actiual particle data */
					if(draw_as == PART_DRAW_BB) {
						bb.offset[0] = part->bb_offset[0];
						bb.offset[1] = part->bb_offset[1];
						bb.size[0] = part->bb_size[0] * pa_size;
						if (part->bb_align==PART_BB_VEL) {
							float pa_vel = len_v3(state.vel);
							float head = part->bb_vel_head*pa_vel;
							float tail = part->bb_vel_tail*pa_vel;
							bb.size[1] = part->bb_size[1]*pa_size + head + tail;
							/* use offset to adjust the particle center. this is relative to size, so need to divide! */
							if (bb.size[1] > 0.0f)
								bb.offset[1] += (head-tail) / bb.size[1];
						}
						else
							bb.size[1] = part->bb_size[1] * pa_size;
						bb.tilt = part->bb_tilt * (1.0f - part->bb_rand_tilt * r_tilt);
						bb.time = pa_time;
					}

					draw_particle(&state, draw_as, part->draw, pixsize, imat, part->draw_line, &bb, pdd);

					totpoint++;
					drawn = 1;
				}
			}

			if(drawn) {
				/* additional things to draw for each particle	*/
				/* (velocity, size and number)					*/
				if((part->draw & PART_DRAW_VEL) && pdd && pdd->vedata){
					copy_v3_v3(pdd->ved,state.co);
					pdd->ved += 3;
					mul_v3_v3fl(vel, state.vel, timestep);
					add_v3_v3v3(pdd->ved, state.co, vel);
					pdd->ved+=3;

					totve++;
				}

				if(part->draw & PART_DRAW_SIZE){
					setlinestyle(3);
					drawcircball(GL_LINE_LOOP, state.co, pa_size, imat);
					setlinestyle(0);
				}


				if((part->draw & PART_DRAW_NUM || part->draw & PART_DRAW_HEALTH) && (v3d->flag2 & V3D_RENDER_OVERRIDE)==0){
					float vec_txt[3];
					char *val_pos= numstr;
					numstr[0]= '\0';

					if(part->draw&PART_DRAW_NUM) {
						if(a < totpart && (part->draw & PART_DRAW_HEALTH) && (part->phystype==PART_PHYS_BOIDS)) {
							sprintf(val_pos, "%d:%.2f", a, pa_health);
						}
						else {
							sprintf(val_pos, "%d", a);
						}
					}
					else {
						if(a < totpart && (part->draw & PART_DRAW_HEALTH) && (part->phystype==PART_PHYS_BOIDS)) {
							sprintf(val_pos, "%.2f", pa_health);
						}
					}

					/* in path drawing state.co is the end point */
					/* use worldspace beause object matrix is already applied */
					mul_v3_m4v3(vec_txt, ob->imat, state.co);
					view3d_cached_text_draw_add(vec_txt, numstr, 10, V3D_CACHE_TEXT_WORLDSPACE|V3D_CACHE_TEXT_ASCII, tcol);
				}
			}
		}
	}
/* 6. */

	glGetIntegerv(GL_POLYGON_MODE, polygonmode);
	glEnableClientState(GL_VERTEX_ARRAY);

	if(draw_as==PART_DRAW_PATH){
		ParticleCacheKey **cache, *path;
		float /* *cd2=NULL, */ /* UNUSED */ *cdata2=NULL;

		/* setup gl flags */
		if (1) { //ob_dt > OB_WIRE) {
			glEnableClientState(GL_NORMAL_ARRAY);

			if(part->draw_col == PART_DRAW_COL_MAT)
				glEnableClientState(GL_COLOR_ARRAY);

			glEnable(GL_LIGHTING);
			glColorMaterial(GL_FRONT_AND_BACK, GL_DIFFUSE);
			glEnable(GL_COLOR_MATERIAL);
		}
		/*else {
			glDisableClientState(GL_NORMAL_ARRAY);

			glDisable(GL_COLOR_MATERIAL);
			glDisable(GL_LIGHTING);
			UI_ThemeColor(TH_WIRE);
		}*/

		if(totchild && (part->draw&PART_DRAW_PARENT)==0)
			totpart=0;
		else if(psys->pathcache==NULL)
			totpart=0;

		/* draw actual/parent particles */
		cache=psys->pathcache;
		for(a=0, pa=psys->particles; a<totpart; a++, pa++){
			path=cache[a];
			if(path->steps > 0) {
				glVertexPointer(3, GL_FLOAT, sizeof(ParticleCacheKey), path->co);

				if(1) { //ob_dt > OB_WIRE) {
					glNormalPointer(GL_FLOAT, sizeof(ParticleCacheKey), path->vel);
					if(part->draw_col == PART_DRAW_COL_MAT)
						glColorPointer(3, GL_FLOAT, sizeof(ParticleCacheKey), path->col);
				}

				glDrawArrays(GL_LINE_STRIP, 0, path->steps + 1);
			}
		}
		
		/* draw child particles */
		cache=psys->childcache;
		for(a=0; a<totchild; a++){
			path=cache[a];
			glVertexPointer(3, GL_FLOAT, sizeof(ParticleCacheKey), path->co);

			if(1) { //ob_dt > OB_WIRE) {
				glNormalPointer(GL_FLOAT, sizeof(ParticleCacheKey), path->vel);
				if(part->draw_col == PART_DRAW_COL_MAT)
					glColorPointer(3, GL_FLOAT, sizeof(ParticleCacheKey), path->col);
			}

			glDrawArrays(GL_LINE_STRIP, 0, path->steps + 1);
		}


		/* restore & clean up */
		if(1) { //ob_dt > OB_WIRE) {
			if(part->draw_col == PART_DRAW_COL_MAT)
				glDisable(GL_COLOR_ARRAY);
			glDisable(GL_COLOR_MATERIAL);
		}

		if(cdata2)
			MEM_freeN(cdata2);
		/* cd2= */ /* UNUSED */ cdata2=NULL;

		glLineWidth(1.0f);

		if((part->draw & PART_DRAW_NUM) && (v3d->flag2 & V3D_RENDER_OVERRIDE)==0){
			cache=psys->pathcache;

			for(a=0, pa=psys->particles; a<totpart; a++, pa++){
				float vec_txt[3];
				BLI_snprintf(numstr, sizeof(numstr), "%i", a);
				/* use worldspace beause object matrix is already applied */
				mul_v3_m4v3(vec_txt, ob->imat, cache[a]->co);
				view3d_cached_text_draw_add(vec_txt, numstr, 10, V3D_CACHE_TEXT_WORLDSPACE|V3D_CACHE_TEXT_ASCII, tcol);
			}
		}
	}
	else if(pdd && ELEM(draw_as, 0, PART_DRAW_CIRC)==0){
		glDisableClientState(GL_COLOR_ARRAY);

		/* enable point data array */
		if(pdd->vdata){
			glEnableClientState(GL_VERTEX_ARRAY);
			glVertexPointer(3, GL_FLOAT, 0, pdd->vdata);
		}
		else
			glDisableClientState(GL_VERTEX_ARRAY);

		if(select) {
			UI_ThemeColor(TH_ACTIVE);
			
			if(part->draw_size)
				glPointSize(part->draw_size + 2);
			else
				glPointSize(4.0);

			glLineWidth(3.0);

			draw_particle_arrays(draw_as, totpoint, ob_dt, 1);
		}

		/* restore from select */
		glColor3fv(ma_col);
		glPointSize(part->draw_size ? part->draw_size : 2.0);
		glLineWidth(1.0);

		/* enable other data arrays */

		/* billboards are drawn this way */
		if(pdd->ndata && ob_dt>OB_WIRE){
			glEnableClientState(GL_NORMAL_ARRAY);
			glNormalPointer(GL_FLOAT, 0, pdd->ndata);
			glEnable(GL_LIGHTING);
		}
		else{
			glDisableClientState(GL_NORMAL_ARRAY);
			glDisable(GL_LIGHTING);
		}

		if(pdd->cdata){
			glEnableClientState(GL_COLOR_ARRAY);
			glColorPointer(3, GL_FLOAT, 0, pdd->cdata);
		}

		draw_particle_arrays(draw_as, totpoint, ob_dt, 0);

		pdd->flag |= PARTICLE_DRAW_DATA_UPDATED;
		pdd->totpoint = totpoint;
	}

	if(pdd && pdd->vedata){
		glDisableClientState(GL_COLOR_ARRAY);
		cpack(0xC0C0C0);
		
		glVertexPointer(3, GL_FLOAT, 0, pdd->vedata);
		
		glDrawArrays(GL_LINES, 0, 2*totve);
	}

	glPolygonMode(GL_FRONT, polygonmode[0]);
	glPolygonMode(GL_BACK, polygonmode[1]);

/* 7. */
	
	glDisable(GL_LIGHTING);
	glDisableClientState(GL_COLOR_ARRAY);
	glDisableClientState(GL_VERTEX_ARRAY);
	glDisableClientState(GL_NORMAL_ARRAY);

	if(states)
		MEM_freeN(states);

	psys->flag &= ~PSYS_DRAWING;

	/* draw data can't be saved for billboards as they must update to target changes */
	if(draw_as == PART_DRAW_BB) {
		psys_free_pdd(psys);
		pdd->flag &= ~PARTICLE_DRAW_DATA_UPDATED;
	}

	if(psys->lattice){
		end_latt_deform(psys->lattice);
		psys->lattice= NULL;
	}

	if(pdd) {
		/* drop references to stack memory */
		pdd->ma_col= NULL;
	}

	if( (base->flag & OB_FROMDUPLI) && (ob->flag & OB_FROMGROUP) ) {
		glLoadMatrixf(rv3d->viewmat);
	}
}

static void draw_update_ptcache_edit(Scene *scene, Object *ob, PTCacheEdit *edit)
{
	if(edit->psys && edit->psys->flag & PSYS_HAIR_UPDATED)
		PE_update_object(scene, ob, 0);

	/* create path and child path cache if it doesn't exist already */
	if(edit->pathcache == NULL)
		psys_cache_edit_paths(scene, ob, edit, CFRA);
}

static void draw_ptcache_edit(Scene *scene, View3D *v3d, PTCacheEdit *edit)
{
	ParticleCacheKey **cache, *path, *pkey;
	PTCacheEditPoint *point;
	PTCacheEditKey *key;
	ParticleEditSettings *pset = PE_settings(scene);
	int i, k, totpoint = edit->totpoint, timed = pset->flag & PE_FADE_TIME ? pset->fade_frames : 0;
	int steps=1;
	float sel_col[3];
	float nosel_col[3];
	float *pathcol = NULL, *pcol;

	if(edit->pathcache == NULL)
		return;

	PE_hide_keys_time(scene, edit, CFRA);

	/* opengl setup */
	if((v3d->flag & V3D_ZBUF_SELECT)==0)
		glDisable(GL_DEPTH_TEST);

	/* get selection theme colors */
	UI_GetThemeColor3fv(TH_VERTEX_SELECT, sel_col);
	UI_GetThemeColor3fv(TH_VERTEX, nosel_col);

	/* draw paths */
	if(timed) {
		glEnable(GL_BLEND);
		steps = (*edit->pathcache)->steps + 1;
		pathcol = MEM_callocN(steps*4*sizeof(float), "particle path color data");
	}

	glEnableClientState(GL_VERTEX_ARRAY);
	glEnableClientState(GL_COLOR_ARRAY);

	glColorMaterial(GL_FRONT_AND_BACK, GL_DIFFUSE);
	glEnable(GL_COLOR_MATERIAL);
	glShadeModel(GL_SMOOTH);

	if(pset->brushtype == PE_BRUSH_WEIGHT) {
		glLineWidth(2.0f);
		glDisable(GL_LIGHTING);
	}

	cache=edit->pathcache;
	for(i=0; i<totpoint; i++){
		path = cache[i];
		glVertexPointer(3, GL_FLOAT, sizeof(ParticleCacheKey), path->co);

		if(timed) {
			for(k=0, pcol=pathcol, pkey=path; k<steps; k++, pkey++, pcol+=4){
				copy_v3_v3(pcol, pkey->col);
				pcol[3] = 1.0f - fabsf((float)(CFRA) - pkey->time)/(float)pset->fade_frames;
			}

			glColorPointer(4, GL_FLOAT, 4*sizeof(float), pathcol);
		}
		else
			glColorPointer(3, GL_FLOAT, sizeof(ParticleCacheKey), path->col);

		glDrawArrays(GL_LINE_STRIP, 0, path->steps + 1);
	}

	if(pathcol) { MEM_freeN(pathcol); pathcol = pcol = NULL; }


	/* draw edit vertices */
	if(pset->selectmode!=SCE_SELECT_PATH){
		glPointSize(UI_GetThemeValuef(TH_VERTEX_SIZE));

		if(pset->selectmode==SCE_SELECT_POINT){
			float *pd=NULL,*pdata=NULL;
			float *cd=NULL,*cdata=NULL;
			int totkeys = 0;

			for (i=0, point=edit->points; i<totpoint; i++, point++)
				if(!(point->flag & PEP_HIDE))
					totkeys += point->totkey;

			if(edit->points && !(edit->points->keys->flag & PEK_USE_WCO))
				pd=pdata=MEM_callocN(totkeys*3*sizeof(float), "particle edit point data");
			cd=cdata=MEM_callocN(totkeys*(timed?4:3)*sizeof(float), "particle edit color data");

			for(i=0, point=edit->points; i<totpoint; i++, point++){
				if(point->flag & PEP_HIDE)
					continue;

				for(k=0, key=point->keys; k<point->totkey; k++, key++){
					if(pd) {
						copy_v3_v3(pd, key->co);
						pd += 3;
					}

					if(key->flag&PEK_SELECT){
						copy_v3_v3(cd,sel_col);
					}
					else{
						copy_v3_v3(cd,nosel_col);
					}

					if(timed)
						*(cd+3) = 1.0f - fabsf((float)CFRA - *key->time)/(float)pset->fade_frames;

					cd += (timed?4:3);
				}
			}
			cd=cdata;
			pd=pdata;
			for(i=0, point=edit->points; i<totpoint; i++, point++){
				if(point->flag & PEP_HIDE)
					continue;

				if(point->keys->flag & PEK_USE_WCO)
					glVertexPointer(3, GL_FLOAT, sizeof(PTCacheEditKey), point->keys->world_co);
				else
					glVertexPointer(3, GL_FLOAT, 3*sizeof(float), pd);

				glColorPointer((timed?4:3), GL_FLOAT, (timed?4:3)*sizeof(float), cd);

				glDrawArrays(GL_POINTS, 0, point->totkey);

				pd += pd ? 3 * point->totkey : 0;
				cd += (timed?4:3) * point->totkey;
			}
			if(pdata) { MEM_freeN(pdata); pd=pdata=NULL; }
			if(cdata) { MEM_freeN(cdata); cd=cdata=NULL; }
		}
		else if(pset->selectmode == SCE_SELECT_END){
			for(i=0, point=edit->points; i<totpoint; i++, point++){
				if((point->flag & PEP_HIDE)==0){
					key = point->keys + point->totkey - 1;
					if(key->flag & PEK_SELECT)
						glColor3fv(sel_col);
					else
						glColor3fv(nosel_col);
					/* has to be like this.. otherwise selection won't work, have try glArrayElement later..*/
					glBegin(GL_POINTS);
					glVertex3fv(key->flag & PEK_USE_WCO ? key->world_co : key->co);
					glEnd();
				}
			}
		}
	}

	glDisable(GL_BLEND);
	glDisable(GL_LIGHTING);
	glDisable(GL_COLOR_MATERIAL);
	glDisableClientState(GL_COLOR_ARRAY);
	glDisableClientState(GL_NORMAL_ARRAY);
	glDisableClientState(GL_VERTEX_ARRAY);
	glShadeModel(GL_FLAT);
	if(v3d->zbuf) glEnable(GL_DEPTH_TEST);
	glLineWidth(1.0f);
	glPointSize(1.0);
}
//static void ob_draw_RE_motion(float com[3],float rotscale[3][3],float tw,float th)
static void ob_draw_RE_motion(float com[3],float rotscale[3][3],float itw,float ith,float drw_size)
{
	float tr[3][3];
	float root[3],tip[3];
	float tw,th;
	/* take a copy for not spoiling original */
	copy_m3_m3(tr,rotscale);
	tw = itw * drw_size;
	th = ith * drw_size;

	glColor4ub(0x7F, 0x00, 0x00, 155);
	glBegin(GL_LINES);
	root[1] = root[2] = 0.0f;
	root[0] = -drw_size;
	mul_m3_v3(tr,root);
	add_v3_v3(root, com);
	glVertex3fv(root); 
	tip[1] = tip[2] = 0.0f;
	tip[0] = drw_size;
	mul_m3_v3(tr,tip);
	add_v3_v3(tip, com);
	glVertex3fv(tip); 
	glEnd();

	root[1] =0.0f; root[2] = tw;
	root[0] = th;
	glBegin(GL_LINES);
	mul_m3_v3(tr,root);
	add_v3_v3(root, com);
	glVertex3fv(root); 
	glVertex3fv(tip); 
	glEnd();

	root[1] =0.0f; root[2] = -tw;
	root[0] = th;
	glBegin(GL_LINES);
	mul_m3_v3(tr,root);
	add_v3_v3(root, com);
	glVertex3fv(root); 
	glVertex3fv(tip); 
	glEnd();

	root[1] =tw; root[2] = 0.0f;
	root[0] =th;
	glBegin(GL_LINES);
	mul_m3_v3(tr,root);
	add_v3_v3(root, com);
	glVertex3fv(root); 
	glVertex3fv(tip); 
	glEnd();

	root[1] =-tw; root[2] = 0.0f;
	root[0] = th;
	glBegin(GL_LINES);
	mul_m3_v3(tr,root);
	add_v3_v3(root, com);
	glVertex3fv(root); 
	glVertex3fv(tip); 
	glEnd();

	glColor4ub(0x00, 0x7F, 0x00, 155);

	glBegin(GL_LINES);
	root[0] = root[2] = 0.0f;
	root[1] = -drw_size;
	mul_m3_v3(tr,root);
	add_v3_v3(root, com);
	glVertex3fv(root); 
	tip[0] = tip[2] = 0.0f;
	tip[1] = drw_size;
	mul_m3_v3(tr,tip);
	add_v3_v3(tip, com);
	glVertex3fv(tip); 
	glEnd();

	root[0] =0.0f; root[2] = tw;
	root[1] = th;
	glBegin(GL_LINES);
	mul_m3_v3(tr,root);
	add_v3_v3(root, com);
	glVertex3fv(root); 
	glVertex3fv(tip); 
	glEnd();

	root[0] =0.0f; root[2] = -tw;
	root[1] = th;
	glBegin(GL_LINES);
	mul_m3_v3(tr,root);
	add_v3_v3(root, com);
	glVertex3fv(root); 
	glVertex3fv(tip); 
	glEnd();

	root[0] =tw; root[2] = 0.0f;
	root[1] =th;
	glBegin(GL_LINES);
	mul_m3_v3(tr,root);
	add_v3_v3(root, com);
	glVertex3fv(root); 
	glVertex3fv(tip); 
	glEnd();

	root[0] =-tw; root[2] = 0.0f;
	root[1] = th;
	glBegin(GL_LINES);
	mul_m3_v3(tr,root);
	add_v3_v3(root, com);
	glVertex3fv(root); 
	glVertex3fv(tip); 
	glEnd();

	glColor4ub(0x00, 0x00, 0x7F, 155);
	glBegin(GL_LINES);
	root[0] = root[1] = 0.0f;
	root[2] = -drw_size;
	mul_m3_v3(tr,root);
	add_v3_v3(root, com);
	glVertex3fv(root); 
	tip[0] = tip[1] = 0.0f;
	tip[2] = drw_size;
	mul_m3_v3(tr,tip);
	add_v3_v3(tip, com);
	glVertex3fv(tip); 
	glEnd();

	root[0] =0.0f; root[1] = tw;
	root[2] = th;
	glBegin(GL_LINES);
	mul_m3_v3(tr,root);
	add_v3_v3(root, com);
	glVertex3fv(root); 
	glVertex3fv(tip); 
	glEnd();

	root[0] =0.0f; root[1] = -tw;
	root[2] = th;
	glBegin(GL_LINES);
	mul_m3_v3(tr,root);
	add_v3_v3(root, com);
	glVertex3fv(root); 
	glVertex3fv(tip); 
	glEnd();

	root[0] = tw; root[1] = 0.0f;
	root[2] = th;
	glBegin(GL_LINES);
	mul_m3_v3(tr,root);
	add_v3_v3(root, com);
	glVertex3fv(root); 
	glVertex3fv(tip); 
	glEnd();

	root[0] = -tw; root[1] = 0.0f;
	root[2] = th;
	glBegin(GL_LINES);
	mul_m3_v3(tr,root);
	add_v3_v3(root, com);
	glVertex3fv(root); 
	glVertex3fv(tip); 
	glEnd();
}

/*place to add drawers */

static void tekenhandlesN(Nurb *nu, short sel, short hide_handles)
{
	BezTriple *bezt;
	float *fp;
	int a;

	if(nu->hide || hide_handles) return;

	glBegin(GL_LINES); 

	if(nu->type == CU_BEZIER) {

#define TH_HANDLE_COL_TOT ((TH_HANDLE_SEL_FREE - TH_HANDLE_FREE) + 1)
		/* use MIN2 when indexing to ensure newer files dont read outside the array */
		unsigned char handle_cols[TH_HANDLE_COL_TOT][3];
		const int basecol= sel ? TH_HANDLE_SEL_FREE : TH_HANDLE_FREE;

		for (a=0; a < TH_HANDLE_COL_TOT; a++) {
			UI_GetThemeColor3ubv(basecol + a, handle_cols[a]);
		}

		bezt= nu->bezt;
		a= nu->pntsu;
		while(a--) {
			if(bezt->hide==0) {
				if( (bezt->f2 & SELECT)==sel) {
					fp= bezt->vec[0];

					glColor3ubv(handle_cols[MIN2(bezt->h1, TH_HANDLE_COL_TOT-1)]);
					glVertex3fv(fp);
					glVertex3fv(fp+3); 

					glColor3ubv(handle_cols[MIN2(bezt->h2, TH_HANDLE_COL_TOT-1)]);
					glVertex3fv(fp+3); 
					glVertex3fv(fp+6); 
				}
				else if( (bezt->f1 & SELECT)==sel) {
					fp= bezt->vec[0];

					glColor3ubv(handle_cols[MIN2(bezt->h1, TH_HANDLE_COL_TOT-1)]);
					glVertex3fv(fp); 
					glVertex3fv(fp+3); 
				}
				else if( (bezt->f3 & SELECT)==sel) {
					fp= bezt->vec[1];

					glColor3ubv(handle_cols[MIN2(bezt->h2, TH_HANDLE_COL_TOT-1)]);
					glVertex3fv(fp); 
					glVertex3fv(fp+3); 
				}
			}
			bezt++;
		}

#undef TH_HANDLE_COL_TOT

	}
	glEnd();
}

static void tekenhandlesN_active(Nurb *nu)
{
	BezTriple *bezt;
	float *fp;
	int a;

	if(nu->hide) return;

	UI_ThemeColor(TH_ACTIVE_SPLINE);
	glLineWidth(2);

	glBegin(GL_LINES);

	if(nu->type == CU_BEZIER) {
		bezt= nu->bezt;
		a= nu->pntsu;
		while(a--) {
			if(bezt->hide==0) {
				fp= bezt->vec[0];

				glVertex3fv(fp);
				glVertex3fv(fp+3);

				glVertex3fv(fp+3);
				glVertex3fv(fp+6);
			}
			bezt++;
		}
	}
	glEnd();

	glColor3ub(0,0,0);
	glLineWidth(1);
}

static void tekenvertsN(Nurb *nu, short sel, short hide_handles, void *lastsel)
{
	BezTriple *bezt;
	BPoint *bp;
	float size;
	int a, color;

	if(nu->hide) return;

	if(sel) color= TH_VERTEX_SELECT;
	else color= TH_VERTEX;

	UI_ThemeColor(color);

	size= UI_GetThemeValuef(TH_VERTEX_SIZE);
	glPointSize(size);
	
	bglBegin(GL_POINTS);
	
	if(nu->type == CU_BEZIER) {

		bezt= nu->bezt;
		a= nu->pntsu;
		while(a--) {
			if(bezt->hide==0) {
				if (sel == 1 && bezt == lastsel) {
					UI_ThemeColor(TH_LASTSEL_POINT);
					bglVertex3fv(bezt->vec[1]);

					if (!hide_handles) {
						if(bezt->f1 & SELECT) bglVertex3fv(bezt->vec[0]);
						if(bezt->f3 & SELECT) bglVertex3fv(bezt->vec[2]);
					}

					UI_ThemeColor(color);
				} else if (hide_handles) {
					if((bezt->f2 & SELECT)==sel) bglVertex3fv(bezt->vec[1]);
				} else {
					if((bezt->f1 & SELECT)==sel) bglVertex3fv(bezt->vec[0]);
					if((bezt->f2 & SELECT)==sel) bglVertex3fv(bezt->vec[1]);
					if((bezt->f3 & SELECT)==sel) bglVertex3fv(bezt->vec[2]);
				}
			}
			bezt++;
		}
	}
	else {
		bp= nu->bp;
		a= nu->pntsu*nu->pntsv;
		while(a--) {
			if(bp->hide==0) {
				if (bp == lastsel) {
					UI_ThemeColor(TH_LASTSEL_POINT);
					bglVertex3fv(bp->vec);
					UI_ThemeColor(color);
				} else {
					if((bp->f1 & SELECT)==sel) bglVertex3fv(bp->vec);
				}
			}
			bp++;
		}
	}
	
	bglEnd();
	glPointSize(1.0);
}

static void editnurb_draw_active_poly(Nurb *nu)
{
	BPoint *bp;
	int a, b;

	UI_ThemeColor(TH_ACTIVE_SPLINE);
	glLineWidth(2);

	bp= nu->bp;
	for(b=0; b<nu->pntsv; b++) {
		if(nu->flagu & 1) glBegin(GL_LINE_LOOP);
		else glBegin(GL_LINE_STRIP);

		for(a=0; a<nu->pntsu; a++, bp++) {
			glVertex3fv(bp->vec);
		}

		glEnd();
	}

	glColor3ub(0,0,0);
	glLineWidth(1);
}

static void editnurb_draw_active_nurbs(Nurb *nu)
{
	BPoint *bp, *bp1;
	int a, b, ofs;

	UI_ThemeColor(TH_ACTIVE_SPLINE);
	glLineWidth(2);

	glBegin(GL_LINES);
	bp= nu->bp;
	for(b=0; b<nu->pntsv; b++) {
		bp1= bp;
		bp++;

		for(a=nu->pntsu-1; a>0; a--, bp++) {
			if(bp->hide==0 && bp1->hide==0) {
				glVertex3fv(bp->vec);
				glVertex3fv(bp1->vec);
			}
			bp1= bp;
		}
	}

	if(nu->pntsv > 1) {	/* surface */

		ofs= nu->pntsu;
		for(b=0; b<nu->pntsu; b++) {
			bp1= nu->bp+b;
			bp= bp1+ofs;
			for(a=nu->pntsv-1; a>0; a--, bp+=ofs) {
				if(bp->hide==0 && bp1->hide==0) {
					glVertex3fv(bp->vec);
					glVertex3fv(bp1->vec);
				}
				bp1= bp;
			}
		}
	}

	glEnd();

	glColor3ub(0,0,0);
	glLineWidth(1);
}

static void draw_editnurb(Object *ob, Nurb *nurb, int sel)
{
	Nurb *nu;
	BPoint *bp, *bp1;
	int a, b, ofs, index;
	Curve *cu= (Curve*)ob->data;

	index= 0;
	nu= nurb;
	while(nu) {
		if(nu->hide==0) {
			switch(nu->type) {
			case CU_POLY:
				if (!sel && index== cu->actnu) {
					/* we should draw active spline highlight below everything */
					editnurb_draw_active_poly(nu);
				}

				UI_ThemeColor(TH_NURB_ULINE);
				bp= nu->bp;
				for(b=0; b<nu->pntsv; b++) {
					if(nu->flagu & 1) glBegin(GL_LINE_LOOP);
					else glBegin(GL_LINE_STRIP);

					for(a=0; a<nu->pntsu; a++, bp++) {
						glVertex3fv(bp->vec);
					}

					glEnd();
				}
				break;
			case CU_NURBS:
				if (!sel && index== cu->actnu) {
					/* we should draw active spline highlight below everything */
					editnurb_draw_active_nurbs(nu);
				}

				bp= nu->bp;
				for(b=0; b<nu->pntsv; b++) {
					bp1= bp;
					bp++;
					for(a=nu->pntsu-1; a>0; a--, bp++) {
						if(bp->hide==0 && bp1->hide==0) {
							if(sel) {
								if( (bp->f1 & SELECT) && ( bp1->f1 & SELECT ) ) {
									UI_ThemeColor(TH_NURB_SEL_ULINE);
		
									glBegin(GL_LINE_STRIP);
									glVertex3fv(bp->vec); 
									glVertex3fv(bp1->vec);
									glEnd();
								}
							}
							else {
								if( (bp->f1 & SELECT) && ( bp1->f1 & SELECT) );
								else {
									UI_ThemeColor(TH_NURB_ULINE);
		
									glBegin(GL_LINE_STRIP);
									glVertex3fv(bp->vec); 
									glVertex3fv(bp1->vec);
									glEnd();
								}
							}
						}
						bp1= bp;
					}
				}
				if(nu->pntsv > 1) {	/* surface */

					ofs= nu->pntsu;
					for(b=0; b<nu->pntsu; b++) {
						bp1= nu->bp+b;
						bp= bp1+ofs;
						for(a=nu->pntsv-1; a>0; a--, bp+=ofs) {
							if(bp->hide==0 && bp1->hide==0) {
								if(sel) {
									if( (bp->f1 & SELECT) && ( bp1->f1 & SELECT) ) {
										UI_ThemeColor(TH_NURB_SEL_VLINE);
			
										glBegin(GL_LINE_STRIP);
										glVertex3fv(bp->vec); 
										glVertex3fv(bp1->vec);
										glEnd();
									}
								}
								else {
									if( (bp->f1 & SELECT) && ( bp1->f1 & SELECT) );
									else {
										UI_ThemeColor(TH_NURB_VLINE);
			
										glBegin(GL_LINE_STRIP);
										glVertex3fv(bp->vec); 
										glVertex3fv(bp1->vec);
										glEnd();
									}
								}
							}
							bp1= bp;
						}
					}

				}
				break;
			}
		}

		++index;
		nu= nu->next;
	}
}

static void drawnurb(Scene *scene, View3D *v3d, RegionView3D *rv3d, Base *base, Nurb *nurb, int dt)
{
	ToolSettings *ts= scene->toolsettings;
	Object *ob= base->object;
	Curve *cu = ob->data;
	Nurb *nu;
	BevList *bl;
	short hide_handles = (cu->drawflag & CU_HIDE_HANDLES);
	int index;

	/* DispList */
	UI_ThemeColor(TH_WIRE);
	drawDispList(scene, v3d, rv3d, base, dt);

	if(v3d->zbuf) glDisable(GL_DEPTH_TEST);
	
	/* first non-selected and active handles */
	index= 0;
	for(nu=nurb; nu; nu=nu->next) {
		if(nu->type == CU_BEZIER) {
			if (index == cu->actnu && !hide_handles)
				tekenhandlesN_active(nu);
			tekenhandlesN(nu, 0, hide_handles);
		}
		++index;
	}
	draw_editnurb(ob, nurb, 0);
	draw_editnurb(ob, nurb, 1);
	/* selected handles */
	for(nu=nurb; nu; nu=nu->next) {
		if(nu->type == CU_BEZIER && (cu->drawflag & CU_HIDE_HANDLES)==0)
			tekenhandlesN(nu, 1, hide_handles);
		tekenvertsN(nu, 0, hide_handles, NULL);
	}
	
	if(v3d->zbuf) glEnable(GL_DEPTH_TEST);

	/*	direction vectors for 3d curve paths
		when at its lowest, dont render normals */
	if(cu->flag & CU_3D && ts->normalsize > 0.0015f && (cu->drawflag & CU_HIDE_NORMALS)==0) {

		UI_ThemeColor(TH_WIRE);
		for (bl=cu->bev.first,nu=nurb; nu && bl; bl=bl->next,nu=nu->next) {
			BevPoint *bevp= (BevPoint *)(bl+1);		
			int nr= bl->nr;
			int skip= nu->resolu/16;
			
			while (nr-->0) { /* accounts for empty bevel lists */
				const float fac= bevp->radius * ts->normalsize;
				float vec_a[3]; // Offset perpendicular to the curve
				float vec_b[3]; // Delta along the curve

				vec_a[0]= fac;
				vec_a[1]= 0.0f;
				vec_a[2]= 0.0f;

				vec_b[0]= -fac;
				vec_b[1]= 0.0f;
				vec_b[2]= 0.0f;
				
				mul_qt_v3(bevp->quat, vec_a);
				mul_qt_v3(bevp->quat, vec_b);
				add_v3_v3(vec_a, bevp->vec);
				add_v3_v3(vec_b, bevp->vec);

				madd_v3_v3fl(vec_a, bevp->dir, -fac);
				madd_v3_v3fl(vec_b, bevp->dir, -fac);

				glBegin(GL_LINE_STRIP);
				glVertex3fv(vec_a);
				glVertex3fv(bevp->vec);
				glVertex3fv(vec_b);
				glEnd();
				
				bevp += skip+1;
				nr -= skip;
			}
		}
	}

	if(v3d->zbuf) glDisable(GL_DEPTH_TEST);
	
	for(nu=nurb; nu; nu=nu->next) {
		tekenvertsN(nu, 1, hide_handles, cu->lastsel);
	}
	
	if(v3d->zbuf) glEnable(GL_DEPTH_TEST); 
}

/* draw a sphere for use as an empty drawtype */
static void draw_empty_sphere (float size)
{
	static GLuint displist=0;
	
	if (displist == 0) {
		GLUquadricObj	*qobj;
		
		displist= glGenLists(1);
		glNewList(displist, GL_COMPILE);
		
		glPushMatrix();
		
		qobj	= gluNewQuadric(); 
		gluQuadricDrawStyle(qobj, GLU_SILHOUETTE); 
		gluDisk(qobj, 0.0,  1, 16, 1);
		
		glRotatef(90, 0, 1, 0);
		gluDisk(qobj, 0.0,  1, 16, 1);
		
		glRotatef(90, 1, 0, 0);
		gluDisk(qobj, 0.0,  1, 16, 1);
		
		gluDeleteQuadric(qobj);  
		
		glPopMatrix();
		glEndList();
	}
	
	glScalef(size, size, size);
	glCallList(displist);
	glScalef(1.0f/size, 1.0f/size, 1.0f/size);
}

/* draw a cone for use as an empty drawtype */
static void draw_empty_cone (float size)
{
	float cent=0;
	float radius;
	GLUquadricObj *qobj = gluNewQuadric(); 
	gluQuadricDrawStyle(qobj, GLU_SILHOUETTE); 
	
	
	glPushMatrix();
	
	radius = size;
	glTranslatef(cent,cent, cent);
	glScalef(radius, size * 2.0f, radius);
	glRotatef(-90., 1.0, 0.0, 0.0);
	gluCylinder(qobj, 1.0, 0.0, 1.0, 8, 1);

	glPopMatrix();
	
	gluDeleteQuadric(qobj); 
}

/* draw points on curve speed handles */
#if 0 // XXX old animation system stuff
static void curve_draw_speed(Scene *scene, Object *ob)
{
	Curve *cu= ob->data;
	IpoCurve *icu;
	BezTriple *bezt;
	float loc[4], dir[3];
	int a;
	
	if(cu->ipo==NULL)
		return;
	
	icu= cu->ipo->curve.first; 
	if(icu==NULL || icu->totvert<2)
		return;
	
	glPointSize( UI_GetThemeValuef(TH_VERTEX_SIZE) );
	bglBegin(GL_POINTS);

	for(a=0, bezt= icu->bezt; a<icu->totvert; a++, bezt++) {
		if( where_on_path(ob, bezt->vec[1][1], loc, dir)) {
			UI_ThemeColor((bezt->f2 & SELECT) && ob==OBACT?TH_VERTEX_SELECT:TH_VERTEX);
			bglVertex3fv(loc);
		}
	}

	glPointSize(1.0);
	bglEnd();
}
#endif // XXX old animation system stuff


static void draw_textcurs(float textcurs[4][2])
{
	cpack(0);
	
	set_inverted_drawing(1);
	glBegin(GL_QUADS);
	glVertex2fv(textcurs[0]);
	glVertex2fv(textcurs[1]);
	glVertex2fv(textcurs[2]);
	glVertex2fv(textcurs[3]);
	glEnd();
	set_inverted_drawing(0);
}

static void drawspiral(const float cent[3], float rad, float tmat[][4], int start)
{
	float vec[3], vx[3], vy[3];
	const float tot_inv= (1.0f / (float)CIRCLE_RESOL);
	int a;
	char inverse= FALSE;
	float x, y, fac;

	if (start < 0) {
		inverse = TRUE;
		start= -start;
	}

	mul_v3_v3fl(vx, tmat[0], rad);
	mul_v3_v3fl(vy, tmat[1], rad);

	glBegin(GL_LINE_STRIP);

	if (inverse==0) {
		copy_v3_v3(vec, cent);
		glVertex3fv(vec);

		for(a=0; a<CIRCLE_RESOL; a++) {
			if (a+start>=CIRCLE_RESOL)
				start=-a + 1;

			fac= (float)a * tot_inv;
			x= sinval[a+start] * fac;
			y= cosval[a+start] * fac;

			vec[0]= cent[0] + (x * vx[0] + y * vy[0]);
			vec[1]= cent[1] + (x * vx[1] + y * vy[1]);
			vec[2]= cent[2] + (x * vx[2] + y * vy[2]);

			glVertex3fv(vec);
		}
	}
	else {
		fac= (float)(CIRCLE_RESOL-1) * tot_inv;
		x= sinval[start] * fac;
		y= cosval[start] * fac;

		vec[0]= cent[0] + (x * vx[0] + y * vy[0]);
		vec[1]= cent[1] + (x * vx[1] + y * vy[1]);
		vec[2]= cent[2] + (x * vx[2] + y * vy[2]);

		glVertex3fv(vec);

		for(a=0; a<CIRCLE_RESOL; a++) {
			if (a+start>=CIRCLE_RESOL)
				start=-a + 1;

			fac= (float)(-a+(CIRCLE_RESOL-1)) * tot_inv;
			x= sinval[a+start] * fac;
			y= cosval[a+start] * fac;

			vec[0]= cent[0] + (x * vx[0] + y * vy[0]);
			vec[1]= cent[1] + (x * vx[1] + y * vy[1]);
			vec[2]= cent[2] + (x * vx[2] + y * vy[2]);
			glVertex3fv(vec);
		}
	}

	glEnd();
}

/* draws a circle on x-z plane given the scaling of the circle, assuming that 
 * all required matrices have been set (used for drawing empties)
 */
static void drawcircle_size(float size)
{
	float x, y;
	short degrees;

	glBegin(GL_LINE_LOOP);

	/* coordinates are: cos(degrees*11.25)=x, sin(degrees*11.25)=y, 0.0f=z */
	for (degrees=0; degrees<CIRCLE_RESOL; degrees++) {
		x= cosval[degrees];
		y= sinval[degrees];
		
		glVertex3f(x*size, 0.0f, y*size);
	}
	
	glEnd();

}

/* needs fixing if non-identity matrice used */
static void drawtube(const float vec[3], float radius, float height, float tmat[][4])
{
	float cur[3];
	drawcircball(GL_LINE_LOOP, vec, radius, tmat);

	copy_v3_v3(cur,vec);
	cur[2]+=height;

	drawcircball(GL_LINE_LOOP, cur, radius, tmat);

	glBegin(GL_LINES);
		glVertex3f(vec[0]+radius,vec[1],vec[2]);
		glVertex3f(cur[0]+radius,cur[1],cur[2]);
		glVertex3f(vec[0]-radius,vec[1],vec[2]);
		glVertex3f(cur[0]-radius,cur[1],cur[2]);
		glVertex3f(vec[0],vec[1]+radius,vec[2]);
		glVertex3f(cur[0],cur[1]+radius,cur[2]);
		glVertex3f(vec[0],vec[1]-radius,vec[2]);
		glVertex3f(cur[0],cur[1]-radius,cur[2]);
	glEnd();
}
/* needs fixing if non-identity matrice used */
static void drawcone(const float vec[3], float radius, float height, float tmat[][4])
{
	float cur[3];

	copy_v3_v3(cur,vec);
	cur[2]+=height;

	drawcircball(GL_LINE_LOOP, cur, radius, tmat);

	glBegin(GL_LINES);
		glVertex3f(vec[0],vec[1],vec[2]);
		glVertex3f(cur[0]+radius,cur[1],cur[2]);
		glVertex3f(vec[0],vec[1],vec[2]);
		glVertex3f(cur[0]-radius,cur[1],cur[2]);
		glVertex3f(vec[0],vec[1],vec[2]);
		glVertex3f(cur[0],cur[1]+radius,cur[2]);
		glVertex3f(vec[0],vec[1],vec[2]);
		glVertex3f(cur[0],cur[1]-radius,cur[2]);
	glEnd();
}
/* return 1 if nothing was drawn */
static int drawmball(Scene *scene, View3D *v3d, RegionView3D *rv3d, Base *base, int dt)
{
	Object *ob= base->object;
	MetaBall *mb;
	MetaElem *ml;
	float imat[4][4];
	int code= 1;
	
	mb= ob->data;

	if(mb->editelems) {
		UI_ThemeColor(TH_WIRE);
		if((G.f & G_PICKSEL)==0 ) drawDispList(scene, v3d, rv3d, base, dt);
		ml= mb->editelems->first;
	}
	else {
		if((base->flag & OB_FROMDUPLI)==0) 
			drawDispList(scene, v3d, rv3d, base, dt);
		ml= mb->elems.first;
	}

	if(ml==NULL) return 1;

	if(v3d->flag2 & V3D_RENDER_OVERRIDE) return 0;
	
	/* in case solid draw, reset wire colors */
	if(ob->flag & SELECT) {
		if(ob==OBACT) UI_ThemeColor(TH_ACTIVE);
		else UI_ThemeColor(TH_SELECT);
	}
	else UI_ThemeColor(TH_WIRE);

	invert_m4_m4(imat, rv3d->viewmatob);
	normalize_v3(imat[0]);
	normalize_v3(imat[1]);
	
	while(ml) {
	
		/* draw radius */
		if(mb->editelems) {
			if((ml->flag & SELECT) && (ml->flag & MB_SCALE_RAD)) cpack(0xA0A0F0);
			else cpack(0x3030A0);
			
			if(G.f & G_PICKSEL) {
				ml->selcol1= code;
				glLoadName(code++);
			}
		}
		drawcircball(GL_LINE_LOOP, &(ml->x), ml->rad, imat);

		/* draw stiffness */
		if(mb->editelems) {
			if((ml->flag & SELECT) && !(ml->flag & MB_SCALE_RAD)) cpack(0xA0F0A0);
			else cpack(0x30A030);
			
			if(G.f & G_PICKSEL) {
				ml->selcol2= code;
				glLoadName(code++);
			}
			drawcircball(GL_LINE_LOOP, &(ml->x), ml->rad*atanf(ml->s)/(float)M_PI_2, imat);
		}
		
		ml= ml->next;
	}
	return 0;
}

static void draw_forcefield(Scene *scene, Object *ob, RegionView3D *rv3d)
{
	PartDeflect *pd= ob->pd;
	float imat[4][4], tmat[4][4];
	float vec[3]= {0.0, 0.0, 0.0};
	int curcol;
	float size;

	/* XXX why? */
	if(ob!=scene->obedit && (ob->flag & SELECT)) {
		if(ob==OBACT) curcol= TH_ACTIVE;
		else curcol= TH_SELECT;
	}
	else curcol= TH_WIRE;
	
	/* scale size of circle etc with the empty drawsize */
	if (ob->type == OB_EMPTY) size = ob->empty_drawsize;
	else size = 1.0;
	
	/* calculus here, is reused in PFIELD_FORCE */
	invert_m4_m4(imat, rv3d->viewmatob);
//	normalize_v3(imat[0]);		// we don't do this because field doesnt scale either... apart from wind!
//	normalize_v3(imat[1]);
	
	if (pd->forcefield == PFIELD_WIND) {
		float force_val;
		
		unit_m4(tmat);
		UI_ThemeColorBlend(curcol, TH_BACK, 0.5);
		
		//if (has_ipo_code(ob->ipo, OB_PD_FSTR))
		//	force_val = IPO_GetFloatValue(ob->ipo, OB_PD_FSTR, scene->r.cfra);
		//else 
			force_val = pd->f_strength;
		force_val *= 0.1f;
		drawcircball(GL_LINE_LOOP, vec, size, tmat);
		vec[2]= 0.5f * force_val;
		drawcircball(GL_LINE_LOOP, vec, size, tmat);
		vec[2]= 1.0f * force_val;
		drawcircball(GL_LINE_LOOP, vec, size, tmat);
		vec[2]= 1.5f * force_val;
		drawcircball(GL_LINE_LOOP, vec, size, tmat);
		vec[2] = 0.0f; /* reset vec for max dist circle */
		
	}
	else if (pd->forcefield == PFIELD_FORCE) {
		float ffall_val;

		//if (has_ipo_code(ob->ipo, OB_PD_FFALL)) 
		//	ffall_val = IPO_GetFloatValue(ob->ipo, OB_PD_FFALL, scene->r.cfra);
		//else 
			ffall_val = pd->f_power;

		UI_ThemeColorBlend(curcol, TH_BACK, 0.5);
		drawcircball(GL_LINE_LOOP, vec, size, imat);
		UI_ThemeColorBlend(curcol, TH_BACK, 0.9f - 0.4f / powf(1.5f, ffall_val));
		drawcircball(GL_LINE_LOOP, vec, size * 1.5f, imat);
		UI_ThemeColorBlend(curcol, TH_BACK, 0.9f - 0.4f / powf(2.0f, ffall_val));
		drawcircball(GL_LINE_LOOP, vec, size*2.0f, imat);
	}
	else if (pd->forcefield == PFIELD_VORTEX) {
		float /*ffall_val,*/ force_val;

		unit_m4(tmat);
		//if (has_ipo_code(ob->ipo, OB_PD_FFALL)) 
		//	ffall_val = IPO_GetFloatValue(ob->ipo, OB_PD_FFALL, scene->r.cfra);
		//else 
		//	ffall_val = pd->f_power;

		//if (has_ipo_code(ob->ipo, OB_PD_FSTR))
		//	force_val = IPO_GetFloatValue(ob->ipo, OB_PD_FSTR, scene->r.cfra);
		//else 
			force_val = pd->f_strength;

		UI_ThemeColorBlend(curcol, TH_BACK, 0.7f);
		if (force_val < 0) {
			drawspiral(vec, size, tmat, 1);
			drawspiral(vec, size, tmat, 16);
		}
		else {
			drawspiral(vec, size, tmat, -1);
			drawspiral(vec, size, tmat, -16);
		}
	}
	else if (pd->forcefield == PFIELD_GUIDE && ob->type==OB_CURVE) {
		Curve *cu= ob->data;
		if((cu->flag & CU_PATH) && cu->path && cu->path->data) {
			float mindist, guidevec1[4], guidevec2[3];

			//if (has_ipo_code(ob->ipo, OB_PD_FSTR))
			//	mindist = IPO_GetFloatValue(ob->ipo, OB_PD_FSTR, scene->r.cfra);
			//else 
				mindist = pd->f_strength;

			/*path end*/
			setlinestyle(3);
			where_on_path(ob, 1.0f, guidevec1, guidevec2, NULL, NULL, NULL);
			UI_ThemeColorBlend(curcol, TH_BACK, 0.5);
			drawcircball(GL_LINE_LOOP, guidevec1, mindist, imat);

			/*path beginning*/
			setlinestyle(0);
			where_on_path(ob, 0.0f, guidevec1, guidevec2, NULL, NULL, NULL);
			UI_ThemeColorBlend(curcol, TH_BACK, 0.5);
			drawcircball(GL_LINE_LOOP, guidevec1, mindist, imat);
			
			copy_v3_v3(vec, guidevec1);	/* max center */
		}
	}

	setlinestyle(3);
	UI_ThemeColorBlend(curcol, TH_BACK, 0.5);

	if(pd->falloff==PFIELD_FALL_SPHERE){
		/* as last, guide curve alters it */
		if(pd->flag & PFIELD_USEMAX)
			drawcircball(GL_LINE_LOOP, vec, pd->maxdist, imat);		

		if(pd->flag & PFIELD_USEMIN)
			drawcircball(GL_LINE_LOOP, vec, pd->mindist, imat);
	}
	else if(pd->falloff==PFIELD_FALL_TUBE){
		float radius,distance;

		unit_m4(tmat);

		vec[0]=vec[1]=0.0f;
		radius=(pd->flag&PFIELD_USEMAXR)?pd->maxrad:1.0f;
		distance=(pd->flag&PFIELD_USEMAX)?pd->maxdist:0.0f;
		vec[2]=distance;
		distance=(pd->flag&PFIELD_POSZ)?-distance:-2.0f*distance;

		if(pd->flag & (PFIELD_USEMAX|PFIELD_USEMAXR))
			drawtube(vec,radius,distance,tmat);

		radius=(pd->flag&PFIELD_USEMINR)?pd->minrad:1.0f;
		distance=(pd->flag&PFIELD_USEMIN)?pd->mindist:0.0f;
		vec[2]=distance;
		distance=(pd->flag&PFIELD_POSZ)?-distance:-2.0f*distance;

		if(pd->flag & (PFIELD_USEMIN|PFIELD_USEMINR))
			drawtube(vec,radius,distance,tmat);
	}
	else if(pd->falloff==PFIELD_FALL_CONE){
		float radius,distance;

		unit_m4(tmat);

		radius= DEG2RADF((pd->flag&PFIELD_USEMAXR) ? pd->maxrad : 1.0f);
		distance=(pd->flag&PFIELD_USEMAX)?pd->maxdist:0.0f;

		if(pd->flag & (PFIELD_USEMAX|PFIELD_USEMAXR)){
			drawcone(vec, distance * sinf(radius),distance * cosf(radius), tmat);
			if((pd->flag & PFIELD_POSZ)==0)
				drawcone(vec, distance * sinf(radius),-distance * cosf(radius),tmat);
		}

		radius= DEG2RADF((pd->flag&PFIELD_USEMINR) ? pd->minrad : 1.0f);
		distance=(pd->flag&PFIELD_USEMIN)?pd->mindist:0.0f;

		if(pd->flag & (PFIELD_USEMIN|PFIELD_USEMINR)){
			drawcone(vec,distance*sinf(radius),distance*cosf(radius),tmat);
			if((pd->flag & PFIELD_POSZ)==0)
				drawcone(vec, distance * sinf(radius), -distance * cosf(radius), tmat);
		}
	}
	setlinestyle(0);
}

static void draw_box(float vec[8][3])
{
	glBegin(GL_LINE_STRIP);
	glVertex3fv(vec[0]); glVertex3fv(vec[1]);glVertex3fv(vec[2]); glVertex3fv(vec[3]);
	glVertex3fv(vec[0]); glVertex3fv(vec[4]);glVertex3fv(vec[5]); glVertex3fv(vec[6]);
	glVertex3fv(vec[7]); glVertex3fv(vec[4]);
	glEnd();

	glBegin(GL_LINES);
	glVertex3fv(vec[1]); glVertex3fv(vec[5]);
	glVertex3fv(vec[2]); glVertex3fv(vec[6]);
	glVertex3fv(vec[3]); glVertex3fv(vec[7]);
	glEnd();
}

/* uses boundbox, function used by Ketsji */
#if 0
static void get_local_bounds(Object *ob, float center[3], float size[3])
{
	BoundBox *bb= object_get_boundbox(ob);
	
	if(bb==NULL) {
		zero_v3(center);
		copy_v3_v3(size, ob->size);
	}
	else {
		size[0]= 0.5*fabs(bb->vec[0][0] - bb->vec[4][0]);
		size[1]= 0.5*fabs(bb->vec[0][1] - bb->vec[2][1]);
		size[2]= 0.5*fabs(bb->vec[0][2] - bb->vec[1][2]);
		
		center[0]= (bb->vec[0][0] + bb->vec[4][0])/2.0;
		center[1]= (bb->vec[0][1] + bb->vec[2][1])/2.0;
		center[2]= (bb->vec[0][2] + bb->vec[1][2])/2.0;
	}
}
#endif

static void draw_bb_quadric(BoundBox *bb, char type)
{
	float size[3], cent[3];
	GLUquadricObj *qobj = gluNewQuadric(); 
	
	gluQuadricDrawStyle(qobj, GLU_SILHOUETTE); 
	
	size[0]= 0.5f*fabsf(bb->vec[0][0] - bb->vec[4][0]);
	size[1]= 0.5f*fabsf(bb->vec[0][1] - bb->vec[2][1]);
	size[2]= 0.5f*fabsf(bb->vec[0][2] - bb->vec[1][2]);
	
	cent[0]= 0.5f*(bb->vec[0][0] + bb->vec[4][0]);
	cent[1]= 0.5f*(bb->vec[0][1] + bb->vec[2][1]);
	cent[2]= 0.5f*(bb->vec[0][2] + bb->vec[1][2]);
	
	glPushMatrix();
	if(type==OB_BOUND_SPHERE) {
		glTranslatef(cent[0], cent[1], cent[2]);
		glScalef(size[0], size[1], size[2]);
		gluSphere(qobj, 1.0, 8, 5);
	}	
	else if(type==OB_BOUND_CYLINDER) {
		float radius = size[0] > size[1] ? size[0] : size[1];
		glTranslatef(cent[0], cent[1], cent[2]-size[2]);
		glScalef(radius, radius, 2.0f * size[2]);
		gluCylinder(qobj, 1.0, 1.0, 1.0, 8, 1);
	}
	else if(type==OB_BOUND_CONE) {
		float radius = size[0] > size[1] ? size[0] : size[1];
		glTranslatef(cent[0], cent[1], cent[2]-size[2]);
		glScalef(radius, radius, 2.0f * size[2]);
		gluCylinder(qobj, 1.0, 0.0, 1.0, 8, 1);
	}
	glPopMatrix();
	
	gluDeleteQuadric(qobj); 
}

static void draw_bounding_volume(Scene *scene, Object *ob, char type)
{
	BoundBox *bb= NULL;
	
	if(ob->type==OB_MESH) {
		bb= mesh_get_bb(ob);
	}
	else if ELEM3(ob->type, OB_CURVE, OB_SURF, OB_FONT) {
		bb= ob->bb ? ob->bb : ( (Curve *)ob->data )->bb;
	}
	else if(ob->type==OB_MBALL) {
		if(is_basis_mball(ob)) {
			bb= ob->bb;
			if(bb==NULL) {
				makeDispListMBall(scene, ob);
				bb= ob->bb;
			}
		}
	}
	else {
		drawcube();
		return;
	}
	
	if(bb==NULL) return;
	
	if(type==OB_BOUND_BOX) draw_box(bb->vec);
	else draw_bb_quadric(bb, type);
	
}

static void drawtexspace(Object *ob)
{
	float vec[8][3], loc[3], size[3];
	
	if(ob->type==OB_MESH) {
		mesh_get_texspace(ob->data, loc, NULL, size);
	}
	else if ELEM3(ob->type, OB_CURVE, OB_SURF, OB_FONT) {
		Curve *cu= ob->data;
		copy_v3_v3(size, cu->size);
		copy_v3_v3(loc, cu->loc);
	}
	else if(ob->type==OB_MBALL) {
		MetaBall *mb= ob->data;
		copy_v3_v3(size, mb->size);
		copy_v3_v3(loc, mb->loc);
	}
	else return;
	
	vec[0][0]=vec[1][0]=vec[2][0]=vec[3][0]= loc[0]-size[0];
	vec[4][0]=vec[5][0]=vec[6][0]=vec[7][0]= loc[0]+size[0];
	
	vec[0][1]=vec[1][1]=vec[4][1]=vec[5][1]= loc[1]-size[1];
	vec[2][1]=vec[3][1]=vec[6][1]=vec[7][1]= loc[1]+size[1];

	vec[0][2]=vec[3][2]=vec[4][2]=vec[7][2]= loc[2]-size[2];
	vec[1][2]=vec[2][2]=vec[5][2]=vec[6][2]= loc[2]+size[2];
	
	setlinestyle(2);

	draw_box(vec);

	setlinestyle(0);
}

/* draws wire outline */
static void drawObjectSelect(Scene *scene, View3D *v3d, ARegion *ar, Base *base)
{
	RegionView3D *rv3d= ar->regiondata;
	Object *ob= base->object;
	
	glLineWidth(2.0);
	glDepthMask(0);
	
	if(ELEM3(ob->type, OB_FONT,OB_CURVE, OB_SURF)) {
		Curve *cu = ob->data;
		DerivedMesh *dm = ob->derivedFinal;
		int hasfaces= 0;

		if (dm) {
			hasfaces= dm->getNumTessFaces(dm);
		} else {
			hasfaces= displist_has_faces(&ob->disp);
		}

		if (hasfaces && ED_view3d_boundbox_clip(rv3d, ob->obmat, ob->bb ? ob->bb : cu->bb)) {
			draw_index_wire= 0;
			if (dm) {
				draw_mesh_object_outline(v3d, ob, dm);
			} else {
				drawDispListwire(&ob->disp);
			}
			draw_index_wire= 1;
		}
	} else if (ob->type==OB_MBALL) {
		if(is_basis_mball(ob)) {
			if((base->flag & OB_FROMDUPLI)==0)
				drawDispListwire(&ob->disp);
		}
	}
	else if(ob->type==OB_ARMATURE) {
		if(!(ob->mode & OB_MODE_POSE && base == scene->basact))
			draw_armature(scene, v3d, ar, base, OB_WIRE, FALSE, TRUE);
	}

	glLineWidth(1.0);
	glDepthMask(1);
}

static void drawWireExtra(Scene *scene, RegionView3D *rv3d, Object *ob) 
{
	if(ob!=scene->obedit && (ob->flag & SELECT)) {
		if(ob==OBACT) {
			if(ob->flag & OB_FROMGROUP) UI_ThemeColor(TH_GROUP_ACTIVE);
			else UI_ThemeColor(TH_ACTIVE);
		}
		else if(ob->flag & OB_FROMGROUP)
			UI_ThemeColorShade(TH_GROUP_ACTIVE, -16);
		else
			UI_ThemeColor(TH_SELECT);
	}
	else {
		if(ob->flag & OB_FROMGROUP)
			UI_ThemeColor(TH_GROUP);
		else {
			if(ob->dtx & OB_DRAWWIRE) {
				glColor3ub(80,80,80);
			} else {
				UI_ThemeColor(TH_WIRE);
			}
		}
	}
	
	bglPolygonOffset(rv3d->dist, 1.0);
	glDepthMask(0);	// disable write in zbuffer, selected edge wires show better
	
	if (ELEM3(ob->type, OB_FONT, OB_CURVE, OB_SURF)) {
		Curve *cu = ob->data;
		if (ED_view3d_boundbox_clip(rv3d, ob->obmat, ob->bb ? ob->bb : cu->bb)) {
			if (ob->type==OB_CURVE)
				draw_index_wire= 0;

			if (ob->derivedFinal) {
				drawCurveDMWired(ob);
			} else {
				drawDispListwire(&ob->disp);
			}

			if (ob->type==OB_CURVE)
				draw_index_wire= 1;
		}
	} else if (ob->type==OB_MBALL) {
		if(is_basis_mball(ob)) {
			drawDispListwire(&ob->disp);
		}
	}

	glDepthMask(1);
	bglPolygonOffset(rv3d->dist, 0.0);
}

/* should be called in view space */
static void draw_hooks(Object *ob)
{
	ModifierData *md;
	float vec[3];
	
	for (md=ob->modifiers.first; md; md=md->next) {
		if (md->type==eModifierType_Hook) {
			HookModifierData *hmd = (HookModifierData*) md;

			mul_v3_m4v3(vec, ob->obmat, hmd->cent);

			if(hmd->object) {
				setlinestyle(3);
				glBegin(GL_LINES);
				glVertex3fv(hmd->object->obmat[3]);
				glVertex3fv(vec);
				glEnd();
				setlinestyle(0);
			}

			glPointSize(3.0);
			bglBegin(GL_POINTS);
			bglVertex3fv(vec);
			bglEnd();
			glPointSize(1.0);
		}
	}
}

static void drawRBpivot(bRigidBodyJointConstraint *data)
{
	int axis;
	float mat[4][4];

	/* color */
	float curcol[4];
	unsigned char tcol[4];
	glGetFloatv(GL_CURRENT_COLOR, curcol);
	rgb_float_to_byte(curcol, tcol);
	tcol[3]= 255;

	eul_to_mat4(mat,&data->axX);
	glLineWidth (4.0f);
	setlinestyle(2);
	for (axis=0; axis<3; axis++) {
		float dir[3] = {0,0,0};
		float v[3];

		copy_v3_v3(v, &data->pivX);

		dir[axis] = 1.f;
		glBegin(GL_LINES);
		mul_m4_v3(mat,dir);
		add_v3_v3(v, dir);
		glVertex3fv(&data->pivX);
		glVertex3fv(v);			
		glEnd();
		if (axis==0)
			view3d_cached_text_draw_add(v, "px", 0, V3D_CACHE_TEXT_ASCII, tcol);
		else if (axis==1)
			view3d_cached_text_draw_add(v, "py", 0, V3D_CACHE_TEXT_ASCII, tcol);
		else
			view3d_cached_text_draw_add(v, "pz", 0, V3D_CACHE_TEXT_ASCII, tcol);
	}
	glLineWidth (1.0f);
	setlinestyle(0);
}

/* flag can be DRAW_PICKING	and/or DRAW_CONSTCOLOR, DRAW_SCENESET */
void draw_object(Scene *scene, ARegion *ar, View3D *v3d, Base *base, int flag)
{
	static int warning_recursive= 0;
	ModifierData *md = NULL;
	Object *ob= base->object;
	Curve *cu;
	RegionView3D *rv3d= ar->regiondata;
	float vec1[3], vec2[3];
	unsigned int col=0;
	int /*sel, drawtype,*/ colindex= 0;
	int i, selstart, selend, empty_object=0;
	short dt, dtx, zbufoff= 0;
	const short is_obact= (ob == OBACT);

	/* only once set now, will be removed too, should become a global standard */
	glBlendFunc(GL_SRC_ALPHA, GL_ONE_MINUS_SRC_ALPHA);

	if (ob!=scene->obedit) {
		if (ob->restrictflag & OB_RESTRICT_VIEW) 
			return;
		if ((ob->restrictflag & OB_RESTRICT_RENDER) && 
			(v3d->flag2 & V3D_RENDER_OVERRIDE))
			return;
	}

	/* XXX particles are not safe for simultaneous threaded render */
	if(G.rendering && ob->particlesystem.first)
		return;

	/* xray delay? */
	if((flag & DRAW_PICKING)==0 && (base->flag & OB_FROMDUPLI)==0) {
		/* don't do xray in particle mode, need the z-buffer */
		if(!(ob->mode & OB_MODE_PARTICLE_EDIT)) {
			/* xray and transp are set when it is drawing the 2nd/3rd pass */
			if(!v3d->xray && !v3d->transp && (ob->dtx & OB_DRAWXRAY) && !(ob->dtx & OB_DRAWTRANSP)) {
				add_view3d_after(&v3d->afterdraw_xray, base, flag);
				return;
			}
		}
	}

	/* no return after this point, otherwise leaks */
	view3d_cached_text_draw_begin();
	
	/* patch? children objects with a timeoffs change the parents. How to solve! */
	/* if( ((int)ob->ctime) != F_(scene->r.cfra)) where_is_object(scene, ob); */
	
	/* draw motion paths (in view space) */
	if (ob->mpath && (v3d->flag2 & V3D_RENDER_OVERRIDE)==0) {
		bAnimVizSettings *avs= &ob->avs;
		
		/* setup drawing environment for paths */
		draw_motion_paths_init(v3d, ar);
		
		/* draw motion path for object */
		draw_motion_path_instance(scene, ob, NULL, avs, ob->mpath);
		
		/* cleanup after drawing */
		draw_motion_paths_cleanup(v3d);
	}

	/* multiply view with object matrix.
	 * local viewmat and persmat, to calculate projections */
	ED_view3d_init_mats_rv3d_gl(ob, rv3d);

	/* which wire color */
	if((flag & DRAW_CONSTCOLOR) == 0) {
		/* confusing logic here, there are 2 methods of setting the color
		 * 'colortab[colindex]' and 'theme_id', colindex overrides theme_id.
		 *
		 * note: no theme yet for 'colindex' */
		int theme_id= TH_WIRE;
		int theme_shade= 0;

		project_short(ar, ob->obmat[3], &base->sx);

		if(		(scene->obedit == NULL) &&
		        (G.moving & G_TRANSFORM_OBJ) &&
		        (base->flag & (SELECT+BA_WAS_SEL)))
		{
			theme_id= TH_TRANSFORM;
		}
		else {
			/* Sets the 'colindex' */
			if(ob->id.lib) {
				colindex= (base->flag & (SELECT+BA_WAS_SEL)) ? 4 : 3;
			}
			else if(warning_recursive==1) {
				if(base->flag & (SELECT+BA_WAS_SEL)) {
					colindex= (scene->basact==base) ? 8 : 7;
				}
				else {
					colindex = 6;
				}
			}
			/* Sets the 'theme_id' or fallback to wire */
			else {
				if(ob->flag & OB_FROMGROUP) {
					if(base->flag & (SELECT+BA_WAS_SEL)) {
						/* uses darker active color for non-active + selected*/
						theme_id= TH_GROUP_ACTIVE;
						
						if(scene->basact != base) {
							theme_shade= -16;
						}
					}
					else {
						theme_id= TH_GROUP;
					}
				}
				else {
					if(base->flag & (SELECT+BA_WAS_SEL)) {
						theme_id= scene->basact == base ? TH_ACTIVE : TH_SELECT;
					}
					else {
						if(ob->type==OB_LAMP) theme_id= TH_LAMP;
						else if(ob->type==OB_SPEAKER) theme_id= TH_SPEAKER;
						/* fallback to TH_WIRE */
					}
				}
			}
		}

		/* finally set the color */
		if(colindex == 0) {
			if(theme_shade == 0) UI_ThemeColor(theme_id);
			else                 UI_ThemeColorShade(theme_id, theme_shade);
		}
		else {
			col= colortab[colindex];
			cpack(col);
		}
	}

	/* maximum drawtype */
	dt= v3d->drawtype;
	if(dt==OB_RENDER) dt= OB_SOLID;
	dt= MIN2(dt, ob->dt);
	if(v3d->zbuf==0 && dt>OB_WIRE) dt= OB_WIRE;
	dtx= 0;

	/* faceselect exception: also draw solid when dt==wire, except in editmode */
	if (is_obact && (ob->mode & (OB_MODE_VERTEX_PAINT|OB_MODE_WEIGHT_PAINT|OB_MODE_TEXTURE_PAINT))) {
		if(ob->type==OB_MESH) {

			if(ob->mode & OB_MODE_EDIT);
			else {
				if(dt<OB_SOLID) {
					zbufoff= 1;
					dt= OB_SOLID;
				}
				else {
					dt= OB_PAINT;
				}

				glEnable(GL_DEPTH_TEST);
			}
		}
		else {
			if(dt<OB_SOLID) {
				dt= OB_SOLID;
				glEnable(GL_DEPTH_TEST);
				zbufoff= 1;
			}
		}
	}
	
	/* draw-extra supported for boundbox drawmode too */
	if(dt>=OB_BOUNDBOX ) {

		dtx= ob->dtx;
		if(ob->mode & OB_MODE_EDIT) {
			// the only 2 extra drawtypes alowed in editmode
			dtx= dtx & (OB_DRAWWIRE|OB_TEXSPACE);
		}

	}

	/* bad exception, solve this! otherwise outline shows too late */
	if(ELEM3(ob->type, OB_CURVE, OB_SURF, OB_FONT)) {
		/* still needed for curves hidden in other layers. depgraph doesnt handle that yet */
		if (ob->disp.first==NULL) makeDispListCurveTypes(scene, ob, 0);
	}
	
	/* draw outline for selected objects, mesh does itself */
	if((v3d->flag & V3D_SELECT_OUTLINE) && ((v3d->flag2 & V3D_RENDER_OVERRIDE)==0) && ob->type!=OB_MESH) {
		if(dt>OB_WIRE && (ob->mode & OB_MODE_EDIT)==0 && (flag & DRAW_SCENESET)==0) {
			if (!(ob->dtx&OB_DRAWWIRE) && (ob->flag&SELECT) && !(flag&DRAW_PICKING)) {
				
				drawObjectSelect(scene, v3d, ar, base);
			}
		}
	}

	switch( ob->type) {
		case OB_MESH:
			empty_object= draw_mesh_object(scene, ar, v3d, rv3d, base, dt, flag);
			if(flag!=DRAW_CONSTCOLOR) dtx &= ~OB_DRAWWIRE; // mesh draws wire itself

			break;
		case OB_FONT:
			cu= ob->data;
			if(cu->editfont) {
				draw_textcurs(cu->editfont->textcurs);

				if (cu->flag & CU_FAST) {
					cpack(0xFFFFFF);
					set_inverted_drawing(1);
					drawDispList(scene, v3d, rv3d, base, OB_WIRE);
					set_inverted_drawing(0);
				} else {
					drawDispList(scene, v3d, rv3d, base, dt);
				}

				if (cu->linewidth != 0.0f) {
					UI_ThemeColor(TH_WIRE);
					copy_v3_v3(vec1, ob->orig);
					copy_v3_v3(vec2, ob->orig);
					vec1[0] += cu->linewidth;
					vec2[0] += cu->linewidth;
					vec1[1] += cu->linedist * cu->fsize;
					vec2[1] -= cu->lines * cu->linedist * cu->fsize;
					setlinestyle(3);
					glBegin(GL_LINE_STRIP); 
					glVertex2fv(vec1); 
					glVertex2fv(vec2); 
					glEnd();
					setlinestyle(0);
				}

				setlinestyle(3);
				for (i=0; i<cu->totbox; i++) {
					if (cu->tb[i].w != 0.0f) {
						UI_ThemeColor(i == (cu->actbox-1) ? TH_ACTIVE : TH_WIRE);
						vec1[0] = (cu->xof * cu->fsize) + cu->tb[i].x;
						vec1[1] = (cu->yof * cu->fsize) + cu->tb[i].y + cu->fsize;
						vec1[2] = 0.001;
						glBegin(GL_LINE_STRIP);
						glVertex3fv(vec1);
						vec1[0] += cu->tb[i].w;
						glVertex3fv(vec1);
						vec1[1] -= cu->tb[i].h;
						glVertex3fv(vec1);
						vec1[0] -= cu->tb[i].w;
						glVertex3fv(vec1);
						vec1[1] += cu->tb[i].h;
						glVertex3fv(vec1);
						glEnd();
					}
				}
				setlinestyle(0);


				if (BKE_font_getselection(ob, &selstart, &selend) && cu->selboxes) {
					float selboxw;

					cpack(0xffffff);
					set_inverted_drawing(1);
					for (i=0; i<(selend-selstart+1); i++) {
						SelBox *sb = &(cu->selboxes[i]);

						if (i<(selend-selstart)) {
							if (cu->selboxes[i+1].y == sb->y)
								selboxw= cu->selboxes[i+1].x - sb->x;
							else
								selboxw= sb->w;
						}
						else {
							selboxw= sb->w;
						}
						glBegin(GL_QUADS);
						glVertex3f(sb->x, sb->y, 0.001);
						glVertex3f(sb->x+selboxw, sb->y, 0.001);
						glVertex3f(sb->x+selboxw, sb->y+sb->h, 0.001);
						glVertex3f(sb->x, sb->y+sb->h, 0.001);
						glEnd();
					}
					set_inverted_drawing(0);
				}
			}
			else if(dt==OB_BOUNDBOX) {
				if((v3d->flag2 & V3D_RENDER_OVERRIDE && v3d->drawtype >= OB_WIRE)==0)
					draw_bounding_volume(scene, ob, ob->boundtype);
			}
			else if(ED_view3d_boundbox_clip(rv3d, ob->obmat, ob->bb ? ob->bb : cu->bb))
				empty_object= drawDispList(scene, v3d, rv3d, base, dt);

			break;
		case OB_CURVE:
		case OB_SURF:
			cu= ob->data;

			if(cu->editnurb) {
				ListBase *nurbs= curve_editnurbs(cu);
				drawnurb(scene, v3d, rv3d, base, nurbs->first, dt);
			}
			else if(dt==OB_BOUNDBOX) {
				if((v3d->flag2 & V3D_RENDER_OVERRIDE && v3d->drawtype >= OB_WIRE)==0)
					draw_bounding_volume(scene, ob, ob->boundtype);
			}
			else if(ED_view3d_boundbox_clip(rv3d, ob->obmat, ob->bb ? ob->bb : cu->bb)) {
				empty_object= drawDispList(scene, v3d, rv3d, base, dt);

//XXX old animsys				if(cu->path)
//               					curve_draw_speed(scene, ob);
			}
			break;
		case OB_MBALL:
		{
			MetaBall *mb= ob->data;
			
			if(mb->editelems) 
				drawmball(scene, v3d, rv3d, base, dt);
			else if(dt==OB_BOUNDBOX) {
				if((v3d->flag2 & V3D_RENDER_OVERRIDE && v3d->drawtype >= OB_WIRE)==0)
					draw_bounding_volume(scene, ob, ob->boundtype);
			}
			else 
				empty_object= drawmball(scene, v3d, rv3d, base, dt);
			break;
		}
		case OB_EMPTY:
			if((v3d->flag2 & V3D_RENDER_OVERRIDE)==0) {
				if (ob->empty_drawtype == OB_EMPTY_IMAGE) {
					draw_empty_image(ob);
				}
				else {
					drawaxes(ob->empty_drawsize, ob->empty_drawtype);
				}
			}
			break;
		case OB_LAMP:
			if((v3d->flag2 & V3D_RENDER_OVERRIDE)==0) {
				drawlamp(scene, v3d, rv3d, base, dt, flag);
				if(dtx || (base->flag & SELECT)) glMultMatrixf(ob->obmat);
			}
			break;
		case OB_CAMERA:
		if ( (v3d->flag2 & V3D_RENDER_OVERRIDE)==0 ||
		     (rv3d->persp==RV3D_CAMOB && v3d->camera==ob)) /* special exception for active camera */
		{
			drawcamera(scene, v3d, rv3d, base, flag);
			break;
		}
		case OB_SPEAKER:
			if((v3d->flag2 & V3D_RENDER_OVERRIDE)==0)
				drawspeaker(scene, v3d, rv3d, ob, flag);
			break;
		case OB_LATTICE:
			if((v3d->flag2 & V3D_RENDER_OVERRIDE)==0) {
				drawlattice(scene, v3d, ob);
			}
			break;
		case OB_ARMATURE:
			if((v3d->flag2 & V3D_RENDER_OVERRIDE)==0) {
				if(dt>OB_WIRE) GPU_enable_material(0, NULL); // we use default material
				empty_object= draw_armature(scene, v3d, ar, base, dt, flag, FALSE);
				if(dt>OB_WIRE) GPU_disable_material();
			}
			break;
		default:
			if((v3d->flag2 & V3D_RENDER_OVERRIDE)==0) {
				drawaxes(1.0, OB_ARROWS);
			}
	}

	if((v3d->flag2 & V3D_RENDER_OVERRIDE) == 0) {

		if(ob->soft /*&& flag & OB_SBMOTION*/){
			float mrt[3][3],msc[3][3],mtr[3][3]; 
			SoftBody *sb= NULL;
			float tipw = 0.5f, tiph = 0.5f,drawsize = 4.0f;
			if ((sb= ob->soft)){
				if(sb->solverflags & SBSO_ESTIMATEIPO){

					glLoadMatrixf(rv3d->viewmat);
					copy_m3_m3(msc,sb->lscale);
					copy_m3_m3(mrt,sb->lrot);
					mul_m3_m3m3(mtr,mrt,msc); 
					ob_draw_RE_motion(sb->lcom,mtr,tipw,tiph,drawsize);
					glMultMatrixf(ob->obmat);
				}
			}
		}

		if(ob->pd && ob->pd->forcefield) {
			draw_forcefield(scene, ob, rv3d);
		}
	}

	/* code for new particle system */
	if(		(warning_recursive==0) &&
			(ob->particlesystem.first) &&
			(flag & DRAW_PICKING)==0 &&
			(ob!=scene->obedit)	
	  ) {
		ParticleSystem *psys;

		if(col || (ob->flag & SELECT)) cpack(0xFFFFFF);	/* for visibility, also while wpaint */
		//glDepthMask(GL_FALSE);

		glLoadMatrixf(rv3d->viewmat);
		
		view3d_cached_text_draw_begin();

		for(psys=ob->particlesystem.first; psys; psys=psys->next) {
			/* run this so that possible child particles get cached */
			if (ob->mode & OB_MODE_PARTICLE_EDIT && is_obact) {
				PTCacheEdit *edit = PE_create_current(scene, ob);
				if(edit && edit->psys == psys)
					draw_update_ptcache_edit(scene, ob, edit);
			}

			draw_new_particle_system(scene, v3d, rv3d, base, psys, dt);
		}
		invert_m4_m4(ob->imat, ob->obmat);
		view3d_cached_text_draw_end(v3d, ar, 0, NULL);

		glMultMatrixf(ob->obmat);
		
		//glDepthMask(GL_TRUE);
		if(col) cpack(col);
	}

	/* draw edit particles last so that they can draw over child particles */
	if ( (warning_recursive==0) &&
	     (flag & DRAW_PICKING)==0 &&
	     (!scene->obedit))
	{

		if (ob->mode & OB_MODE_PARTICLE_EDIT && is_obact) {
			PTCacheEdit *edit = PE_create_current(scene, ob);
			if(edit) {
				glLoadMatrixf(rv3d->viewmat);
				draw_update_ptcache_edit(scene, ob, edit);
				draw_ptcache_edit(scene, v3d, edit);
				glMultMatrixf(ob->obmat);
			}
		}
	}

	/* draw code for smoke */
	if((md = modifiers_findByType(ob, eModifierType_Smoke))) {
		SmokeModifierData *smd = (SmokeModifierData *)md;

		// draw collision objects
		if((smd->type & MOD_SMOKE_TYPE_COLL) && smd->coll)
		{
			/*SmokeCollSettings *scs = smd->coll;
			if(scs->points)
			{
				size_t i;

				glLoadMatrixf(rv3d->viewmat);

				if(col || (ob->flag & SELECT)) cpack(0xFFFFFF);	
				glDepthMask(GL_FALSE);
				glEnable(GL_BLEND);
				

				// glPointSize(3.0);
				bglBegin(GL_POINTS);

				for(i = 0; i < scs->numpoints; i++)
				{
					bglVertex3fv(&scs->points[3*i]);
				}

				bglEnd();
				glPointSize(1.0);

				glMultMatrixf(ob->obmat);
				glDisable(GL_BLEND);
				glDepthMask(GL_TRUE);
				if(col) cpack(col);
				
			}
			*/
		}

		// only draw domains
		if(smd->domain && smd->domain->fluid)
		{
			if(CFRA < smd->domain->point_cache[0]->startframe)
				; /* don't show smoke before simulation starts, this could be made an option in the future */
			else if(!smd->domain->wt || !(smd->domain->viewsettings & MOD_SMOKE_VIEW_SHOWBIG))
			{
// #if 0
				smd->domain->tex = NULL;
				GPU_create_smoke(smd, 0);
				draw_volume(ar, smd->domain->tex,
				            smd->domain->p0, smd->domain->p1,
				            smd->domain->res, smd->domain->dx,
				            smd->domain->tex_shadow);
				GPU_free_smoke(smd);
// #endif
#if 0
				int x, y, z;
				float *density = smoke_get_density(smd->domain->fluid);

				glLoadMatrixf(rv3d->viewmat);
				// glMultMatrixf(ob->obmat);	

				if(col || (ob->flag & SELECT)) cpack(0xFFFFFF);	
				glDepthMask(GL_FALSE);
				glEnable(GL_BLEND);
				

				// glPointSize(3.0);
				bglBegin(GL_POINTS);

				for(x = 0; x < smd->domain->res[0]; x++)
					for(y = 0; y < smd->domain->res[1]; y++)
						for(z = 0; z < smd->domain->res[2]; z++)
				{
					float tmp[3];
					int index = smoke_get_index(x, smd->domain->res[0], y, smd->domain->res[1], z);

					if(density[index] > FLT_EPSILON)
					{
						float color[3];
						copy_v3_v3(tmp, smd->domain->p0);
						tmp[0] += smd->domain->dx * x + smd->domain->dx * 0.5;
						tmp[1] += smd->domain->dx * y + smd->domain->dx * 0.5;
						tmp[2] += smd->domain->dx * z + smd->domain->dx * 0.5;
						color[0] = color[1] = color[2] = density[index];
						glColor3fv(color);
						bglVertex3fv(tmp);
					}
				}

				bglEnd();
				glPointSize(1.0);

				glMultMatrixf(ob->obmat);
				glDisable(GL_BLEND);
				glDepthMask(GL_TRUE);
				if(col) cpack(col);
#endif
			}
			else if(smd->domain->wt && (smd->domain->viewsettings & MOD_SMOKE_VIEW_SHOWBIG))
			{
				smd->domain->tex = NULL;
				GPU_create_smoke(smd, 1);
				draw_volume(ar, smd->domain->tex,
				            smd->domain->p0, smd->domain->p1,
				            smd->domain->res_wt, smd->domain->dx_wt,
				            smd->domain->tex_shadow);
				GPU_free_smoke(smd);
			}
		}
	}

	if((v3d->flag2 & V3D_RENDER_OVERRIDE)==0) {

		bConstraint *con;
		for(con=ob->constraints.first; con; con= con->next) 
		{
			if(con->type==CONSTRAINT_TYPE_RIGIDBODYJOINT) 
			{
				bRigidBodyJointConstraint *data = (bRigidBodyJointConstraint*)con->data;
				if(data->flag&CONSTRAINT_DRAW_PIVOT)
					drawRBpivot(data);
			}
		}

		if(ob->gameflag & OB_BOUNDS) {
			if(ob->boundtype!=ob->collision_boundtype || (dtx & OB_BOUNDBOX)==0) {
				setlinestyle(2);
				draw_bounding_volume(scene, ob, ob->collision_boundtype);
				setlinestyle(0);
			}
		}

		/* draw extra: after normal draw because of makeDispList */
		if(dtx && (G.f & G_RENDER_OGL)==0) {

			if(dtx & OB_AXIS) {
				drawaxes(1.0f, OB_ARROWS);
			}
			if(dtx & OB_BOUNDBOX) {
				draw_bounding_volume(scene, ob, ob->boundtype);
			}
			if(dtx & OB_TEXSPACE) drawtexspace(ob);
			if(dtx & OB_DRAWNAME) {
				/* patch for several 3d cards (IBM mostly) that crash on glSelect with text drawing */
				/* but, we also dont draw names for sets or duplicators */
				if(flag == 0) {
					float zero[3]= {0,0,0};
					float curcol[4];
					unsigned char tcol[4];
					glGetFloatv(GL_CURRENT_COLOR, curcol);
					rgb_float_to_byte(curcol, tcol);
					tcol[3]= 255;
					view3d_cached_text_draw_add(zero, ob->id.name+2, 10, 0, tcol);
				}
			}
			/*if(dtx & OB_DRAWIMAGE) drawDispListwire(&ob->disp);*/
			if((dtx & OB_DRAWWIRE) && dt>=OB_SOLID) drawWireExtra(scene, rv3d, ob);
		}
	}

	if(dt<=OB_SOLID && (v3d->flag2 & V3D_RENDER_OVERRIDE)==0) {
		if((ob->gameflag & OB_DYNAMIC) || 
			((ob->gameflag & OB_BOUNDS) && (ob->boundtype == OB_BOUND_SPHERE))) {
			float imat[4][4], vec[3]= {0.0f, 0.0f, 0.0f};

			invert_m4_m4(imat, rv3d->viewmatob);

			setlinestyle(2);
			drawcircball(GL_LINE_LOOP, vec, ob->inertia, imat);
			setlinestyle(0);
		}
	}
	
	/* return warning, this is cached text draw */
	invert_m4_m4(ob->imat, ob->obmat);
	view3d_cached_text_draw_end(v3d, ar, 1, NULL);

	glLoadMatrixf(rv3d->viewmat);

	if(zbufoff) glDisable(GL_DEPTH_TEST);

	if(warning_recursive) return;
	if(base->flag & OB_FROMDUPLI) return;
	if(v3d->flag2 & V3D_RENDER_OVERRIDE) return;

	/* object centers, need to be drawn in viewmat space for speed, but OK for picking select */
	if (!is_obact || !(ob->mode & (OB_MODE_VERTEX_PAINT|OB_MODE_WEIGHT_PAINT|OB_MODE_TEXTURE_PAINT))) {
		int do_draw_center= -1;	/* defines below are zero or positive... */

		if(v3d->flag2 & V3D_RENDER_OVERRIDE) {
			/* dont draw */
		} else if((scene->basact)==base)
			do_draw_center= ACTIVE;
		else if(base->flag & SELECT) 
			do_draw_center= SELECT;
		else if(empty_object || (v3d->flag & V3D_DRAW_CENTERS)) 
			do_draw_center= DESELECT;

		if(do_draw_center != -1) {
			if(flag & DRAW_PICKING) {
				/* draw a single point for opengl selection */
				glBegin(GL_POINTS);
				glVertex3fv(ob->obmat[3]);
				glEnd();
			} 
			else if((flag & DRAW_CONSTCOLOR)==0) {
				/* we don't draw centers for duplicators and sets */
				if(U.obcenter_dia > 0) {
					/* check > 0 otherwise grease pencil can draw into the circle select which is annoying. */
					drawcentercircle(v3d, rv3d, ob->obmat[3], do_draw_center, ob->id.lib || ob->id.us>1);
				}
			}
		}
	}

	/* not for sets, duplicators or picking */
	if(flag==0 && (v3d->flag & V3D_HIDE_HELPLINES)== 0 && (v3d->flag2 & V3D_RENDER_OVERRIDE)== 0) {
		ListBase *list;
		
		/* draw hook center and offset line */
		if(ob!=scene->obedit) draw_hooks(ob);
		
		/* help lines and so */
		if(ob!=scene->obedit && ob->parent && (ob->parent->lay & v3d->lay)) {
			setlinestyle(3);
			glBegin(GL_LINES);
			glVertex3fv(ob->obmat[3]);
			glVertex3fv(ob->orig);
			glEnd();
			setlinestyle(0);
		}

		/* Drawing the constraint lines */
		if (ob->constraints.first) {
			bConstraint *curcon;
			bConstraintOb *cob;
			unsigned char col1[4], col2[4];
			
			list = &ob->constraints;
			
			UI_GetThemeColor3ubv(TH_GRID, col1);
			UI_make_axis_color(col1, col2, 'Z');
			glColor3ubv(col2);
			
			cob= constraints_make_evalob(scene, ob, NULL, CONSTRAINT_OBTYPE_OBJECT);
			
			for (curcon = list->first; curcon; curcon=curcon->next) {
				bConstraintTypeInfo *cti= constraint_get_typeinfo(curcon);
				ListBase targets = {NULL, NULL};
				bConstraintTarget *ct;
				
				if(ELEM(cti->type, CONSTRAINT_TYPE_FOLLOWTRACK, CONSTRAINT_TYPE_OBJECTSOLVER)) {
					/* special case for object solver and follow track constraints because they don't fill
					   constraint targets properly (design limitation -- scene is needed for their target
					   but it can't be accessed from get_targets callvack) */

					Object *camob= NULL;

					if(cti->type==CONSTRAINT_TYPE_FOLLOWTRACK) {
						bFollowTrackConstraint *data= (bFollowTrackConstraint *)curcon->data;

						camob= data->camera ? data->camera : scene->camera;
					}
					else if(cti->type==CONSTRAINT_TYPE_OBJECTSOLVER) {
						bObjectSolverConstraint *data= (bObjectSolverConstraint *)curcon->data;

						camob= data->camera ? data->camera : scene->camera;
					}

					if(camob) {
						setlinestyle(3);
						glBegin(GL_LINES);
						glVertex3fv(camob->obmat[3]);
						glVertex3fv(ob->obmat[3]);
						glEnd();
						setlinestyle(0);
					}
				}
				else if ((curcon->flag & CONSTRAINT_EXPAND) && (cti) && (cti->get_constraint_targets)) {
					cti->get_constraint_targets(curcon, &targets);
					
					for (ct= targets.first; ct; ct= ct->next) {
						/* calculate target's matrix */
						if (cti->get_target_matrix) 
							cti->get_target_matrix(curcon, cob, ct, BKE_curframe(scene));
						else
							unit_m4(ct->matrix);
						
						setlinestyle(3);
						glBegin(GL_LINES);
						glVertex3fv(ct->matrix[3]);
						glVertex3fv(ob->obmat[3]);
						glEnd();
						setlinestyle(0);
					}
					
					if (cti->flush_constraint_targets)
						cti->flush_constraint_targets(curcon, &targets, 1);
				}
			}
			
			constraints_clear_evalob(cob);
		}
	}

	free_old_images();
}

/* ***************** BACKBUF SEL (BBS) ********* */

static void bbs_obmode_mesh_verts__mapFunc(void *userData, int index, float *co, float *UNUSED(no_f), short *UNUSED(no_s))
{
	bbsObmodeMeshVerts_userData *data = userData;
	MVert *mv = &data->mvert[index];
	int offset = (intptr_t) data->offset;

	if (!(mv->flag & ME_HIDE)) {
		WM_set_framebuffer_index_color(offset+index);
		bglVertex3fv(co);
	}
}

static void bbs_obmode_mesh_verts(Object *ob, DerivedMesh *dm, int offset)
{
	bbsObmodeMeshVerts_userData data;
	Mesh *me = ob->data;
	MVert *mvert = me->mvert;
	data.mvert = mvert;
	data.offset = (void*)(intptr_t) offset;
	glPointSize( UI_GetThemeValuef(TH_VERTEX_SIZE) );
	bglBegin(GL_POINTS);
	dm->foreachMappedVert(dm, bbs_obmode_mesh_verts__mapFunc, &data);
	bglEnd();
	glPointSize(1.0);
}

static void bbs_mesh_verts__mapFunc(void *userData, int index, float *co, float *UNUSED(no_f), short *UNUSED(no_s))
{
	void **ptrs = userData;
	int offset = (intptr_t) ptrs[0];
	BMVert *eve = EDBM_get_vert_for_index(ptrs[1], index);

	if (!BM_TestHFlag(eve, BM_HIDDEN)) {
		WM_set_framebuffer_index_color(offset+index);
		bglVertex3fv(co);
	}
}
static void bbs_mesh_verts(BMEditMesh *em, DerivedMesh *dm, int offset)
{
	void *ptrs[2] = {(void*)(intptr_t) offset, em};

	glPointSize( UI_GetThemeValuef(TH_VERTEX_SIZE) );
	bglBegin(GL_POINTS);
	dm->foreachMappedVert(dm, bbs_mesh_verts__mapFunc, ptrs);
	bglEnd();
	glPointSize(1.0);
}		

static int bbs_mesh_wire__setDrawOptions(void *userData, int index)
{
	void **ptrs = userData;
	int offset = (intptr_t) ptrs[0];
	BMEdge *eed = EDBM_get_edge_for_index(ptrs[1], index);

	if (!BM_TestHFlag(eed, BM_HIDDEN)) {
		WM_set_framebuffer_index_color(offset+index);
		return 1;
	} else {
		return 0;
	}
}
static void bbs_mesh_wire(BMEditMesh *em, DerivedMesh *dm, int offset)
{
	void *ptrs[2] = {(void*)(intptr_t) offset, em};
	dm->drawMappedEdges(dm, bbs_mesh_wire__setDrawOptions, ptrs);
}		

static int bbs_mesh_solid__setSolidDrawOptions(void *userData, int index, int *UNUSED(drawSmooth_r))
{
	BMFace *efa = EDBM_get_face_for_index(((void**)userData)[0], index);
	
	if (efa && !BM_TestHFlag(efa, BM_HIDDEN)) {
		if (((void**)userData)[1]) {
			WM_set_framebuffer_index_color(index+1);
		}
		return 1;
	} else {
		return 0;
	}
}

static void bbs_mesh_solid__drawCenter(void *userData, int index, float *cent, float *UNUSED(no))
{
	BMFace *efa = EDBM_get_face_for_index(((void**)userData)[0], index);

	if (!BM_TestHFlag(efa, BM_HIDDEN)) {
		WM_set_framebuffer_index_color(index+1);

		bglVertex3fv(cent);
	}
}

/* two options, facecolors or black */
static void bbs_mesh_solid_EM(BMEditMesh *em, Scene *scene, View3D *v3d,
                              Object *ob, DerivedMesh *dm, int facecol)
{
	void *ptrs[2] = {em, NULL}; //second one being null means to draw black
	cpack(0);

	if (facecol) {
		ptrs[1] = (void*)(intptr_t) 1;
		dm->drawMappedFaces(dm, bbs_mesh_solid__setSolidDrawOptions, GPU_enable_material, NULL, ptrs, 0);

		if(check_ob_drawface_dot(scene, v3d, ob->dt)) {
			glPointSize(UI_GetThemeValuef(TH_FACEDOT_SIZE));
		
			bglBegin(GL_POINTS);
			dm->foreachMappedFaceCenter(dm, bbs_mesh_solid__drawCenter, ptrs);
			bglEnd();
		}

	} else {
		dm->drawMappedFaces(dm, bbs_mesh_solid__setSolidDrawOptions, GPU_enable_material, NULL, ptrs, 0);
	}
}

static int bbs_mesh_solid__setDrawOpts(void *UNUSED(userData), int index, int *UNUSED(drawSmooth_r))
{
	WM_set_framebuffer_index_color(index+1);
	return 1;
}

static int bbs_mesh_solid_hide__setDrawOpts(void *userData, int index, int *UNUSED(drawSmooth_r))
{
	Mesh *me = userData;

	if (!(me->mface[index].flag&ME_HIDE)) {
		WM_set_framebuffer_index_color(index+1);
		return 1;
	} else {
		return 0;
	}
}

// must have called WM_set_framebuffer_index_color beforehand
static int bbs_mesh_solid_hide2__setDrawOpts(void *userData, int index, int *UNUSED(drawSmooth_r))
{
	Mesh *me = userData;

	if (!(me->mface[index].flag & ME_HIDE)) {
		return 1;
	} else {
		return 0;
	}
}
static void bbs_mesh_solid(Scene *scene, Object *ob)
{
	DerivedMesh *dm = mesh_get_derived_final(scene, ob, scene->customdata_mask);
	Mesh *me = (Mesh*)ob->data;
	
	glColor3ub(0, 0, 0);

	if((me->editflag & ME_EDIT_PAINT_MASK))
		dm->drawMappedFaces(dm, bbs_mesh_solid_hide__setDrawOpts, GPU_enable_material, NULL, me, 0);
	else
		dm->drawMappedFaces(dm, bbs_mesh_solid__setDrawOpts, GPU_enable_material, NULL, me, 0);

	dm->release(dm);
}

void draw_object_backbufsel(Scene *scene, View3D *v3d, RegionView3D *rv3d, Object *ob)
{
	ToolSettings *ts= scene->toolsettings;

	glMultMatrixf(ob->obmat);

	glClearDepth(1.0); glClear(GL_DEPTH_BUFFER_BIT);
	glEnable(GL_DEPTH_TEST);

	switch( ob->type) {
	case OB_MESH:
		if(ob->mode & OB_MODE_EDIT) {
			Mesh *me= ob->data;
			BMEditMesh *em= me->edit_btmesh;

			DerivedMesh *dm = editbmesh_get_derived_cage(scene, ob, em, CD_MASK_BAREMESH);

			EDBM_init_index_arrays(em, 1, 1, 1);

			bbs_mesh_solid_EM(em, scene, v3d, ob, dm, ts->selectmode & SCE_SELECT_FACE);
			if(ts->selectmode & SCE_SELECT_FACE)
				bm_solidoffs = 1+em->bm->totface;
			else
				bm_solidoffs= 1;
			
			bglPolygonOffset(rv3d->dist, 1.0);
			
			// we draw edges always, for loop (select) tools
			bbs_mesh_wire(em, dm, bm_solidoffs);
			bm_wireoffs= bm_solidoffs + em->bm->totedge;
			
			// we draw verts if vert select mode or if in transform (for snap).
			if(ts->selectmode & SCE_SELECT_VERTEX || G.moving & G_TRANSFORM_EDIT) {
				bbs_mesh_verts(em, dm, bm_wireoffs);
				bm_vertoffs= bm_wireoffs + em->bm->totvert;
			}
			else bm_vertoffs= bm_wireoffs;
			
			bglPolygonOffset(rv3d->dist, 0.0);

			dm->release(dm);

			EDBM_free_index_arrays(em);
		}
		else {
			Mesh *me= ob->data;
			if(     (me->editflag & ME_EDIT_VERT_SEL) &&
			        /* currently vertex select only supports weight paint */
			        (ob->mode & OB_MODE_WEIGHT_PAINT))
			{
				DerivedMesh *dm = mesh_get_derived_final(scene, ob, scene->customdata_mask);
				glColor3ub(0, 0, 0);

				dm->drawMappedFaces(dm, bbs_mesh_solid_hide2__setDrawOpts, GPU_enable_material, NULL, me, 0);

				
				bbs_obmode_mesh_verts(ob, dm, 1);
				bm_vertoffs = me->totvert+1;
				dm->release(dm);
			}
			else {
				bbs_mesh_solid(scene, ob);
			}
		}
		break;
	case OB_CURVE:
	case OB_SURF:
		break;
	}

	glLoadMatrixf(rv3d->viewmat);
}


/* ************* draw object instances for bones, for example ****************** */
/*               assumes all matrices/etc set OK */

/* helper function for drawing object instances - meshes */
static void draw_object_mesh_instance(Scene *scene, View3D *v3d, RegionView3D *rv3d, 
									  Object *ob, int dt, int outline)
{
	Mesh *me= ob->data;
	DerivedMesh *dm=NULL, *edm=NULL;
	int glsl;
	
	if(ob->mode & OB_MODE_EDIT)
		edm= editbmesh_get_derived_base(ob, me->edit_btmesh);
	else 
		dm = mesh_get_derived_final(scene, ob, CD_MASK_BAREMESH);

	if(dt<=OB_WIRE) {
		if(dm)
			dm->drawEdges(dm, 1, 0);
		else if(edm)
			edm->drawEdges(edm, 1, 0);	
	}
	else {
		if(outline)
			draw_mesh_object_outline(v3d, ob, dm?dm:edm);

		if(dm) {
			glsl = draw_glsl_material(scene, ob, v3d, dt);
			GPU_begin_object_materials(v3d, rv3d, scene, ob, glsl, NULL);
		}
		else {
			glEnable(GL_COLOR_MATERIAL);
			UI_ThemeColor(TH_BONE_SOLID);
			glDisable(GL_COLOR_MATERIAL);
		}
		
		glLightModeli(GL_LIGHT_MODEL_TWO_SIDE, 0);
		glFrontFace((ob->transflag&OB_NEG_SCALE)?GL_CW:GL_CCW);
		glEnable(GL_LIGHTING);
		
		if(dm) {
			dm->drawFacesSolid(dm, NULL, 0, GPU_enable_material);
			GPU_end_object_materials();
		}
		else if(edm)
			edm->drawMappedFaces(edm, NULL, GPU_enable_material, NULL, NULL, 0);
		
		glDisable(GL_LIGHTING);
	}

	if(edm) edm->release(edm);
	if(dm) dm->release(dm);
}

void draw_object_instance(Scene *scene, View3D *v3d, RegionView3D *rv3d, Object *ob, int dt, int outline)
{
	if (ob == NULL) 
		return;
		
	switch (ob->type) {
		case OB_MESH:
			draw_object_mesh_instance(scene, v3d, rv3d, ob, dt, outline);
			break;
		case OB_EMPTY:
			if (ob->empty_drawtype == OB_EMPTY_IMAGE) {
				draw_empty_image(ob);
			}
			else {
				drawaxes(ob->empty_drawsize, ob->empty_drawtype);
			}
			break;
	}
}<|MERGE_RESOLUTION|>--- conflicted
+++ resolved
@@ -3074,13 +3074,7 @@
 		draw_em_fancy_edges(em, scene, v3d, me, cageDM, 0, eed_act);
 	}
 	if(em) {
-<<<<<<< HEAD
-// XXX		retopo_matrix_update(v3d);
-
 		draw_em_fancy_verts(scene, v3d, ob, em, cageDM, eve_act);
-=======
-		draw_em_fancy_verts(scene, v3d, ob, cageDM, eve_act);
->>>>>>> dbdd1c2e
 
 		if(me->drawflag & ME_DRAWNORMALS) {
 			UI_ThemeColor(TH_NORMAL);
