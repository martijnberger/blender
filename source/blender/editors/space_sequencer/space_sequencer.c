--- conflicted
+++ resolved
@@ -251,10 +251,7 @@
 }
 
 
-<<<<<<< HEAD
-=======
-
->>>>>>> 7a76bc9a
+
 /* *********************** sequencer (main) region ************************ */
 /* add handlers, stuff you only do once or on area/region changes */
 static void sequencer_main_area_init(wmWindowManager *wm, ARegion *ar)
@@ -284,8 +281,6 @@
 	
 	/* NLE - strip editing timeline interface */
 	draw_timeline_seq(C, ar);
-<<<<<<< HEAD
-=======
 }
 
 /* ************* dropboxes ************* */
@@ -319,7 +314,6 @@
 	
 	WM_dropbox_add(lb, "SEQUENCER_OT_image_strip_add", image_drop_poll, sequencer_drop_copy);
 	WM_dropbox_add(lb, "SEQUENCER_OT_movie_strip_add", movie_drop_poll, sequencer_drop_copy);
->>>>>>> 7a76bc9a
 }
 
 /* ************* end drop *********** */
@@ -336,113 +330,6 @@
 }
 
 static void sequencer_main_area_listener(ARegion *ar, wmNotifier *wmn)
-{
-	/* context changes */
-	switch(wmn->category) {
-		case NC_SCENE:
-			switch(wmn->data) {
-				case ND_FRAME:
-				case ND_MARKERS:
-				case ND_SEQUENCER:
-				case ND_SEQUENCER_SELECT:
-<<<<<<< HEAD
-					ED_region_tag_redraw(ar);
-					break;
-			}
-			break;
-		case NC_SPACE:
-			if(wmn->data == ND_SPACE_SEQUENCER)
-				ED_region_tag_redraw(ar);
-			break;
-		case NC_ID:
-			if(wmn->action == NA_RENAME)
-				ED_region_tag_redraw(ar);
-			break;
-	}
-}
-
-/* *********************** preview region ************************ */
-static void sequencer_preview_area_init(wmWindowManager *wm, ARegion *ar)
-{
-	wmKeyMap *keymap;
-	
-	UI_view2d_region_reinit(&ar->v2d, V2D_COMMONVIEW_STANDARD, ar->winx, ar->winy);
-	
-	keymap= WM_keymap_find(wm->defaultconf, "SequencerCommon", SPACE_SEQ, 0);
-	WM_event_add_keymap_handler_bb(&ar->handlers, keymap, &ar->v2d.mask, &ar->winrct);
-
-	/* own keymap */
-	keymap= WM_keymap_find(wm->defaultconf, "SequencerPreview", SPACE_SEQ, 0);
-	WM_event_add_keymap_handler_bb(&ar->handlers, keymap, &ar->v2d.mask, &ar->winrct);
-}
-
-static void sequencer_preview_area_draw(const bContext *C, ARegion *ar)
-{
-	ScrArea *sa= CTX_wm_area(C);
-	SpaceSeq *sseq= sa->spacedata.first;
-	Scene *scene= CTX_data_scene(C);
-	
-	/* XXX temp fix for wrong setting in sseq->mainb */
-	if (sseq->mainb == SEQ_DRAW_SEQUENCE) sseq->mainb = SEQ_DRAW_IMG_IMBUF;
-	draw_image_seq(scene, ar, sseq);
-}
-
-static void sequencer_preview_area_listener(ARegion *ar, wmNotifier *wmn)
-{
-	/* context changes */
-	switch(wmn->category) {
-		case NC_SCENE:
-			switch(wmn->data) {
-				case ND_FRAME:
-				case ND_MARKERS:
-				case ND_SEQUENCER:
-				case ND_SEQUENCER_SELECT:
-=======
->>>>>>> 7a76bc9a
-					ED_region_tag_redraw(ar);
-					break;
-			}
-			break;
-		case NC_SPACE:
-			if(wmn->data == ND_SPACE_SEQUENCER)
-				ED_region_tag_redraw(ar);
-			break;
-		case NC_ID:
-<<<<<<< HEAD
-=======
-			if(wmn->action == NA_RENAME)
-				ED_region_tag_redraw(ar);
-			break;
-	}
-}
-
-/* *********************** preview region ************************ */
-static void sequencer_preview_area_init(wmWindowManager *wm, ARegion *ar)
-{
-	wmKeyMap *keymap;
-	
-	UI_view2d_region_reinit(&ar->v2d, V2D_COMMONVIEW_STANDARD, ar->winx, ar->winy);
-	
-	keymap= WM_keymap_find(wm->defaultconf, "SequencerCommon", SPACE_SEQ, 0);
-	WM_event_add_keymap_handler_bb(&ar->handlers, keymap, &ar->v2d.mask, &ar->winrct);
-
-	/* own keymap */
-	keymap= WM_keymap_find(wm->defaultconf, "SequencerPreview", SPACE_SEQ, 0);
-	WM_event_add_keymap_handler_bb(&ar->handlers, keymap, &ar->v2d.mask, &ar->winrct);
-}
-
-static void sequencer_preview_area_draw(const bContext *C, ARegion *ar)
-{
-	ScrArea *sa= CTX_wm_area(C);
-	SpaceSeq *sseq= sa->spacedata.first;
-	Scene *scene= CTX_data_scene(C);
-	
-	/* XXX temp fix for wrong setting in sseq->mainb */
-	if (sseq->mainb == SEQ_DRAW_SEQUENCE) sseq->mainb = SEQ_DRAW_IMG_IMBUF;
-	draw_image_seq(scene, ar, sseq);
-}
-
-static void sequencer_preview_area_listener(ARegion *ar, wmNotifier *wmn)
 {
 	/* context changes */
 	switch(wmn->category) {
@@ -461,7 +348,57 @@
 				ED_region_tag_redraw(ar);
 			break;
 		case NC_ID:
->>>>>>> 7a76bc9a
+			if(wmn->action == NA_RENAME)
+				ED_region_tag_redraw(ar);
+			break;
+	}
+}
+
+/* *********************** preview region ************************ */
+static void sequencer_preview_area_init(wmWindowManager *wm, ARegion *ar)
+{
+	wmKeyMap *keymap;
+	
+	UI_view2d_region_reinit(&ar->v2d, V2D_COMMONVIEW_STANDARD, ar->winx, ar->winy);
+	
+	keymap= WM_keymap_find(wm->defaultconf, "SequencerCommon", SPACE_SEQ, 0);
+	WM_event_add_keymap_handler_bb(&ar->handlers, keymap, &ar->v2d.mask, &ar->winrct);
+
+	/* own keymap */
+	keymap= WM_keymap_find(wm->defaultconf, "SequencerPreview", SPACE_SEQ, 0);
+	WM_event_add_keymap_handler_bb(&ar->handlers, keymap, &ar->v2d.mask, &ar->winrct);
+}
+
+static void sequencer_preview_area_draw(const bContext *C, ARegion *ar)
+{
+	ScrArea *sa= CTX_wm_area(C);
+	SpaceSeq *sseq= sa->spacedata.first;
+	Scene *scene= CTX_data_scene(C);
+	
+	/* XXX temp fix for wrong setting in sseq->mainb */
+	if (sseq->mainb == SEQ_DRAW_SEQUENCE) sseq->mainb = SEQ_DRAW_IMG_IMBUF;
+	draw_image_seq(scene, ar, sseq);
+}
+
+static void sequencer_preview_area_listener(ARegion *ar, wmNotifier *wmn)
+{
+	/* context changes */
+	switch(wmn->category) {
+		case NC_SCENE:
+			switch(wmn->data) {
+				case ND_FRAME:
+				case ND_MARKERS:
+				case ND_SEQUENCER:
+				case ND_SEQUENCER_SELECT:
+					ED_region_tag_redraw(ar);
+					break;
+			}
+			break;
+		case NC_SPACE:
+			if(wmn->data == ND_SPACE_SEQUENCER)
+				ED_region_tag_redraw(ar);
+			break;
+		case NC_ID:
 			switch(wmn->data) {
 				case NA_RENAME:
 					ED_region_tag_redraw(ar);
@@ -541,11 +478,7 @@
 	/* preview */
 	art= MEM_callocN(sizeof(ARegionType), "spacetype sequencer region");
 	art->regionid = RGN_TYPE_PREVIEW;
-<<<<<<< HEAD
-	art->minsizey = 240; // XXX
-=======
 	art->prefsizey = 240; // XXX
->>>>>>> 7a76bc9a
 	art->init= sequencer_preview_area_init;
 	art->draw= sequencer_preview_area_draw;
 	art->listener= sequencer_preview_area_listener;
