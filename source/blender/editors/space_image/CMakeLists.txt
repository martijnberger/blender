# $Id: CMakeLists.txt 12931 2007-12-17 18:20:48Z theeth $
# ***** BEGIN GPL LICENSE BLOCK *****
#
# This program is free software; you can redistribute it and/or
# modify it under the terms of the GNU General Public License
# as published by the Free Software Foundation; either version 2
# of the License, or (at your option) any later version.
#
# This program is distributed in the hope that it will be useful,
# but WITHOUT ANY WARRANTY; without even the implied warranty of
# MERCHANTABILITY or FITNESS FOR A PARTICULAR PURPOSE.  See the
# GNU General Public License for more details.
#
# You should have received a copy of the GNU General Public License
# along with this program; if not, write to the Free Software Foundation,
# Inc., 51 Franklin Street, Fifth Floor, Boston, MA 02110-1301, USA.
#
# Contributor(s): Jacques Beaurain.
#
# ***** END GPL LICENSE BLOCK *****

set(INC
	../include
	../../blenfont
	../../blenkernel
	../../blenloader
	../../blenlib
	../../imbuf
<<<<<<< HEAD
	../../bmesh
	../include
	../../../../intern/guardedalloc
=======
>>>>>>> 2198cfdb
	../../makesdna
	../../makesrna
	../../windowmanager
	../../render/extern/include
	../../../../intern/guardedalloc
)

set(SRC
	image_buttons.c
	image_draw.c
	image_header.c
	image_ops.c
	image_render.c
	space_image.c

	image_intern.h
)

if(WITH_IMAGE_OPENJPEG)
	add_definitions(-DWITH_OPENJPEG)
endif()

if(WITH_IMAGE_OPENEXR)
	add_definitions(-DWITH_OPENEXR)
endif()

if(WITH_IMAGE_TIFF)
	add_definitions(-DWITH_TIFF)
endif()

if(WITH_IMAGE_CINEON)
	add_definitions(-DWITH_CINEON)
endif()

if(WITH_LCMS)
	set(INC ${INC} ${LCMS_INCLUDE_DIR})
	add_definitions(-DWITH_LCMS)
endif()

blender_add_lib(bf_editor_space_image "${SRC}" "${INC}")<|MERGE_RESOLUTION|>--- conflicted
+++ resolved
@@ -26,12 +26,7 @@
 	../../blenloader
 	../../blenlib
 	../../imbuf
-<<<<<<< HEAD
 	../../bmesh
-	../include
-	../../../../intern/guardedalloc
-=======
->>>>>>> 2198cfdb
 	../../makesdna
 	../../makesrna
 	../../windowmanager
