/**
 * $Id$
 *
 * ***** BEGIN GPL LICENSE BLOCK *****
 *
 * This program is free software; you can redistribute it and/or
 * modify it under the terms of the GNU General Public License
 * as published by the Free Software Foundation; either version 2
 * of the License, or (at your option) any later version.
 *
 * This program is distributed in the hope that it will be useful,
 * but WITHOUT ANY WARRANTY; without even the implied warranty of
 * MERCHANTABILITY or FITNESS FOR A PARTICULAR PURPOSE.  See the
 * GNU General Public License for more details.
 *
 * You should have received a copy of the GNU General Public License
 * along with this program; if not, write to the Free Software Foundation,
 * Inc., 59 Temple Place - Suite 330, Boston, MA  02111-1307, USA.
 *
 * The Original Code is Copyright (C) 2001-2002 by NaN Holding BV.
 * All rights reserved.
 *
 * Contributors: 2004/2005/2006 Blender Foundation, full recode
 *
 * ***** END GPL LICENSE BLOCK *****
 */

#include <math.h>
#include <stdlib.h>
#include <stdio.h>
#include <string.h>
#include <limits.h>

<<<<<<< HEAD
#include "MTC_matrixops.h"
=======

>>>>>>> 16c1a294

#include "MEM_guardedalloc.h"

#include "BLI_arithb.h"
#include "BLI_blenlib.h"
#include "BLI_rand.h"
#include "BLI_memarena.h"
#include "BLI_ghash.h"

#include "DNA_armature_types.h"
#include "DNA_camera_types.h"
#include "DNA_material_types.h"
#include "DNA_curve_types.h"
#include "DNA_effect_types.h"
#include "DNA_group_types.h"
#include "DNA_lamp_types.h"
#include "DNA_image_types.h"
#include "DNA_lattice_types.h"
#include "DNA_mesh_types.h"
#include "DNA_meshdata_types.h"
#include "DNA_meta_types.h"
#include "DNA_modifier_types.h"
#include "DNA_node_types.h"
#include "DNA_object_types.h"
#include "DNA_object_force.h"
#include "DNA_object_fluidsim.h"
#include "DNA_particle_types.h"
#include "DNA_scene_types.h"
#include "DNA_texture_types.h"
#include "DNA_view3d_types.h"

#include "BKE_anim.h"
#include "BKE_armature.h"
#include "BKE_action.h"
#include "BKE_curve.h"
#include "BKE_customdata.h"
#include "BKE_colortools.h"
#include "BKE_constraint.h"
#include "BKE_displist.h"
#include "BKE_deform.h"
#include "BKE_DerivedMesh.h"
#include "BKE_effect.h"
#include "BKE_global.h"
#include "BKE_group.h"
#include "BKE_key.h"
#include "BKE_ipo.h"
#include "BKE_image.h"
#include "BKE_lattice.h"
#include "BKE_library.h"
#include "BKE_material.h"
#include "BKE_main.h"
#include "BKE_mball.h"
#include "BKE_mesh.h"
#include "BKE_modifier.h"
#include "BKE_node.h"
#include "BKE_object.h"
#include "BKE_particle.h"
#include "BKE_scene.h"
#include "BKE_subsurf.h"
#include "BKE_texture.h"
#include "BKE_utildefines.h"
#include "BKE_world.h"

#include "PIL_time.h"
#include "IMB_imbuf_types.h"

#include "envmap.h"
#include "occlusion.h"
#include "pointdensity.h"
#include "voxeldata.h"
#include "render_types.h"
#include "rendercore.h"
#include "renderdatabase.h"
#include "renderpipeline.h"
#include "shadbuf.h"
#include "shading.h"
#include "strand.h"
#include "texture.h"
#include "volume_precache.h"
#include "sss.h"
#include "strand.h"
#include "zbuf.h"
#include "sunsky.h"


/* 10 times larger than normal epsilon, test it on default nurbs sphere with ray_transp (for quad detection) */
/* or for checking vertex normal flips */
#define FLT_EPSILON10 1.19209290e-06F

/* ------------------------------------------------------------------------- */

/* Stuff for stars. This sits here because it uses gl-things. Part of
this code may move down to the converter.  */
/* ------------------------------------------------------------------------- */
/* this is a bad beast, since it is misused by the 3d view drawing as well. */

static HaloRen *initstar(Render *re, ObjectRen *obr, float *vec, float hasize)
{
	HaloRen *har;
	float hoco[4];
	
	projectverto(vec, re->winmat, hoco);
	
	har= RE_findOrAddHalo(obr, obr->tothalo++);
	
	/* projectvert is done in function zbufvlaggen again, because of parts */
	VECCOPY(har->co, vec);
	har->hasize= hasize;
	
	har->zd= 0.0;
	
	return har;
}

/* there must be a 'fixed' amount of stars generated between
*         near and far
* all stars must by preference lie on the far and solely
*        differ in clarity/color
*/

void RE_make_stars(Render *re, Scene *scenev3d, void (*initfunc)(void),
				   void (*vertexfunc)(float*),  void (*termfunc)(void))
{
	extern unsigned char hash[512];
	ObjectRen *obr= NULL;
	World *wrld= NULL;
	HaloRen *har;
	Scene *scene;
	Camera *camera;
	double dblrand, hlfrand;
	float vec[4], fx, fy, fz;
	float fac, starmindist, clipend;
	float mat[4][4], stargrid, maxrand, maxjit, force, alpha;
	int x, y, z, sx, sy, sz, ex, ey, ez, done = 0;
	
	if(initfunc) {
		scene= scenev3d;
		wrld= scene->world;
	}
	else {
		scene= re->scene;
		wrld= &(re->wrld);
	}
	
	stargrid = wrld->stardist;			/* distance between stars */
	maxrand = 2.0;						/* amount a star can be shifted (in grid units) */
	maxjit = (wrld->starcolnoise);		/* amount a color is being shifted */
	
	/* size of stars */
	force = ( wrld->starsize );
	
	/* minimal free space (starting at camera) */
	starmindist= wrld->starmindist;
	
	if (stargrid <= 0.10) return;
	
	if (re) re->flag |= R_HALO;
	else stargrid *= 1.0;				/* then it draws fewer */
	
	if(re) Mat4Invert(mat, re->viewmat);
	else Mat4One(mat);
	
	/* BOUNDING BOX CALCULATION
		* bbox goes from z = loc_near_var | loc_far_var,
		* x = -z | +z,
		* y = -z | +z
		*/
	
	if(scene->camera==NULL)
		return;
	camera = scene->camera->data;
	clipend = camera->clipend;
	
	/* convert to grid coordinates */
	
	sx = ((mat[3][0] - clipend) / stargrid) - maxrand;
	sy = ((mat[3][1] - clipend) / stargrid) - maxrand;
	sz = ((mat[3][2] - clipend) / stargrid) - maxrand;
	
	ex = ((mat[3][0] + clipend) / stargrid) + maxrand;
	ey = ((mat[3][1] + clipend) / stargrid) + maxrand;
	ez = ((mat[3][2] + clipend) / stargrid) + maxrand;
	
	dblrand = maxrand * stargrid;
	hlfrand = 2.0 * dblrand;
	
	if (initfunc) {
		initfunc();	
	}

	if(re) /* add render object for stars */
		obr= RE_addRenderObject(re, NULL, NULL, 0, 0, 0);
	
	for (x = sx, fx = sx * stargrid; x <= ex; x++, fx += stargrid) {
		for (y = sy, fy = sy * stargrid; y <= ey ; y++, fy += stargrid) {
			for (z = sz, fz = sz * stargrid; z <= ez; z++, fz += stargrid) {

				BLI_srand((hash[z & 0xff] << 24) + (hash[y & 0xff] << 16) + (hash[x & 0xff] << 8));
				vec[0] = fx + (hlfrand * BLI_drand()) - dblrand;
				vec[1] = fy + (hlfrand * BLI_drand()) - dblrand;
				vec[2] = fz + (hlfrand * BLI_drand()) - dblrand;
				vec[3] = 1.0;
				
				if (vertexfunc) {
					if(done & 1) vertexfunc(vec);
					done++;
				}
				else {
					Mat4MulVecfl(re->viewmat, vec);
					
					/* in vec are global coordinates
					* calculate distance to camera
					* and using that, define the alpha
					*/
					
					{
						float tx, ty, tz;
						
						tx = vec[0];
						ty = vec[1];
						tz = vec[2];
						
						alpha = sqrt(tx * tx + ty * ty + tz * tz);
						
						if (alpha >= clipend) alpha = 0.0;
						else if (alpha <= starmindist) alpha = 0.0;
						else if (alpha <= 2.0 * starmindist) {
							alpha = (alpha - starmindist) / starmindist;
						} else {
							alpha -= 2.0 * starmindist;
							alpha /= (clipend - 2.0 * starmindist);
							alpha = 1.0 - alpha;
						}
					}
					
					
					if (alpha != 0.0) {
						fac = force * BLI_drand();
						
						har = initstar(re, obr, vec, fac);
						
						if (har) {
							har->alfa = sqrt(sqrt(alpha));
							har->add= 255;
							har->r = har->g = har->b = 1.0;
							if (maxjit) {
								har->r += ((maxjit * BLI_drand()) ) - maxjit;
								har->g += ((maxjit * BLI_drand()) ) - maxjit;
								har->b += ((maxjit * BLI_drand()) ) - maxjit;
							}
							har->hard = 32;
							har->lay= -1;
							har->type |= HA_ONLYSKY;
							done++;
						}
					}
				}
			}
			/* do not call blender_test_break() here, since it is used in UI as well, confusing the callback system */
			/* main cause is G.afbreek of course, a global again... (ton) */
		}
	}
	if (termfunc) termfunc();

	if(obr)
		re->tothalo += obr->tothalo;
}


/* ------------------------------------------------------------------------- */
/* tool functions/defines for ad hoc simplification and possible future 
   cleanup      */
/* ------------------------------------------------------------------------- */

#define UVTOINDEX(u,v) (startvlak + (u) * sizev + (v))
/*

NOTE THAT U/V COORDINATES ARE SOMETIMES SWAPPED !!
	
^	()----p4----p3----()
|	|     |     |     |
u	|     |  F1 |  F2 |
	|     |     |     |
	()----p1----p2----()
	       v ->
*/

/* ------------------------------------------------------------------------- */

static void split_v_renderfaces(ObjectRen *obr, int startvlak, int startvert, int usize, int vsize, int uIndex, int cyclu, int cyclv)
{
	int vLen = vsize-1+(!!cyclv);
	int v;

	for (v=0; v<vLen; v++) {
		VlakRen *vlr = RE_findOrAddVlak(obr, startvlak + vLen*uIndex + v);
		VertRen *vert = RE_vertren_copy(obr, vlr->v2);

		if (cyclv) {
			vlr->v2 = vert;

			if (v==vLen-1) {
				VlakRen *vlr = RE_findOrAddVlak(obr, startvlak + vLen*uIndex + 0);
				vlr->v1 = vert;
			} else {
				VlakRen *vlr = RE_findOrAddVlak(obr, startvlak + vLen*uIndex + v+1);
				vlr->v1 = vert;
			}
		} else {
			vlr->v2 = vert;

			if (v<vLen-1) {
				VlakRen *vlr = RE_findOrAddVlak(obr, startvlak + vLen*uIndex + v+1);
				vlr->v1 = vert;
			}

			if (v==0) {
				vlr->v1 = RE_vertren_copy(obr, vlr->v1);
			} 
		}
	}
}

/* ------------------------------------------------------------------------- */

static int check_vnormal(float *n, float *veno)
{
	float inp;

	inp=n[0]*veno[0]+n[1]*veno[1]+n[2]*veno[2];
	if(inp < -FLT_EPSILON10) return 1;
	return 0;
}

/* ------------------------------------------------------------------------- */
/* Stress, tangents and normals                                              */
/* ------------------------------------------------------------------------- */

static void calc_edge_stress_add(float *accum, VertRen *v1, VertRen *v2)
{
	float len= VecLenf(v1->co, v2->co)/VecLenf(v1->orco, v2->orco);
	float *acc;
	
	acc= accum + 2*v1->index;
	acc[0]+= len;
	acc[1]+= 1.0f;
	
	acc= accum + 2*v2->index;
	acc[0]+= len;
	acc[1]+= 1.0f;
}

static void calc_edge_stress(Render *re, ObjectRen *obr, Mesh *me)
{
	float loc[3], size[3], *accum, *acc, *accumoffs, *stress;
	int a;
	
	if(obr->totvert==0) return;
	
	mesh_get_texspace(me, loc, NULL, size);
	
	accum= MEM_callocN(2*sizeof(float)*obr->totvert, "temp accum for stress");
	
	/* de-normalize orco */
	for(a=0; a<obr->totvert; a++) {
		VertRen *ver= RE_findOrAddVert(obr, a);
		if(ver->orco) {
			ver->orco[0]= ver->orco[0]*size[0] +loc[0];
			ver->orco[1]= ver->orco[1]*size[1] +loc[1];
			ver->orco[2]= ver->orco[2]*size[2] +loc[2];
		}
	}
	
	/* add stress values */
	accumoffs= accum;	/* so we can use vertex index */
	for(a=0; a<obr->totvlak; a++) {
		VlakRen *vlr= RE_findOrAddVlak(obr, a);

		if(vlr->v1->orco && vlr->v4) {
			calc_edge_stress_add(accumoffs, vlr->v1, vlr->v2);
			calc_edge_stress_add(accumoffs, vlr->v2, vlr->v3);
			calc_edge_stress_add(accumoffs, vlr->v3, vlr->v1);
			if(vlr->v4) {
				calc_edge_stress_add(accumoffs, vlr->v3, vlr->v4);
				calc_edge_stress_add(accumoffs, vlr->v4, vlr->v1);
				calc_edge_stress_add(accumoffs, vlr->v2, vlr->v4);
			}
		}
	}
	
	for(a=0; a<obr->totvert; a++) {
		VertRen *ver= RE_findOrAddVert(obr, a);
		if(ver->orco) {
			/* find stress value */
			acc= accumoffs + 2*ver->index;
			if(acc[1]!=0.0f)
				acc[0]/= acc[1];
			stress= RE_vertren_get_stress(obr, ver, 1);
			*stress= *acc;
			
			/* restore orcos */
			ver->orco[0] = (ver->orco[0]-loc[0])/size[0];
			ver->orco[1] = (ver->orco[1]-loc[1])/size[1];
			ver->orco[2] = (ver->orco[2]-loc[2])/size[2];
		}
	}
	
	MEM_freeN(accum);
}

/* gets tangent from tface or orco */
static void calc_tangent_vector(ObjectRen *obr, VertexTangent **vtangents, MemArena *arena, VlakRen *vlr, int do_nmap_tangent, int do_tangent)
{
	MTFace *tface= RE_vlakren_get_tface(obr, vlr, obr->actmtface, NULL, 0);
	VertRen *v1=vlr->v1, *v2=vlr->v2, *v3=vlr->v3, *v4=vlr->v4;
	float tang[3], *tav;
	float *uv1, *uv2, *uv3, *uv4;
	float uv[4][2];
	
	if(tface) {
		uv1= tface->uv[0];
		uv2= tface->uv[1];
		uv3= tface->uv[2];
		uv4= tface->uv[3];
	}
	else if(v1->orco) {
		uv1= uv[0]; uv2= uv[1]; uv3= uv[2]; uv4= uv[3];
		spheremap(v1->orco[0], v1->orco[1], v1->orco[2], &uv[0][0], &uv[0][1]);
		spheremap(v2->orco[0], v2->orco[1], v2->orco[2], &uv[1][0], &uv[1][1]);
		spheremap(v3->orco[0], v3->orco[1], v3->orco[2], &uv[2][0], &uv[2][1]);
		if(v4)
			spheremap(v4->orco[0], v4->orco[1], v4->orco[2], &uv[3][0], &uv[3][1]);
	}
	else return;

	tangent_from_uv(uv1, uv2, uv3, v1->co, v2->co, v3->co, vlr->n, tang);
	
	if(do_tangent) {
		tav= RE_vertren_get_tangent(obr, v1, 1);
		VECADD(tav, tav, tang);
		tav= RE_vertren_get_tangent(obr, v2, 1);
		VECADD(tav, tav, tang);
		tav= RE_vertren_get_tangent(obr, v3, 1);
		VECADD(tav, tav, tang);
	}
	
	if(do_nmap_tangent) {
		sum_or_add_vertex_tangent(arena, &vtangents[v1->index], tang, uv1);
		sum_or_add_vertex_tangent(arena, &vtangents[v2->index], tang, uv2);
		sum_or_add_vertex_tangent(arena, &vtangents[v3->index], tang, uv3);
	}

	if(v4) {
		tangent_from_uv(uv1, uv3, uv4, v1->co, v3->co, v4->co, vlr->n, tang);
		
		if(do_tangent) {
			tav= RE_vertren_get_tangent(obr, v1, 1);
			VECADD(tav, tav, tang);
			tav= RE_vertren_get_tangent(obr, v3, 1);
			VECADD(tav, tav, tang);
			tav= RE_vertren_get_tangent(obr, v4, 1);
			VECADD(tav, tav, tang);
		}

		if(do_nmap_tangent) {
			sum_or_add_vertex_tangent(arena, &vtangents[v1->index], tang, uv1);
			sum_or_add_vertex_tangent(arena, &vtangents[v3->index], tang, uv3);
			sum_or_add_vertex_tangent(arena, &vtangents[v4->index], tang, uv4);
		}
	}
}


static void calc_vertexnormals(Render *re, ObjectRen *obr, int do_tangent, int do_nmap_tangent)
{
	MemArena *arena= NULL;
	VertexTangent **vtangents= NULL;
	int a;

	if(do_nmap_tangent) {
		arena= BLI_memarena_new(BLI_MEMARENA_STD_BUFSIZE);
		BLI_memarena_use_calloc(arena);

		vtangents= MEM_callocN(sizeof(VertexTangent*)*obr->totvert, "VertexTangent");
	}

		/* clear all vertex normals */
	for(a=0; a<obr->totvert; a++) {
		VertRen *ver= RE_findOrAddVert(obr, a);
		ver->n[0]=ver->n[1]=ver->n[2]= 0.0f;
	}

		/* calculate cos of angles and point-masses, use as weight factor to
		   add face normal to vertex */
	for(a=0; a<obr->totvlak; a++) {
		VlakRen *vlr= RE_findOrAddVlak(obr, a);
		if(vlr->flag & ME_SMOOTH) {
			VertRen *v1= vlr->v1;
			VertRen *v2= vlr->v2;
			VertRen *v3= vlr->v3;
			VertRen *v4= vlr->v4;
			float n1[3], n2[3], n3[3], n4[3];
			float fac1, fac2, fac3, fac4=0.0f;
			
			if(re->flag & R_GLOB_NOPUNOFLIP)
				vlr->flag |= R_NOPUNOFLIP;
			
			VecSubf(n1, v2->co, v1->co);
			Normalize(n1);
			VecSubf(n2, v3->co, v2->co);
			Normalize(n2);
			if(v4==NULL) {
				VecSubf(n3, v1->co, v3->co);
				Normalize(n3);

				fac1= saacos(-n1[0]*n3[0]-n1[1]*n3[1]-n1[2]*n3[2]);
				fac2= saacos(-n1[0]*n2[0]-n1[1]*n2[1]-n1[2]*n2[2]);
				fac3= saacos(-n2[0]*n3[0]-n2[1]*n3[1]-n2[2]*n3[2]);
			}
			else {
				VecSubf(n3, v4->co, v3->co);
				Normalize(n3);
				VecSubf(n4, v1->co, v4->co);
				Normalize(n4);

				fac1= saacos(-n4[0]*n1[0]-n4[1]*n1[1]-n4[2]*n1[2]);
				fac2= saacos(-n1[0]*n2[0]-n1[1]*n2[1]-n1[2]*n2[2]);
				fac3= saacos(-n2[0]*n3[0]-n2[1]*n3[1]-n2[2]*n3[2]);
				fac4= saacos(-n3[0]*n4[0]-n3[1]*n4[1]-n3[2]*n4[2]);

				if(!(vlr->flag & R_NOPUNOFLIP)) {
					if( check_vnormal(vlr->n, v4->n) ) fac4= -fac4;
				}

				v4->n[0] +=fac4*vlr->n[0];
				v4->n[1] +=fac4*vlr->n[1];
				v4->n[2] +=fac4*vlr->n[2];
			}

			if(!(vlr->flag & R_NOPUNOFLIP)) {
				if( check_vnormal(vlr->n, v1->n) ) fac1= -fac1;
				if( check_vnormal(vlr->n, v2->n) ) fac2= -fac2;
				if( check_vnormal(vlr->n, v3->n) ) fac3= -fac3;
			}

			v1->n[0] +=fac1*vlr->n[0];
			v1->n[1] +=fac1*vlr->n[1];
			v1->n[2] +=fac1*vlr->n[2];

			v2->n[0] +=fac2*vlr->n[0];
			v2->n[1] +=fac2*vlr->n[1];
			v2->n[2] +=fac2*vlr->n[2];

			v3->n[0] +=fac3*vlr->n[0];
			v3->n[1] +=fac3*vlr->n[1];
			v3->n[2] +=fac3*vlr->n[2];
			
		}
		if(do_nmap_tangent || do_tangent) {
			/* tangents still need to be calculated for flat faces too */
			/* weighting removed, they are not vertexnormals */
			calc_tangent_vector(obr, vtangents, arena, vlr, do_nmap_tangent, do_tangent);
		}
	}

		/* do solid faces */
	for(a=0; a<obr->totvlak; a++) {
		VlakRen *vlr= RE_findOrAddVlak(obr, a);
		if((vlr->flag & ME_SMOOTH)==0) {
			float *f1= vlr->v1->n;
			if(f1[0]==0.0 && f1[1]==0.0 && f1[2]==0.0) VECCOPY(f1, vlr->n);
			f1= vlr->v2->n;
			if(f1[0]==0.0 && f1[1]==0.0 && f1[2]==0.0) VECCOPY(f1, vlr->n);
			f1= vlr->v3->n;
			if(f1[0]==0.0 && f1[1]==0.0 && f1[2]==0.0) VECCOPY(f1, vlr->n);
			if(vlr->v4) {
				f1= vlr->v4->n;
				if(f1[0]==0.0 && f1[1]==0.0 && f1[2]==0.0) VECCOPY(f1, vlr->n);
			}
		}

		if(do_nmap_tangent) {
			VertRen *v1=vlr->v1, *v2=vlr->v2, *v3=vlr->v3, *v4=vlr->v4;
			MTFace *tface= RE_vlakren_get_tface(obr, vlr, obr->actmtface, NULL, 0);

			if(tface) {
				float *vtang, *ftang= RE_vlakren_get_nmap_tangent(obr, vlr, 1);

				vtang= find_vertex_tangent(vtangents[v1->index], tface->uv[0]);
				VECCOPY(ftang, vtang);
				Normalize(ftang);
				vtang= find_vertex_tangent(vtangents[v2->index], tface->uv[1]);
				VECCOPY(ftang+3, vtang);
				Normalize(ftang+3);
				vtang= find_vertex_tangent(vtangents[v3->index], tface->uv[2]);
				VECCOPY(ftang+6, vtang);
				Normalize(ftang+6);
				if(v4) {
					vtang= find_vertex_tangent(vtangents[v4->index], tface->uv[3]);
					VECCOPY(ftang+9, vtang);
					Normalize(ftang+9);
				}
			}
		}
	}
	
		/* normalize vertex normals */
	for(a=0; a<obr->totvert; a++) {
		VertRen *ver= RE_findOrAddVert(obr, a);
		Normalize(ver->n);
		if(do_tangent) {
			float *tav= RE_vertren_get_tangent(obr, ver, 0);
			if (tav) {
				/* orthonorm. */
				float tdn = tav[0]*ver->n[0] + tav[1]*ver->n[1] + tav[2]*ver->n[2];
				tav[0] -= ver->n[0]*tdn;
				tav[1] -= ver->n[1]*tdn;
				tav[2] -= ver->n[2]*tdn;
				Normalize(tav);
			}
		}
	}


	if(arena)
		BLI_memarena_free(arena);
	if(vtangents)
		MEM_freeN(vtangents);
}

/* ------------------------------------------------------------------------- */
/* Autosmoothing:                                                            */
/* ------------------------------------------------------------------------- */

typedef struct ASvert {
	int totface;
	ListBase faces;
} ASvert;

typedef struct ASface {
	struct ASface *next, *prev;
	VlakRen *vlr[4];
	VertRen *nver[4];
} ASface;

static void as_addvert(ASvert *asv, VertRen *v1, VlakRen *vlr)
{
	ASface *asf;
	int a;
	
	if(v1 == NULL) return;
	
	if(asv->faces.first==NULL) {
		asf= MEM_callocN(sizeof(ASface), "asface");
		BLI_addtail(&asv->faces, asf);
	}
	
	asf= asv->faces.last;
	for(a=0; a<4; a++) {
		if(asf->vlr[a]==NULL) {
			asf->vlr[a]= vlr;
			asv->totface++;
			break;
		}
	}
	
	/* new face struct */
	if(a==4) {
		asf= MEM_callocN(sizeof(ASface), "asface");
		BLI_addtail(&asv->faces, asf);
		asf->vlr[0]= vlr;
		asv->totface++;
	}
}

static int as_testvertex(VlakRen *vlr, VertRen *ver, ASvert *asv, float thresh) 
{
	/* return 1: vertex needs a copy */
	ASface *asf;
	float inp;
	int a;
	
	if(vlr==0) return 0;
	
	asf= asv->faces.first;
	while(asf) {
		for(a=0; a<4; a++) {
			if(asf->vlr[a] && asf->vlr[a]!=vlr) {
				inp= fabs( vlr->n[0]*asf->vlr[a]->n[0] + vlr->n[1]*asf->vlr[a]->n[1] + vlr->n[2]*asf->vlr[a]->n[2] );
				if(inp < thresh) return 1;
			}
		}
		asf= asf->next;
	}
	
	return 0;
}

static VertRen *as_findvertex(VlakRen *vlr, VertRen *ver, ASvert *asv, float thresh) 
{
	/* return when new vertex already was made */
	ASface *asf;
	float inp;
	int a;
	
	asf= asv->faces.first;
	while(asf) {
		for(a=0; a<4; a++) {
			if(asf->vlr[a] && asf->vlr[a]!=vlr) {
				/* this face already made a copy for this vertex! */
				if(asf->nver[a]) {
					inp= fabs( vlr->n[0]*asf->vlr[a]->n[0] + vlr->n[1]*asf->vlr[a]->n[1] + vlr->n[2]*asf->vlr[a]->n[2] );
					if(inp >= thresh) {
						return asf->nver[a];
					}
				}
			}
		}
		asf= asf->next;
	}
	
	return NULL;
}

/* note; autosmooth happens in object space still, after applying autosmooth we rotate */
/* note2; actually, when original mesh and displist are equal sized, face normals are from original mesh */
static void autosmooth(Render *re, ObjectRen *obr, float mat[][4], int degr)
{
	ASvert *asv, *asverts;
	ASface *asf;
	VertRen *ver, *v1;
	VlakRen *vlr;
	float thresh;
	int a, b, totvert;
	
	if(obr->totvert==0) return;
	asverts= MEM_callocN(sizeof(ASvert)*obr->totvert, "all smooth verts");
	
	thresh= cos( M_PI*(0.5f+(float)degr)/180.0 );
	
	/* step zero: give faces normals of original mesh, if this is provided */
	
	
	/* step one: construct listbase of all vertices and pointers to faces */
	for(a=0; a<obr->totvlak; a++) {
		vlr= RE_findOrAddVlak(obr, a);
		/* skip wire faces */
		if(vlr->v2 != vlr->v3) {
			as_addvert(asverts+vlr->v1->index, vlr->v1, vlr);
			as_addvert(asverts+vlr->v2->index, vlr->v2, vlr);
			as_addvert(asverts+vlr->v3->index, vlr->v3, vlr);
			if(vlr->v4) 
				as_addvert(asverts+vlr->v4->index, vlr->v4, vlr);
		}
	}
	
	totvert= obr->totvert;
	/* we now test all vertices, when faces have a normal too much different: they get a new vertex */
	for(a=0, asv=asverts; a<totvert; a++, asv++) {
		if(asv && asv->totface>1) {
			ver= RE_findOrAddVert(obr, a);

			asf= asv->faces.first;
			while(asf) {
				for(b=0; b<4; b++) {
				
					/* is there a reason to make a new vertex? */
					vlr= asf->vlr[b];
					if( as_testvertex(vlr, ver, asv, thresh) ) {
						
						/* already made a new vertex within threshold? */
						v1= as_findvertex(vlr, ver, asv, thresh);
						if(v1==NULL) {
							/* make a new vertex */
							v1= RE_vertren_copy(obr, ver);
						}
						asf->nver[b]= v1;
						if(vlr->v1==ver) vlr->v1= v1;
						if(vlr->v2==ver) vlr->v2= v1;
						if(vlr->v3==ver) vlr->v3= v1;
						if(vlr->v4==ver) vlr->v4= v1;
					}
				}
				asf= asf->next;
			}
		}
	}
	
	/* free */
	for(a=0; a<totvert; a++) {
		BLI_freelistN(&asverts[a].faces);
	}
	MEM_freeN(asverts);
	
	/* rotate vertices and calculate normal of faces */
	for(a=0; a<obr->totvert; a++) {
		ver= RE_findOrAddVert(obr, a);
		Mat4MulVecfl(mat, ver->co);
	}
	for(a=0; a<obr->totvlak; a++) {
		vlr= RE_findOrAddVlak(obr, a);
		
		/* skip wire faces */
		if(vlr->v2 != vlr->v3) {
			if(vlr->v4) 
				CalcNormFloat4(vlr->v4->co, vlr->v3->co, vlr->v2->co, vlr->v1->co, vlr->n);
			else 
				CalcNormFloat(vlr->v3->co, vlr->v2->co, vlr->v1->co, vlr->n);
		}
	}		
}

/* ------------------------------------------------------------------------- */
/* Orco hash and Materials                                                   */
/* ------------------------------------------------------------------------- */

static float *get_object_orco(Render *re, Object *ob)
{
	float *orco;
	
	if (!re->orco_hash)
		re->orco_hash = BLI_ghash_new(BLI_ghashutil_ptrhash, BLI_ghashutil_ptrcmp);
	
	orco = BLI_ghash_lookup(re->orco_hash, ob);
	
	if (!orco) {
		if (ELEM(ob->type, OB_CURVE, OB_FONT)) {
			orco = make_orco_curve(re->scene, ob);
		} else if (ob->type==OB_SURF) {
			orco = make_orco_surf(ob);
		} else if (ob->type==OB_MBALL) {
			orco = make_orco_mball(ob);
		}
		
		if (orco)
			BLI_ghash_insert(re->orco_hash, ob, orco);
	}
	
	return orco;
}

static void set_object_orco(Render *re, void *ob, float *orco)
{
	if (!re->orco_hash)
		re->orco_hash = BLI_ghash_new(BLI_ghashutil_ptrhash, BLI_ghashutil_ptrcmp);
	
	BLI_ghash_insert(re->orco_hash, ob, orco);
}

static void free_mesh_orco_hash(Render *re) 
{
	if (re->orco_hash) {
		BLI_ghash_free(re->orco_hash, NULL, (GHashValFreeFP)MEM_freeN);
		re->orco_hash = NULL;
	}
}

static void check_material_mapto(Material *ma)
{
	int a;
	ma->mapto_textured = 0;
	
	/* cache which inputs are actually textured.
	 * this can avoid a bit of time spent iterating through all the texture slots, map inputs and map tos
	 * every time a property which may or may not be textured is accessed */
	
	for(a=0; a<MAX_MTEX; a++) {
		if(ma->mtex[a] && ma->mtex[a]->tex) {
			/* currently used only in volume render, so we'll check for those flags */
			if(ma->mtex[a]->mapto & MAP_DENSITY) ma->mapto_textured |= MAP_DENSITY;
			if(ma->mtex[a]->mapto & MAP_EMISSION) ma->mapto_textured |= MAP_EMISSION;
			if(ma->mtex[a]->mapto & MAP_EMISSION_COL) ma->mapto_textured |= MAP_EMISSION_COL;
			if(ma->mtex[a]->mapto & MAP_SCATTERING) ma->mapto_textured |= MAP_SCATTERING;
			if(ma->mtex[a]->mapto & MAP_TRANSMISSION_COL) ma->mapto_textured |= MAP_TRANSMISSION_COL;
			if(ma->mtex[a]->mapto & MAP_REFLECTION) ma->mapto_textured |= MAP_REFLECTION;
			if(ma->mtex[a]->mapto & MAP_REFLECTION_COL) ma->mapto_textured |= MAP_REFLECTION_COL;
		}
	}
}
static void flag_render_node_material(Render *re, bNodeTree *ntree)
{
	bNode *node;

	for(node=ntree->nodes.first; node; node= node->next) {
		if(node->id) {
			if(GS(node->id->name)==ID_MA) {
				Material *ma= (Material *)node->id;

				if((ma->mode & MA_TRANSP) && (ma->mode & MA_ZTRANSP))
					re->flag |= R_ZTRA;

				ma->flag |= MA_IS_USED;
			}
			else if(node->type==NODE_GROUP)
				flag_render_node_material(re, (bNodeTree *)node->id);
		}
	}
}

static Material *give_render_material(Render *re, Object *ob, int nr)
{
	extern Material defmaterial;	/* material.c */
	Material *ma;
	
	ma= give_current_material(ob, nr);
	if(ma==NULL) 
		ma= &defmaterial;
	
	if(re->r.mode & R_SPEED) ma->texco |= NEED_UV;
	
<<<<<<< HEAD
	if(ma->material_type == MA_TYPE_VOLUME) ma->mode |= MA_TRANSP;
=======
	if(ma->material_type == MA_TYPE_VOLUME) {
		ma->mode |= MA_TRANSP;
		ma->mode &= ~MA_SHADBUF;
	}
>>>>>>> 16c1a294
	if((ma->mode & MA_TRANSP) && (ma->mode & MA_ZTRANSP))
		re->flag |= R_ZTRA;
	
	/* for light groups */
	ma->flag |= MA_IS_USED;

	if(ma->nodetree && ma->use_nodes)
		flag_render_node_material(re, ma->nodetree);
	
	check_material_mapto(ma);
	
	return ma;
}

/* ------------------------------------------------------------------------- */
/* Particles                                                                 */
/* ------------------------------------------------------------------------- */
typedef struct ParticleStrandData
{
	struct MCol *mcol;
	float *orco, *uvco, *surfnor;
	float time, adapt_angle, adapt_pix, size;
	int totuv, totcol;
	int first, line, adapt, override_uv;
}
ParticleStrandData;
/* future thread problem... */
static void static_particle_strand(Render *re, ObjectRen *obr, Material *ma, ParticleStrandData *sd, float *vec, float *vec1)
{
	static VertRen *v1= NULL, *v2= NULL;
	VlakRen *vlr= NULL;
	float nor[3], cross[3], crosslen, w, dx, dy, width;
	static float anor[3], avec[3];
	int flag, i;
	static int second=0;
	
	VecSubf(nor, vec, vec1);
	Normalize(nor);		// nor needed as tangent 
	Crossf(cross, vec, nor);

	/* turn cross in pixelsize */
	w= vec[2]*re->winmat[2][3] + re->winmat[3][3];
	dx= re->winx*cross[0]*re->winmat[0][0];
	dy= re->winy*cross[1]*re->winmat[1][1];
	w= sqrt(dx*dx + dy*dy)/w;
	
	if(w!=0.0f) {
		float fac;
		if(ma->strand_ease!=0.0f) {
			if(ma->strand_ease<0.0f)
				fac= pow(sd->time, 1.0+ma->strand_ease);
			else
				fac= pow(sd->time, 1.0/(1.0f-ma->strand_ease));
		}
		else fac= sd->time;

		width= ((1.0f-fac)*ma->strand_sta + (fac)*ma->strand_end);

		/* use actual Blender units for strand width and fall back to minimum width */
		if(ma->mode & MA_STR_B_UNITS){
            crosslen= VecLength(cross);
            w= 2.0f*crosslen*ma->strand_min/w;

			if(width < w)
				width= w;

			/*cross is the radius of the strand so we want it to be half of full width */
			VecMulf(cross,0.5/crosslen);
		}
		else
			width/=w;

		VecMulf(cross, width);
	}
	else width= 1.0f;
	
	if(ma->mode & MA_TANGENT_STR)
		flag= R_SMOOTH|R_NOPUNOFLIP|R_TANGENT;
	else
		flag= R_SMOOTH;
	
	/* only 1 pixel wide strands filled in as quads now, otherwise zbuf errors */
	if(ma->strand_sta==1.0f)
		flag |= R_STRAND;
	
	/* single face line */
	if(sd->line) {
		vlr= RE_findOrAddVlak(obr, obr->totvlak++);
		vlr->flag= flag;
		vlr->v1= RE_findOrAddVert(obr, obr->totvert++);
		vlr->v2= RE_findOrAddVert(obr, obr->totvert++);
		vlr->v3= RE_findOrAddVert(obr, obr->totvert++);
		vlr->v4= RE_findOrAddVert(obr, obr->totvert++);
		
		VECCOPY(vlr->v1->co, vec);
		VecAddf(vlr->v1->co, vlr->v1->co, cross);
		VECCOPY(vlr->v1->n, nor);
		vlr->v1->orco= sd->orco;
		vlr->v1->accum= -1.0f;	// accum abuse for strand texco
		
		VECCOPY(vlr->v2->co, vec);
		VecSubf(vlr->v2->co, vlr->v2->co, cross);
		VECCOPY(vlr->v2->n, nor);
		vlr->v2->orco= sd->orco;
		vlr->v2->accum= vlr->v1->accum;

		VECCOPY(vlr->v4->co, vec1);
		VecAddf(vlr->v4->co, vlr->v4->co, cross);
		VECCOPY(vlr->v4->n, nor);
		vlr->v4->orco= sd->orco;
		vlr->v4->accum= 1.0f;	// accum abuse for strand texco
		
		VECCOPY(vlr->v3->co, vec1);
		VecSubf(vlr->v3->co, vlr->v3->co, cross);
		VECCOPY(vlr->v3->n, nor);
		vlr->v3->orco= sd->orco;
		vlr->v3->accum= vlr->v4->accum;

		CalcNormFloat4(vlr->v4->co, vlr->v3->co, vlr->v2->co, vlr->v1->co, vlr->n);
		
		vlr->mat= ma;
		vlr->ec= ME_V2V3;

		if(sd->surfnor) {
			float *snor= RE_vlakren_get_surfnor(obr, vlr, 1);
			VECCOPY(snor, sd->surfnor);
		}

		if(sd->uvco){
			for(i=0; i<sd->totuv; i++){
				MTFace *mtf;
				mtf=RE_vlakren_get_tface(obr,vlr,i,NULL,1);
				mtf->uv[0][0]=mtf->uv[1][0]=
				mtf->uv[2][0]=mtf->uv[3][0]=(sd->uvco+2*i)[0];
				mtf->uv[0][1]=mtf->uv[1][1]=
				mtf->uv[2][1]=mtf->uv[3][1]=(sd->uvco+2*i)[1];
			}
			if(sd->override_uv>=0){
				MTFace *mtf;
				mtf=RE_vlakren_get_tface(obr,vlr,sd->override_uv,NULL,0);
				
				mtf->uv[0][0]=mtf->uv[3][0]=0.0f;
				mtf->uv[1][0]=mtf->uv[2][0]=1.0f;

				mtf->uv[0][1]=mtf->uv[1][1]=0.0f;
				mtf->uv[2][1]=mtf->uv[3][1]=1.0f;
			}
		}
		if(sd->mcol){
			for(i=0; i<sd->totcol; i++){
				MCol *mc;
				mc=RE_vlakren_get_mcol(obr,vlr,i,NULL,1);
				mc[0]=mc[1]=mc[2]=mc[3]=sd->mcol[i];
				mc[0]=mc[1]=mc[2]=mc[3]=sd->mcol[i];
			}
		}
	}
	/* first two vertices of a strand */
	else if(sd->first) {
		if(sd->adapt){
			VECCOPY(anor, nor);
			VECCOPY(avec, vec);
			second=1;
		}

		v1= RE_findOrAddVert(obr, obr->totvert++);
		v2= RE_findOrAddVert(obr, obr->totvert++);
		
		VECCOPY(v1->co, vec);
		VecAddf(v1->co, v1->co, cross);
		VECCOPY(v1->n, nor);
		v1->orco= sd->orco;
		v1->accum= -1.0f;	// accum abuse for strand texco
		
		VECCOPY(v2->co, vec);
		VecSubf(v2->co, v2->co, cross);
		VECCOPY(v2->n, nor);
		v2->orco= sd->orco;
		v2->accum= v1->accum;
	}
	/* more vertices & faces to strand */
	else {
		if(sd->adapt==0 || second){
			vlr= RE_findOrAddVlak(obr, obr->totvlak++);
			vlr->flag= flag;
			vlr->v1= v1;
			vlr->v2= v2;
			vlr->v3= RE_findOrAddVert(obr, obr->totvert++);
			vlr->v4= RE_findOrAddVert(obr, obr->totvert++);
			
			v1= vlr->v4; // cycle
			v2= vlr->v3; // cycle

			
			if(sd->adapt){
				second=0;
				VECCOPY(anor,nor);
				VECCOPY(avec,vec);
			}

		}
		else if(sd->adapt){
			float dvec[3],pvec[3];
			VecSubf(dvec,avec,vec);
			Projf(pvec,dvec,vec);
			VecSubf(dvec,dvec,pvec);

			w= vec[2]*re->winmat[2][3] + re->winmat[3][3];
			dx= re->winx*dvec[0]*re->winmat[0][0]/w;
			dy= re->winy*dvec[1]*re->winmat[1][1]/w;
			w= sqrt(dx*dx + dy*dy);
			if(Inpf(anor,nor)<sd->adapt_angle && w>sd->adapt_pix){
				vlr= RE_findOrAddVlak(obr, obr->totvlak++);
				vlr->flag= flag;
				vlr->v1= v1;
				vlr->v2= v2;
				vlr->v3= RE_findOrAddVert(obr, obr->totvert++);
				vlr->v4= RE_findOrAddVert(obr, obr->totvert++);
				
				v1= vlr->v4; // cycle
				v2= vlr->v3; // cycle

				VECCOPY(anor,nor);
				VECCOPY(avec,vec);
			}
			else{
				vlr= RE_findOrAddVlak(obr, obr->totvlak-1);
			}
		}
	
		VECCOPY(vlr->v4->co, vec);
		VecAddf(vlr->v4->co, vlr->v4->co, cross);
		VECCOPY(vlr->v4->n, nor);
		vlr->v4->orco= sd->orco;
		vlr->v4->accum= -1.0f + 2.0f*sd->time;	// accum abuse for strand texco
		
		VECCOPY(vlr->v3->co, vec);
		VecSubf(vlr->v3->co, vlr->v3->co, cross);
		VECCOPY(vlr->v3->n, nor);
		vlr->v3->orco= sd->orco;
		vlr->v3->accum= vlr->v4->accum;
		
		CalcNormFloat4(vlr->v4->co, vlr->v3->co, vlr->v2->co, vlr->v1->co, vlr->n);
		
		vlr->mat= ma;
		vlr->ec= ME_V2V3;

		if(sd->surfnor) {
			float *snor= RE_vlakren_get_surfnor(obr, vlr, 1);
			VECCOPY(snor, sd->surfnor);
		}

		if(sd->uvco){
			for(i=0; i<sd->totuv; i++){
				MTFace *mtf;
				mtf=RE_vlakren_get_tface(obr,vlr,i,NULL,1);
				mtf->uv[0][0]=mtf->uv[1][0]=
				mtf->uv[2][0]=mtf->uv[3][0]=(sd->uvco+2*i)[0];
				mtf->uv[0][1]=mtf->uv[1][1]=
				mtf->uv[2][1]=mtf->uv[3][1]=(sd->uvco+2*i)[1];
			}
			if(sd->override_uv>=0){
				MTFace *mtf;
				mtf=RE_vlakren_get_tface(obr,vlr,sd->override_uv,NULL,0);
				
				mtf->uv[0][0]=mtf->uv[3][0]=0.0f;
				mtf->uv[1][0]=mtf->uv[2][0]=1.0f;

				mtf->uv[0][1]=mtf->uv[1][1]=(vlr->v1->accum+1.0f)/2.0f;
				mtf->uv[2][1]=mtf->uv[3][1]=(vlr->v3->accum+1.0f)/2.0f;
			}
		}
		if(sd->mcol){
			for(i=0; i<sd->totcol; i++){
				MCol *mc;
				mc=RE_vlakren_get_mcol(obr,vlr,i,NULL,1);
				mc[0]=mc[1]=mc[2]=mc[3]=sd->mcol[i];
				mc[0]=mc[1]=mc[2]=mc[3]=sd->mcol[i];
			}
		}
	}
}

static void static_particle_wire(ObjectRen *obr, Material *ma, float *vec, float *vec1, int first, int line)
{
	VlakRen *vlr;
	static VertRen *v1;

	if(line) {
		vlr= RE_findOrAddVlak(obr, obr->totvlak++);
		vlr->v1= RE_findOrAddVert(obr, obr->totvert++);
		vlr->v2= RE_findOrAddVert(obr, obr->totvert++);
		vlr->v3= vlr->v2;
		vlr->v4= NULL;
		
		VECCOPY(vlr->v1->co, vec);
		VECCOPY(vlr->v2->co, vec1);
		
		VecSubf(vlr->n, vec, vec1);
		Normalize(vlr->n);
		VECCOPY(vlr->v1->n, vlr->n);
		VECCOPY(vlr->v2->n, vlr->n);
		
		vlr->mat= ma;
		vlr->ec= ME_V1V2;

	}
	else if(first) {
		v1= RE_findOrAddVert(obr, obr->totvert++);
		VECCOPY(v1->co, vec);
	}
	else {
		vlr= RE_findOrAddVlak(obr, obr->totvlak++);
		vlr->v1= v1;
		vlr->v2= RE_findOrAddVert(obr, obr->totvert++);
		vlr->v3= vlr->v2;
		vlr->v4= NULL;
		
		v1= vlr->v2; // cycle
		VECCOPY(v1->co, vec);
		
		VecSubf(vlr->n, vec, vec1);
		Normalize(vlr->n);
		VECCOPY(v1->n, vlr->n);
		
		vlr->mat= ma;
		vlr->ec= ME_V1V2;
	}

}

static void particle_curve(Render *re, ObjectRen *obr, DerivedMesh *dm, Material *ma, ParticleStrandData *sd, float *loc, float *loc1,	int seed)
{
	HaloRen *har=0;

	if(ma->material_type == MA_TYPE_WIRE)
		static_particle_wire(obr, ma, loc, loc1, sd->first, sd->line);
	else if(ma->material_type == MA_TYPE_HALO) {
		har= RE_inithalo_particle(re, obr, dm, ma, loc, loc1, sd->orco, sd->uvco, sd->size, 1.0, seed);
		if(har) har->lay= obr->ob->lay;
	}
	else
		static_particle_strand(re, obr, ma, sd, loc, loc1);
}
static void particle_billboard(Render *re, ObjectRen *obr, Material *ma, ParticleBillboardData *bb)
{
	VlakRen *vlr;
	MTFace *mtf;
	float xvec[3], yvec[3], zvec[3], bb_center[3];
	float uvx = 0.0f, uvy = 0.0f, uvdx = 1.0f, uvdy = 1.0f, time = 0.0f;

	vlr= RE_findOrAddVlak(obr, obr->totvlak++);
	vlr->v1= RE_findOrAddVert(obr, obr->totvert++);
	vlr->v2= RE_findOrAddVert(obr, obr->totvert++);
	vlr->v3= RE_findOrAddVert(obr, obr->totvert++);
	vlr->v4= RE_findOrAddVert(obr, obr->totvert++);

	psys_make_billboard(bb, xvec, yvec, zvec, bb_center);

	VECADD(vlr->v1->co, bb_center, xvec);
	VECADD(vlr->v1->co, vlr->v1->co, yvec);
	Mat4MulVecfl(re->viewmat, vlr->v1->co);

	VECSUB(vlr->v2->co, bb_center, xvec);
	VECADD(vlr->v2->co, vlr->v2->co, yvec);
	Mat4MulVecfl(re->viewmat, vlr->v2->co);

	VECSUB(vlr->v3->co, bb_center, xvec);
	VECSUB(vlr->v3->co, vlr->v3->co, yvec);
	Mat4MulVecfl(re->viewmat, vlr->v3->co);

	VECADD(vlr->v4->co, bb_center, xvec);
	VECSUB(vlr->v4->co, vlr->v4->co, yvec);
	Mat4MulVecfl(re->viewmat, vlr->v4->co);

	CalcNormFloat4(vlr->v4->co, vlr->v3->co, vlr->v2->co, vlr->v1->co, vlr->n);
	VECCOPY(vlr->v1->n,vlr->n);
	VECCOPY(vlr->v2->n,vlr->n);
	VECCOPY(vlr->v3->n,vlr->n);
	VECCOPY(vlr->v4->n,vlr->n);
	
	vlr->mat= ma;
	vlr->ec= ME_V2V3;

	if(bb->uv_split > 1){
		uvdx = uvdy = 1.0f / (float)bb->uv_split;
		if(bb->anim == PART_BB_ANIM_TIME) {
			if(bb->split_offset == PART_BB_OFF_NONE)
				time = bb->time;
			else if(bb->split_offset == PART_BB_OFF_LINEAR)
				time = (float)fmod(bb->time + (float)bb->num / (float)(bb->uv_split * bb->uv_split), 1.0f);
			else /* split_offset==PART_BB_OFF_RANDOM */
				time = (float)fmod(bb->time + bb->random, 1.0f);

		}
		else if(bb->anim == PART_BB_ANIM_ANGLE) {
			if(bb->align == PART_BB_VIEW) {
				time = (float)fmod((bb->tilt + 1.0f) / 2.0f, 1.0);
			}
			else{
				float axis1[3] = {0.0f,0.0f,0.0f};
				float axis2[3] = {0.0f,0.0f,0.0f};
				axis1[(bb->align + 1) % 3] = 1.0f;
				axis2[(bb->align + 2) % 3] = 1.0f;
				if(bb->lock == 0) {
					zvec[bb->align] = 0.0f;
					Normalize(zvec);
				}
				time = saacos(Inpf(zvec, axis1)) / (float)M_PI;
				if(Inpf(zvec, axis2) < 0.0f)
					time = 1.0f - time / 2.0f;
				else
					time = time / 2.0f;
			}
			if(bb->split_offset == PART_BB_OFF_LINEAR)
				time = (float)fmod(bb->time + (float)bb->num / (float)(bb->uv_split * bb->uv_split), 1.0f);
			else if(bb->split_offset == PART_BB_OFF_RANDOM)
				time = (float)fmod(bb->time + bb->random, 1.0f);
		}
		else{
			if(bb->split_offset == PART_BB_OFF_NONE)
				time = 0.0f;
			else if(bb->split_offset == PART_BB_OFF_LINEAR)
				time = (float)fmod((float)bb->num /(float)(bb->uv_split * bb->uv_split) , 1.0f);
			else /* split_offset==PART_BB_OFF_RANDOM */
				time = bb->random;
		}
		uvx = uvdx * floor((float)(bb->uv_split * bb->uv_split) * (float)fmod((double)time, (double)uvdx));
		uvy = uvdy * floor((1.0f - time) * (float)bb->uv_split);
		if(fmod(time, 1.0f / bb->uv_split) == 0.0f)
			uvy -= uvdy;
	}

	/* normal UVs */
	if(bb->uv[0] >= 0){
		mtf = RE_vlakren_get_tface(obr, vlr, bb->uv[0], NULL, 1);
		mtf->uv[0][0] = 1.0f;
		mtf->uv[0][1] = 1.0f;
		mtf->uv[1][0] = 0.0f;
		mtf->uv[1][1] = 1.0f;
		mtf->uv[2][0] = 0.0f;
		mtf->uv[2][1] = 0.0f;
		mtf->uv[3][0] = 1.0f;
		mtf->uv[3][1] = 0.0f;
	}

	/* time-index UVs */
	if(bb->uv[1] >= 0){
		mtf = RE_vlakren_get_tface(obr, vlr, bb->uv[1], NULL, 1);
		mtf->uv[0][0] = mtf->uv[1][0] = mtf->uv[2][0] = mtf->uv[3][0] = bb->time;
		mtf->uv[0][1] = mtf->uv[1][1] = mtf->uv[2][1] = mtf->uv[3][1] = (float)bb->num/(float)bb->totnum;
	}

	/* split UVs */
	if(bb->uv_split > 1 && bb->uv[2] >= 0){
		mtf = RE_vlakren_get_tface(obr, vlr, bb->uv[2], NULL, 1);
		mtf->uv[0][0] = uvx + uvdx;
		mtf->uv[0][1] = uvy + uvdy;
		mtf->uv[1][0] = uvx;
		mtf->uv[1][1] = uvy + uvdy;
		mtf->uv[2][0] = uvx;
		mtf->uv[2][1] = uvy;
		mtf->uv[3][0] = uvx + uvdx;
		mtf->uv[3][1] = uvy;
	}
}
static void particle_normal_ren(short ren_as, ParticleSettings *part, Render *re, ObjectRen *obr, DerivedMesh *dm, Material *ma, ParticleStrandData *sd, ParticleBillboardData *bb, ParticleKey *state, int seed, float hasize)
{
	float loc[3], loc0[3], loc1[3], vel[3];
	
	VECCOPY(loc, state->co);

	if(ren_as != PART_DRAW_BB)
<<<<<<< HEAD
		MTC_Mat4MulVecfl(re->viewmat, loc);
=======
		Mat4MulVecfl(re->viewmat, loc);
>>>>>>> 16c1a294

	switch(ren_as) {
		case PART_DRAW_LINE:
			sd->line = 1;
			sd->time = 0.0f;
			sd->size = hasize;

			VECCOPY(vel, state->vel);
<<<<<<< HEAD
			MTC_Mat4Mul3Vecfl(re->viewmat, vel);
=======
			Mat4Mul3Vecfl(re->viewmat, vel);
>>>>>>> 16c1a294
			Normalize(vel);

			if(part->draw & PART_DRAW_VEL_LENGTH)
				VecMulf(vel, VecLength(state->vel));

			VECADDFAC(loc0, loc, vel, -part->draw_line[0]);
			VECADDFAC(loc1, loc, vel, part->draw_line[1]);

			particle_curve(re, obr, dm, ma, sd, loc0, loc1, seed);

			break;

		case PART_DRAW_BB:

			VECCOPY(bb->vec, loc);
			VECCOPY(bb->vel, state->vel);

			particle_billboard(re, obr, ma, bb);

			break;

		default:
		{
			HaloRen *har=0;

			har = RE_inithalo_particle(re, obr, dm, ma, loc, NULL, sd->orco, sd->uvco, hasize, 0.0, seed);
			
			if(har) har->lay= obr->ob->lay;

			break;
		}
	}
}
static void get_particle_uvco_mcol(short from, DerivedMesh *dm, float *fuv, int num, ParticleStrandData *sd)
{
	int i;

	/* get uvco */
	if(sd->uvco && ELEM(from,PART_FROM_FACE,PART_FROM_VOLUME)) {
		for(i=0; i<sd->totuv; i++) {
			if(num != DMCACHE_NOTFOUND) {
				MFace *mface = dm->getFaceData(dm, num, CD_MFACE);
				MTFace *mtface = (MTFace*)CustomData_get_layer_n(&dm->faceData, CD_MTFACE, i);
				mtface += num;
				
				psys_interpolate_uvs(mtface, mface->v4, fuv, sd->uvco + 2 * i);
			}
			else {
				sd->uvco[2*i] = 0.0f;
				sd->uvco[2*i + 1] = 0.0f;
			}
		}
	}

	/* get mcol */
	if(sd->mcol && ELEM(from,PART_FROM_FACE,PART_FROM_VOLUME)) {
		for(i=0; i<sd->totcol; i++) {
			if(num != DMCACHE_NOTFOUND) {
				MFace *mface = dm->getFaceData(dm, num, CD_MFACE);
				MCol *mc = (MCol*)CustomData_get_layer_n(&dm->faceData, CD_MCOL, i);
				mc += num * 4;

				psys_interpolate_mcol(mc, mface->v4, fuv, sd->mcol + i);
			}
			else
				memset(&sd->mcol[i], 0, sizeof(MCol));
		}
	}
}
static int render_new_particle_system(Render *re, ObjectRen *obr, ParticleSystem *psys, int timeoffset)
{
	Object *ob= obr->ob;
//	Object *tob=0;
	Material *ma=0;
	ParticleSystemModifierData *psmd;
	ParticleSystem *tpsys=0;
	ParticleSettings *part, *tpart=0;
	ParticleData *pars, *pa=0,*tpa=0;
	ParticleKey *states=0;
	ParticleKey state;
	ParticleCacheKey *cache=0;
	ParticleBillboardData bb;
	ParticleSimulationData sim = {re->scene, ob, psys, NULL};
	ParticleStrandData sd;
	StrandBuffer *strandbuf=0;
	StrandVert *svert=0;
	StrandBound *sbound= 0;
	StrandRen *strand=0;
	RNG *rng= 0;
	float loc[3],loc1[3],loc0[3],mat[4][4],nmat[3][3],co[3],nor[3],time;
	float strandlen=0.0f, curlen=0.0f;
	float hasize, pa_size, r_tilt, r_length, cfra=bsystem_time(re->scene, ob, (float)re->scene->r.cfra, 0.0);
	float pa_time, pa_birthtime, pa_dietime;
	float random, simplify[2];
	int i, a, k, max_k=0, totpart, dosimplify = 0, dosurfacecache = 0;
	int totchild=0;
	int seed, path_nbr=0, orco1=0, num;
	int totface, *origindex = 0;
	char **uv_name=0;

/* 1. check that everything is ok & updated */
	if(psys==NULL)
		return 0;
	
	totchild=psys->totchild;

	part=psys->part;
	pars=psys->particles;

	if(part==NULL || pars==NULL || !psys_check_enabled(ob, psys))
		return 0;
	
	if(part->ren_as==PART_DRAW_OB || part->ren_as==PART_DRAW_GR || part->ren_as==PART_DRAW_NOT)
		return 1;

/* 2. start initialising things */
<<<<<<< HEAD
	if(part->phystype==PART_PHYS_KEYED)
		psys_count_keyed_targets(ob,psys);
=======
>>>>>>> 16c1a294

	/* last possibility to bail out! */
	sim.psmd = psmd = psys_get_modifier(ob,psys);
	if(!(psmd->modifier.mode & eModifierMode_Render))
		return 0;

	if(part->phystype==PART_PHYS_KEYED)
		psys_count_keyed_targets(&sim);


	if(G.rendering == 0) { /* preview render */
		totchild = (int)((float)totchild * (float)part->disp / 100.0f);
	}

	psys->flag |= PSYS_DRAWING;

	rng= rng_new(psys->seed);

	totpart=psys->totpart;

	memset(&sd, 0, sizeof(ParticleStrandData));
	sd.override_uv = -1;

/* 2.1 setup material stff */
	ma= give_render_material(re, ob, part->omat);
	
#if 0 // XXX old animation system
	if(ma->ipo){
		calc_ipo(ma->ipo, cfra);
		execute_ipo((ID *)ma, ma->ipo);
	}
#endif // XXX old animation system

	hasize = ma->hasize;
	seed = ma->seed1;

	re->flag |= R_HALO;

	RE_set_customdata_names(obr, &psmd->dm->faceData);
	sd.totuv = CustomData_number_of_layers(&psmd->dm->faceData, CD_MTFACE);
	sd.totcol = CustomData_number_of_layers(&psmd->dm->faceData, CD_MCOL);

	if(ma->texco & TEXCO_UV && sd.totuv) {
		sd.uvco = MEM_callocN(sd.totuv * 2 * sizeof(float), "particle_uvs");

		if(ma->strand_uvname[0]) {
			sd.override_uv = CustomData_get_named_layer_index(&psmd->dm->faceData, CD_MTFACE, ma->strand_uvname);
			sd.override_uv -= CustomData_get_layer_index(&psmd->dm->faceData, CD_MTFACE);
		}
	}
	else
		sd.uvco = NULL;

	if(sd.totcol)
		sd.mcol = MEM_callocN(sd.totcol * sizeof(MCol), "particle_mcols");

/* 2.2 setup billboards */
	if(part->ren_as == PART_DRAW_BB) {
		int first_uv = CustomData_get_layer_index(&psmd->dm->faceData, CD_MTFACE);

		bb.uv[0] = CustomData_get_named_layer_index(&psmd->dm->faceData, CD_MTFACE, psys->bb_uvname[0]);
		if(bb.uv[0] < 0)
			bb.uv[0] = CustomData_get_active_layer_index(&psmd->dm->faceData, CD_MTFACE);

		bb.uv[1] = CustomData_get_named_layer_index(&psmd->dm->faceData, CD_MTFACE, psys->bb_uvname[1]);

		bb.uv[2] = CustomData_get_named_layer_index(&psmd->dm->faceData, CD_MTFACE, psys->bb_uvname[2]);

		if(first_uv >= 0) {
			bb.uv[0] -= first_uv;
			bb.uv[1] -= first_uv;
			bb.uv[2] -= first_uv;
		}

		bb.align = part->bb_align;
		bb.anim = part->bb_anim;
		bb.lock = part->draw & PART_DRAW_BB_LOCK;
		bb.ob = (part->bb_ob ? part->bb_ob : re->scene->camera);
		bb.offset[0] = part->bb_offset[0];
		bb.offset[1] = part->bb_offset[1];
		bb.split_offset = part->bb_split_offset;
		bb.totnum = totpart+totchild;
		bb.uv_split = part->bb_uv_split;
	}

#if 0 // XXX old animation system
/* 2.3 setup time */
	if(part->flag&PART_ABS_TIME && part->ipo) {
		calc_ipo(part->ipo, cfra);
		execute_ipo((ID *)part, part->ipo);
	}

	if(part->flag & PART_GLOB_TIME)
#endif // XXX old animation system
	cfra = bsystem_time(re->scene, 0, (float)re->scene->r.cfra, 0.0);

<<<<<<< HEAD
/* 2.4 setup reactors */
	if(part->type == PART_REACTOR){
		psys_get_reactor_target(ob, psys, &tob, &tpsys);
		if(tpsys && (part->from==PART_FROM_PARTICLE || part->phystype==PART_PHYS_NO)){
			psmd = psys_get_modifier(tob,tpsys);
			tpart = tpsys->part;
		}
	}
=======
///* 2.4 setup reactors */
//	if(part->type == PART_REACTOR){
//		psys_get_reactor_target(ob, psys, &tob, &tpsys);
//		if(tpsys && (part->from==PART_FROM_PARTICLE || part->phystype==PART_PHYS_NO)){
//			psmd = psys_get_modifier(tob,tpsys);
//			tpart = tpsys->part;
//		}
//	}
>>>>>>> 16c1a294
	
/* 2.5 setup matrices */
	Mat4MulMat4(mat, ob->obmat, re->viewmat);
	Mat4Invert(ob->imat, mat);	/* need to be that way, for imat texture */
	Mat3CpyMat4(nmat, ob->imat);
	Mat3Transp(nmat);

/* 2.6 setup strand rendering */
	if(part->ren_as == PART_DRAW_PATH && psys->pathcache){
		path_nbr=(int)pow(2.0,(double) part->ren_step);

		if(path_nbr) {
			if(!ELEM(ma->material_type, MA_TYPE_HALO, MA_TYPE_WIRE)) {
				sd.orco = MEM_mallocN(3*sizeof(float)*(totpart+totchild), "particle orcos");
				set_object_orco(re, psys, sd.orco);
			}
		}

		if(part->draw & PART_DRAW_REN_ADAPT) {
			sd.adapt = 1;
			sd.adapt_pix = (float)part->adapt_pix;
			sd.adapt_angle = cos((float)part->adapt_angle * (float)(M_PI / 180.0));
		}

		if(re->r.renderer==R_INTERN && part->draw&PART_DRAW_REN_STRAND) {
			strandbuf= RE_addStrandBuffer(obr, (totpart+totchild)*(path_nbr+1));
			strandbuf->ma= ma;
			strandbuf->lay= ob->lay;
			Mat4CpyMat4(strandbuf->winmat, re->winmat);
			strandbuf->winx= re->winx;
			strandbuf->winy= re->winy;
			strandbuf->maxdepth= 2;
			strandbuf->adaptcos= cos((float)part->adapt_angle*(float)(M_PI/180.0));
			strandbuf->overrideuv= sd.override_uv;
			strandbuf->minwidth= ma->strand_min;

			if(ma->strand_widthfade == 0.0f)
				strandbuf->widthfade= 0.0f;
			else if(ma->strand_widthfade >= 1.0f)
				strandbuf->widthfade= 2.0f - ma->strand_widthfade;
			else
				strandbuf->widthfade= 1.0f/MAX2(ma->strand_widthfade, 1e-5f);

			if(part->flag & PART_HAIR_BSPLINE)
				strandbuf->flag |= R_STRAND_BSPLINE;
			if(ma->mode & MA_STR_B_UNITS)
				strandbuf->flag |= R_STRAND_B_UNITS;

			svert= strandbuf->vert;

			if(re->r.mode & R_SPEED)
				dosurfacecache= 1;
			else if((re->wrld.mode & WO_AMB_OCC) && (re->wrld.ao_gather_method == WO_AOGATHER_APPROX))
				if(ma->amb != 0.0f)
					dosurfacecache= 1;

			totface= psmd->dm->getNumFaces(psmd->dm);
			origindex= psmd->dm->getFaceDataArray(psmd->dm, CD_ORIGINDEX);
			if(origindex) {
				for(a=0; a<totface; a++)
					strandbuf->totbound= MAX2(strandbuf->totbound, origindex[a]);
				strandbuf->totbound++;
			}
			strandbuf->totbound++;
			strandbuf->bound= MEM_callocN(sizeof(StrandBound)*strandbuf->totbound, "StrandBound");
			sbound= strandbuf->bound;
			sbound->start= sbound->end= 0;
		}
	}

	if(sd.orco == 0) {
		sd.orco = MEM_mallocN(3 * sizeof(float), "particle orco");
		orco1 = 1;
	}

	if(path_nbr == 0)
<<<<<<< HEAD
		psys->lattice = psys_get_lattice(re->scene, ob, psys);
=======
		psys->lattice = psys_get_lattice(&sim);
>>>>>>> 16c1a294

/* 3. start creating renderable things */
	for(a=0,pa=pars; a<totpart+totchild; a++, pa++, seed++) {
		random = rng_getFloat(rng);
		/* setup per particle individual stuff */
		if(a<totpart){
			if(pa->flag & PARS_UNEXIST) continue;

			pa_time=(cfra-pa->time)/pa->lifetime;
			pa_birthtime = pa->time;
			pa_dietime = pa->dietime;
#if 0 // XXX old animation system
			if((part->flag&PART_ABS_TIME) == 0){
				if(ma->ipo) {
					/* correction for lifetime */
					calc_ipo(ma->ipo, 100.0f * pa_time);
					execute_ipo((ID *)ma, ma->ipo);
				}
				if(part->ipo){
					/* correction for lifetime */
					calc_ipo(part->ipo, 100.0f*pa_time);
					execute_ipo((ID *)part, part->ipo);
				}
			}
#endif // XXX old animation system

			hasize = ma->hasize;

			/* get orco */
			if(tpsys && (part->from==PART_FROM_PARTICLE || part->phystype==PART_PHYS_NO)){
				tpa=tpsys->particles+pa->num;
				psys_particle_on_emitter(psmd,tpart->from,tpa->num,pa->num_dmcache,tpa->fuv,tpa->foffset,co,nor,0,0,sd.orco,0);
			}
			else
				psys_particle_on_emitter(psmd,part->from,pa->num,pa->num_dmcache,pa->fuv,pa->foffset,co,nor,0,0,sd.orco,0);

			/* get uvco & mcol */
			num= pa->num_dmcache;

			if(num == DMCACHE_NOTFOUND)
				if(pa->num < psmd->dm->getNumFaces(psmd->dm))
					num= pa->num;

			get_particle_uvco_mcol(part->from, psmd->dm, pa->fuv, num, &sd);

			pa_size = pa->size;

<<<<<<< HEAD
			r_tilt = 1.0f + pa->r_ave[0];
			r_length = 0.5f * (1.0f + pa->r_ave[1]);
=======
			BLI_srandom(psys->seed+a);

			r_tilt = 2.0f*(BLI_frand() - 0.5f);
			r_length = BLI_frand();
>>>>>>> 16c1a294

			if(path_nbr) {
				cache = psys->pathcache[a];
				max_k = (int)cache->steps;
			}

			if(totchild && (part->draw&PART_DRAW_PARENT)==0) continue;
		}
		else {
			ChildParticle *cpa= psys->child+a-totpart;

			if(path_nbr) {
				cache = psys->childcache[a-totpart];

				if(cache->steps < 0)
					continue;

				max_k = (int)cache->steps;
			}
			
			pa_time = psys_get_child_time(psys, cpa, cfra, &pa_birthtime, &pa_dietime);

#if 0 // XXX old animation system
			if((part->flag & PART_ABS_TIME) == 0) {
				if(ma->ipo){
					/* correction for lifetime */
					calc_ipo(ma->ipo, 100.0f * pa_time);
					execute_ipo((ID *)ma, ma->ipo);
				}
				if(part->ipo) {
					/* correction for lifetime */
					calc_ipo(part->ipo, 100.0f * pa_time);
					execute_ipo((ID *)part, part->ipo);
				}
			}
#endif // XXX old animation system

			pa_size = psys_get_child_size(psys, cpa, cfra, &pa_time);

<<<<<<< HEAD
			r_tilt = 2.0f * cpa->rand[2];
			r_length = cpa->rand[1];
=======
			r_tilt = 2.0f*(PSYS_FRAND(a + 21) - 0.5f);
			r_length = PSYS_FRAND(a + 22);
>>>>>>> 16c1a294

			num = cpa->num;

			/* get orco */
			if(part->childtype == PART_CHILD_FACES) {
				psys_particle_on_emitter(psmd,
					PART_FROM_FACE, cpa->num,DMCACHE_ISCHILD,
					cpa->fuv,cpa->foffset,co,nor,0,0,sd.orco,0);
			}
			else {
				ParticleData *par = psys->particles + cpa->parent;
				psys_particle_on_emitter(psmd, part->from,
					par->num,DMCACHE_ISCHILD,par->fuv,
					par->foffset,co,nor,0,0,sd.orco,0);
			}

			/* get uvco & mcol */
			if(part->from!=PART_FROM_PARTICLE && part->childtype==PART_CHILD_FACES) {
				get_particle_uvco_mcol(PART_FROM_FACE, psmd->dm, cpa->fuv, cpa->num, &sd);
			}
			else {
				ParticleData *parent = psys->particles + cpa->parent;
				num = parent->num_dmcache;

				if(num == DMCACHE_NOTFOUND)
					if(parent->num < psmd->dm->getNumFaces(psmd->dm))
						num = parent->num;

				get_particle_uvco_mcol(part->from, psmd->dm, parent->fuv, num, &sd);
			}

			dosimplify = psys_render_simplify_params(psys, cpa, simplify);

			if(strandbuf) {
				if(origindex[cpa->num]+1 > sbound - strandbuf->bound) {
					sbound= strandbuf->bound + origindex[cpa->num]+1;
					sbound->start= sbound->end= obr->totstrand;
				}
			}
		}

		/* surface normal shading setup */
		if(ma->mode_l & MA_STR_SURFDIFF) {
			Mat3MulVecfl(nmat, nor);
			sd.surfnor= nor;
		}
		else
			sd.surfnor= NULL;

		/* strand render setup */
		if(strandbuf) {
			strand= RE_findOrAddStrand(obr, obr->totstrand++);
			strand->buffer= strandbuf;
			strand->vert= svert;
			VECCOPY(strand->orco, sd.orco);

			if(dosimplify) {
				float *ssimplify= RE_strandren_get_simplify(obr, strand, 1);
				ssimplify[0]= simplify[0];
				ssimplify[1]= simplify[1];
			}

			if(sd.surfnor) {
				float *snor= RE_strandren_get_surfnor(obr, strand, 1);
				VECCOPY(snor, sd.surfnor);
			}

			if(dosurfacecache && num >= 0) {
				int *facenum= RE_strandren_get_face(obr, strand, 1);
				*facenum= num;
			}

			if(sd.uvco) {
				for(i=0; i<sd.totuv; i++) {
					if(i != sd.override_uv) {
						float *uv= RE_strandren_get_uv(obr, strand, i, NULL, 1);

						uv[0]= sd.uvco[2*i];
						uv[1]= sd.uvco[2*i+1];
					}
				}
			}
			if(sd.mcol) {
				for(i=0; i<sd.totcol; i++) {
					MCol *mc= RE_strandren_get_mcol(obr, strand, i, NULL, 1);
					*mc = sd.mcol[i];
				}
			}

			sbound->end++;
		}

		/* strandco computation setup */
		if(path_nbr) {
			strandlen= 0.0f;
			curlen= 0.0f;
			for(k=1; k<=path_nbr; k++)
				if(k<=max_k)
					strandlen += VecLenf((cache+k-1)->co, (cache+k)->co);
		}

		if(path_nbr) {
			/* render strands */
			for(k=0; k<=path_nbr; k++){
				if(k<=max_k){
					VECCOPY(state.co,(cache+k)->co);
					VECCOPY(state.vel,(cache+k)->vel);
				}
				else
					continue;	

				if(k > 0)
					curlen += VecLenf((cache+k-1)->co, (cache+k)->co);
				time= curlen/strandlen;

				VECCOPY(loc,state.co);
				Mat4MulVecfl(re->viewmat,loc);

				if(strandbuf) {
					VECCOPY(svert->co, loc);
					svert->strandco= -1.0f + 2.0f*time;
					svert++;
					strand->totvert++;
				}
				else{
					sd.size = hasize;

					if(k==1){
						sd.first = 1;
						sd.time = 0.0f;
						VECSUB(loc0,loc1,loc);
						VECADD(loc0,loc1,loc0);

						particle_curve(re, obr, psmd->dm, ma, &sd, loc1, loc0, seed);
					}

					sd.first = 0;
					sd.time = time;

					if(k)
						particle_curve(re, obr, psmd->dm, ma, &sd, loc, loc1, seed);

					VECCOPY(loc1,loc);
				}
			}

		}
		else {
			/* render normal particles */
			if(part->trail_count > 1) {
				float length = part->path_end * (1.0 - part->randlength * r_length);
				int trail_count = part->trail_count * (1.0 - part->randlength * r_length);
				float ct = (part->draw & PART_ABS_PATH_TIME) ? cfra : pa_time;
				float dt = length / (trail_count ? (float)trail_count : 1.0f);

				for(i=0; i < trail_count; i++, ct -= dt) {
					if(part->draw & PART_ABS_PATH_TIME) {
						if(ct < pa_birthtime || ct > pa_dietime)
							continue;
					}
					else if(ct < 0.0f || ct > 1.0f)
						continue;

					state.time = (part->draw & PART_ABS_PATH_TIME) ? -ct : ct;
<<<<<<< HEAD
					psys_get_particle_on_path(re->scene,ob,psys,a,&state,1);
=======
					psys_get_particle_on_path(&sim,a,&state,1);
>>>>>>> 16c1a294

					if(psys->parent)
						Mat4MulVecfl(psys->parent->obmat, state.co);

					if(part->ren_as == PART_DRAW_BB) {
						bb.random = random;
						bb.size = pa_size;
						bb.tilt = part->bb_tilt * (1.0f - part->bb_rand_tilt * r_tilt);
						bb.time = ct;
						bb.num = a;
					}

					particle_normal_ren(part->ren_as, part, re, obr, psmd->dm, ma, &sd, &bb, &state, seed, hasize);
				}
			}
			else {
				time=0.0f;
				state.time=cfra;
<<<<<<< HEAD
				if(psys_get_particle_state(re->scene,ob,psys,a,&state,0)==0)
=======
				if(psys_get_particle_state(&sim,a,&state,0)==0)
>>>>>>> 16c1a294
					continue;

				if(psys->parent)
					Mat4MulVecfl(psys->parent->obmat, state.co);

				if(part->ren_as == PART_DRAW_BB) {
					bb.random = random;
					bb.size = pa_size;
					bb.tilt = part->bb_tilt * (1.0f - part->bb_rand_tilt * r_tilt);
					bb.time = pa_time;
					bb.num = a;
				}

				particle_normal_ren(part->ren_as, part, re, obr, psmd->dm, ma, &sd, &bb, &state, seed, hasize);
			}
		}

		if(orco1==0)
			sd.orco+=3;

		if(re->test_break(re->tbh))
			break;
	}

	if(dosurfacecache)
		strandbuf->surface= cache_strand_surface(re, obr, psmd->dm, mat, timeoffset);

/* 4. clean up */
#if 0 // XXX old animation system
	if(ma) do_mat_ipo(re->scene, ma);
#endif // XXX old animation system
	
	if(orco1)
		MEM_freeN(sd.orco);

	if(sd.uvco)
		MEM_freeN(sd.uvco);
	
	if(sd.mcol)
		MEM_freeN(sd.mcol);

	if(uv_name)
		MEM_freeN(uv_name);

	if(states)
		MEM_freeN(states);
	
	rng_free(rng);

	psys->flag &= ~PSYS_DRAWING;

	if(psys->lattice){
		end_latt_deform(psys->lattice);
		psys->lattice= NULL;
	}

	if(path_nbr && (ma->mode_l & MA_TANGENT_STR)==0)
		calc_vertexnormals(re, obr, 0, 0);

	return 1;
}

/* ------------------------------------------------------------------------- */
/* Halo's   																 */
/* ------------------------------------------------------------------------- */

static void make_render_halos(Render *re, ObjectRen *obr, Mesh *me, int totvert, MVert *mvert, Material *ma, float *orco)
{
	Object *ob= obr->ob;
	HaloRen *har;
	float xn, yn, zn, nor[3], view[3];
	float vec[3], hasize, mat[4][4], imat[3][3];
	int a, ok, seed= ma->seed1;

	Mat4MulMat4(mat, ob->obmat, re->viewmat);
	Mat3CpyMat4(imat, ob->imat);

	re->flag |= R_HALO;

	for(a=0; a<totvert; a++, mvert++) {
		ok= 1;

		if(ok) {
			hasize= ma->hasize;

			VECCOPY(vec, mvert->co);
			Mat4MulVecfl(mat, vec);

			if(ma->mode & MA_HALOPUNO) {
				xn= mvert->no[0];
				yn= mvert->no[1];
				zn= mvert->no[2];

				/* transpose ! */
				nor[0]= imat[0][0]*xn+imat[0][1]*yn+imat[0][2]*zn;
				nor[1]= imat[1][0]*xn+imat[1][1]*yn+imat[1][2]*zn;
				nor[2]= imat[2][0]*xn+imat[2][1]*yn+imat[2][2]*zn;
				Normalize(nor);

				VECCOPY(view, vec);
				Normalize(view);

				zn= nor[0]*view[0]+nor[1]*view[1]+nor[2]*view[2];
				if(zn>=0.0) hasize= 0.0;
				else hasize*= zn*zn*zn*zn;
			}

			if(orco) har= RE_inithalo(re, obr, ma, vec, NULL, orco, hasize, 0.0, seed);
			else har= RE_inithalo(re, obr, ma, vec, NULL, mvert->co, hasize, 0.0, seed);
			if(har) har->lay= ob->lay;
		}
		if(orco) orco+= 3;
		seed++;
	}
}

static int verghalo(const void *a1, const void *a2)
{
	const HaloRen *har1= *(const HaloRen**)a1;
	const HaloRen *har2= *(const HaloRen**)a2;
	
	if(har1->zs < har2->zs) return 1;
	else if(har1->zs > har2->zs) return -1;
	return 0;
}

static void sort_halos(Render *re, int totsort)
{
	ObjectRen *obr;
	HaloRen *har= NULL, **haso;
	int a;

	if(re->tothalo==0) return;

	re->sortedhalos= MEM_callocN(sizeof(HaloRen*)*re->tothalo, "sorthalos");
	haso= re->sortedhalos;

	for(obr=re->objecttable.first; obr; obr=obr->next) {
		for(a=0; a<obr->tothalo; a++) {
			if((a & 255)==0) har= obr->bloha[a>>8];
			else har++;

			*(haso++)= har;
		}
	}

	qsort(re->sortedhalos, totsort, sizeof(HaloRen*), verghalo);
}

/* ------------------------------------------------------------------------- */
/* Displacement Mapping														 */
/* ------------------------------------------------------------------------- */

static short test_for_displace(Render *re, Object *ob)
{
	/* return 1 when this object uses displacement textures. */
	Material *ma;
	int i;
	
	for (i=1; i<=ob->totcol; i++) {
		ma=give_render_material(re, ob, i);
		/* ma->mapto is ORed total of all mapto channels */
		if(ma && (ma->mapto & MAP_DISPLACE)) return 1;
	}
	return 0;
}

static void displace_render_vert(Render *re, ObjectRen *obr, ShadeInput *shi, VertRen *vr, int vindex, float *scale, float mat[][4], float imat[][3])
{
	MTFace *tface;
	short texco= shi->mat->texco;
	float sample=0, displace[3];
	char *name;
	int i;

	/* shi->co is current render coord, just make sure at least some vector is here */
	VECCOPY(shi->co, vr->co);
	/* vertex normal is used for textures type 'col' and 'var' */
	VECCOPY(shi->vn, vr->n);

	if(mat)
		Mat4MulVecfl(mat, shi->co);

	if(imat) {
		shi->vn[0]= imat[0][0]*vr->n[0]+imat[0][1]*vr->n[1]+imat[0][2]*vr->n[2];
		shi->vn[1]= imat[1][0]*vr->n[0]+imat[1][1]*vr->n[1]+imat[1][2]*vr->n[2];
		shi->vn[2]= imat[2][0]*vr->n[0]+imat[2][1]*vr->n[1]+imat[2][2]*vr->n[2];
	}

	if (texco & TEXCO_UV) {
		shi->totuv= 0;
		shi->actuv= obr->actmtface;

		for (i=0; (tface=RE_vlakren_get_tface(obr, shi->vlr, i, &name, 0)); i++) {
			ShadeInputUV *suv= &shi->uv[i];

			/* shi.uv needs scale correction from tface uv */
			suv->uv[0]= 2*tface->uv[vindex][0]-1.0f;
			suv->uv[1]= 2*tface->uv[vindex][1]-1.0f;
			suv->uv[2]= 0.0f;
			suv->name= name;
			shi->totuv++;
		}
	}

	/* set all rendercoords, 'texco' is an ORed value for all textures needed */
	if ((texco & TEXCO_ORCO) && (vr->orco)) {
		VECCOPY(shi->lo, vr->orco);
	}
	if (texco & TEXCO_STICKY) {
		float *sticky= RE_vertren_get_sticky(obr, vr, 0);
		if(sticky) {
			shi->sticky[0]= sticky[0];
			shi->sticky[1]= sticky[1];
			shi->sticky[2]= 0.0f;
		}
	}
	if (texco & TEXCO_GLOB) {
		VECCOPY(shi->gl, shi->co);
		Mat4MulVecfl(re->viewinv, shi->gl);
	}
	if (texco & TEXCO_NORM) {
		VECCOPY(shi->orn, shi->vn);
	}
	if(texco & TEXCO_REFL) {
		/* not (yet?) */
	}
	
	shi->displace[0]= shi->displace[1]= shi->displace[2]= 0.0;
	
	do_material_tex(shi);
	
	//printf("no=%f, %f, %f\nbefore co=%f, %f, %f\n", vr->n[0], vr->n[1], vr->n[2], 
	//vr->co[0], vr->co[1], vr->co[2]);

	displace[0]= shi->displace[0] * scale[0];
	displace[1]= shi->displace[1] * scale[1];
	displace[2]= shi->displace[2] * scale[2];
	
	if(mat)
		Mat3MulVecfl(imat, displace);

	/* 0.5 could become button once?  */
	vr->co[0] += displace[0]; 
	vr->co[1] += displace[1];
	vr->co[2] += displace[2];
	
	//printf("after co=%f, %f, %f\n", vr->co[0], vr->co[1], vr->co[2]); 
	
	/* we just don't do this vertex again, bad luck for other face using same vertex with
		different material... */
	vr->flag |= 1;
	
	/* Pass sample back so displace_face can decide which way to split the quad */
	sample  = shi->displace[0]*shi->displace[0];
	sample += shi->displace[1]*shi->displace[1];
	sample += shi->displace[2]*shi->displace[2];
	
	vr->accum=sample; 
	/* Should be sqrt(sample), but I'm only looking for "bigger".  Save the cycles. */
	return;
}

static void displace_render_face(Render *re, ObjectRen *obr, VlakRen *vlr, float *scale, float mat[][4], float imat[][3])
{
	ShadeInput shi;

	/* Warning, This is not that nice, and possibly a bit slow,
	however some variables were not initialized properly in, unless using shade_input_initialize(...), we need to do a memset */
	memset(&shi, 0, sizeof(ShadeInput)); 
	/* end warning! - Campbell */
	
	/* set up shadeinput struct for multitex() */
	
	/* memset above means we dont need this */
	/*shi.osatex= 0;*/		/* signal not to use dx[] and dy[] texture AA vectors */

	shi.obr= obr;
	shi.vlr= vlr;		/* current render face */
	shi.mat= vlr->mat;		/* current input material */
	shi.thread= 0;
	
	/* Displace the verts, flag is set when done */
	if (!vlr->v1->flag)
		displace_render_vert(re, obr, &shi, vlr->v1,0,  scale, mat, imat);
	
	if (!vlr->v2->flag)
		displace_render_vert(re, obr, &shi, vlr->v2, 1, scale, mat, imat);

	if (!vlr->v3->flag)
		displace_render_vert(re, obr, &shi, vlr->v3, 2, scale, mat, imat);

	if (vlr->v4) {
		if (!vlr->v4->flag)
			displace_render_vert(re, obr, &shi, vlr->v4, 3, scale, mat, imat);

		/*	closest in displace value.  This will help smooth edges.   */ 
		if ( fabs(vlr->v1->accum - vlr->v3->accum) > fabs(vlr->v2->accum - vlr->v4->accum)) 
			vlr->flag |= R_DIVIDE_24;
		else vlr->flag &= ~R_DIVIDE_24;
	}
	
	/* Recalculate the face normal  - if flipped before, flip now */
	if(vlr->v4) {
		CalcNormFloat4(vlr->v4->co, vlr->v3->co, vlr->v2->co, vlr->v1->co, vlr->n);
	}	
	else {
		CalcNormFloat(vlr->v3->co, vlr->v2->co, vlr->v1->co, vlr->n);
	}
}

static void do_displacement(Render *re, ObjectRen *obr, float mat[][4], float imat[][3])
{
	VertRen *vr;
	VlakRen *vlr;
//	float min[3]={1e30, 1e30, 1e30}, max[3]={-1e30, -1e30, -1e30};
	float scale[3]={1.0f, 1.0f, 1.0f}, temp[3];//, xn
	int i; //, texflag=0;
	Object *obt;
		
	/* Object Size with parenting */
	obt=obr->ob;
	while(obt){
		VecAddf(temp, obt->size, obt->dsize);
		scale[0]*=temp[0]; scale[1]*=temp[1]; scale[2]*=temp[2];
		obt=obt->parent;
	}
	
	/* Clear all flags */
	for(i=0; i<obr->totvert; i++){ 
		vr= RE_findOrAddVert(obr, i);
		vr->flag= 0;
	}

	for(i=0; i<obr->totvlak; i++){
		vlr=RE_findOrAddVlak(obr, i);
		displace_render_face(re, obr, vlr, scale, mat, imat);
	}
	
	/* Recalc vertex normals */
	calc_vertexnormals(re, obr, 0, 0);
}

/* ------------------------------------------------------------------------- */
/* Metaball   																 */
/* ------------------------------------------------------------------------- */

static void init_render_mball(Render *re, ObjectRen *obr)
{
	Object *ob= obr->ob;
	DispList *dl;
	VertRen *ver;
	VlakRen *vlr, *vlr1;
	Material *ma;
	float *data, *nors, *orco, mat[4][4], imat[3][3], xn, yn, zn;
	int a, need_orco, vlakindex, *index;

	if (ob!=find_basis_mball(re->scene, ob))
		return;

	Mat4MulMat4(mat, ob->obmat, re->viewmat);
	Mat4Invert(ob->imat, mat);
	Mat3CpyMat4(imat, ob->imat);

	ma= give_render_material(re, ob, 1);

	need_orco= 0;
	if(ma->texco & TEXCO_ORCO) {
		need_orco= 1;
	}
	
	makeDispListMBall(re->scene, ob);
	dl= ob->disp.first;
	if(dl==0) return;

	data= dl->verts;
	nors= dl->nors;
	orco= get_object_orco(re, ob);

	for(a=0; a<dl->nr; a++, data+=3, nors+=3, orco+=3) {

		ver= RE_findOrAddVert(obr, obr->totvert++);
		VECCOPY(ver->co, data);
		Mat4MulVecfl(mat, ver->co);

		/* render normals are inverted */
		xn= -nors[0];
		yn= -nors[1];
		zn= -nors[2];

		/* transpose ! */
		ver->n[0]= imat[0][0]*xn+imat[0][1]*yn+imat[0][2]*zn;
		ver->n[1]= imat[1][0]*xn+imat[1][1]*yn+imat[1][2]*zn;
		ver->n[2]= imat[2][0]*xn+imat[2][1]*yn+imat[2][2]*zn;
		Normalize(ver->n);
		//if(ob->transflag & OB_NEG_SCALE) VecMulf(ver->n. -1.0);
		
		if(need_orco) ver->orco= orco;
	}

	index= dl->index;
	for(a=0; a<dl->parts; a++, index+=4) {

		vlr= RE_findOrAddVlak(obr, obr->totvlak++);
		vlr->v1= RE_findOrAddVert(obr, index[0]);
		vlr->v2= RE_findOrAddVert(obr, index[1]);
		vlr->v3= RE_findOrAddVert(obr, index[2]);
		vlr->v4= 0;

		if(ob->transflag & OB_NEG_SCALE) 
			CalcNormFloat(vlr->v1->co, vlr->v2->co, vlr->v3->co, vlr->n);
		else
			CalcNormFloat(vlr->v3->co, vlr->v2->co, vlr->v1->co, vlr->n);

		vlr->mat= ma;
		vlr->flag= ME_SMOOTH+R_NOPUNOFLIP;
		vlr->ec= 0;

		/* mball -too bad- always has triangles, because quads can be non-planar */
		if(index[3] && index[3]!=index[2]) {
			vlr1= RE_findOrAddVlak(obr, obr->totvlak++);
			vlakindex= vlr1->index;
			*vlr1= *vlr;
			vlr1->index= vlakindex;
			vlr1->v2= vlr1->v3;
			vlr1->v3= RE_findOrAddVert(obr, index[3]);
			if(ob->transflag & OB_NEG_SCALE) 
				CalcNormFloat(vlr1->v1->co, vlr1->v2->co, vlr1->v3->co, vlr1->n);
			else
				CalcNormFloat(vlr1->v3->co, vlr1->v2->co, vlr1->v1->co, vlr1->n);
		}
	}

	/* enforce display lists remade */
	freedisplist(&ob->disp);
	
	/* this enforces remake for real, orco displist is small (in scale) */
	ob->recalc |= OB_RECALC_DATA;
}

/* ------------------------------------------------------------------------- */
/* Surfaces and Curves														 */
/* ------------------------------------------------------------------------- */

/* returns amount of vertices added for orco */
static int dl_surf_to_renderdata(ObjectRen *obr, DispList *dl, Material **matar, float *orco, float mat[4][4])
{
	Object *ob= obr->ob;
	VertRen *v1, *v2, *v3, *v4, *ver;
	VlakRen *vlr, *vlr1, *vlr2, *vlr3;
	Curve *cu= ob->data;
	float *data, n1[3];
	int u, v, orcoret= 0;
	int p1, p2, p3, p4, a;
	int sizeu, nsizeu, sizev, nsizev;
	int startvert, startvlak;
	
	startvert= obr->totvert;
	nsizeu = sizeu = dl->parts; nsizev = sizev = dl->nr; 
	
	data= dl->verts;
	for (u = 0; u < sizeu; u++) {
		v1 = RE_findOrAddVert(obr, obr->totvert++); /* save this for possible V wrapping */
		VECCOPY(v1->co, data); data += 3;
		if(orco) {
			v1->orco= orco; orco+= 3; orcoret++;
		}	
		Mat4MulVecfl(mat, v1->co);
		
		for (v = 1; v < sizev; v++) {
			ver= RE_findOrAddVert(obr, obr->totvert++);
			VECCOPY(ver->co, data); data += 3;
			if(orco) {
				ver->orco= orco; orco+= 3; orcoret++;
			}	
			Mat4MulVecfl(mat, ver->co);
		}
		/* if V-cyclic, add extra vertices at end of the row */
		if (dl->flag & DL_CYCL_U) {
			ver= RE_findOrAddVert(obr, obr->totvert++);
			VECCOPY(ver->co, v1->co);
			if(orco) {
				ver->orco= orco; orco+=3; orcoret++; //orcobase + 3*(u*sizev + 0);
			}
		}	
	}	
	
	/* Done before next loop to get corner vert */
	if (dl->flag & DL_CYCL_U) nsizev++;
	if (dl->flag & DL_CYCL_V) nsizeu++;
	
	/* if U cyclic, add extra row at end of column */
	if (dl->flag & DL_CYCL_V) {
		for (v = 0; v < nsizev; v++) {
			v1= RE_findOrAddVert(obr, startvert + v);
			ver= RE_findOrAddVert(obr, obr->totvert++);
			VECCOPY(ver->co, v1->co);
			if(orco) {
				ver->orco= orco; orco+=3; orcoret++; //ver->orco= orcobase + 3*(0*sizev + v);
			}
		}
	}
	
	sizeu = nsizeu;
	sizev = nsizev;
	
	startvlak= obr->totvlak;
	
	for(u = 0; u < sizeu - 1; u++) {
		p1 = startvert + u * sizev; /* walk through face list */
		p2 = p1 + 1;
		p3 = p2 + sizev;
		p4 = p3 - 1;
		
		for(v = 0; v < sizev - 1; v++) {
			v1= RE_findOrAddVert(obr, p1);
			v2= RE_findOrAddVert(obr, p2);
			v3= RE_findOrAddVert(obr, p3);
			v4= RE_findOrAddVert(obr, p4);
			
			vlr= RE_findOrAddVlak(obr, obr->totvlak++);
			vlr->v1= v1; vlr->v2= v2; vlr->v3= v3; vlr->v4= v4;
			
			CalcNormFloat4(vlr->v4->co, vlr->v3->co, vlr->v2->co, vlr->v1->co, n1);
			
			VECCOPY(vlr->n, n1);
			
			vlr->mat= matar[ dl->col];
			vlr->ec= ME_V1V2+ME_V2V3;
			vlr->flag= dl->rt;
			if( (cu->flag & CU_NOPUNOFLIP) ) {
				vlr->flag |= R_NOPUNOFLIP;
			}
			
			VecAddf(v1->n, v1->n, n1);
			VecAddf(v2->n, v2->n, n1);
			VecAddf(v3->n, v3->n, n1);
			VecAddf(v4->n, v4->n, n1);
			
			p1++; p2++; p3++; p4++;
		}
	}	
	/* fix normals for U resp. V cyclic faces */
	sizeu--; sizev--;  /* dec size for face array */
	if (dl->flag & DL_CYCL_V) {
		
		for (v = 0; v < sizev; v++)
		{
			/* optimize! :*/
			vlr= RE_findOrAddVlak(obr, UVTOINDEX(sizeu - 1, v));
			vlr1= RE_findOrAddVlak(obr, UVTOINDEX(0, v));
			VecAddf(vlr1->v1->n, vlr1->v1->n, vlr->n);
			VecAddf(vlr1->v2->n, vlr1->v2->n, vlr->n);
			VecAddf(vlr->v3->n, vlr->v3->n, vlr1->n);
			VecAddf(vlr->v4->n, vlr->v4->n, vlr1->n);
		}
	}
	if (dl->flag & DL_CYCL_U) {
		
		for (u = 0; u < sizeu; u++)
		{
			/* optimize! :*/
			vlr= RE_findOrAddVlak(obr, UVTOINDEX(u, 0));
			vlr1= RE_findOrAddVlak(obr, UVTOINDEX(u, sizev-1));
			VecAddf(vlr1->v2->n, vlr1->v2->n, vlr->n);
			VecAddf(vlr1->v3->n, vlr1->v3->n, vlr->n);
			VecAddf(vlr->v1->n, vlr->v1->n, vlr1->n);
			VecAddf(vlr->v4->n, vlr->v4->n, vlr1->n);
		}
	}
	/* last vertex is an extra case: 
		
		^	()----()----()----()
		|	|     |     ||     |
		u	|     |(0,n)||(0,0)|
		|     |     ||     |
		()====()====[]====()
		|     |     ||     |
		|     |(m,n)||(m,0)|
		|     |     ||     |
		()----()----()----()
		v ->
		
		vertex [] is no longer shared, therefore distribute
		normals of the surrounding faces to all of the duplicates of []
		*/
	
	if ((dl->flag & DL_CYCL_V) && (dl->flag & DL_CYCL_U))
	{
		vlr= RE_findOrAddVlak(obr, UVTOINDEX(sizeu - 1, sizev - 1)); /* (m,n) */
		vlr1= RE_findOrAddVlak(obr, UVTOINDEX(0,0));  /* (0,0) */
		VecAddf(n1, vlr->n, vlr1->n);
		vlr2= RE_findOrAddVlak(obr, UVTOINDEX(0, sizev-1)); /* (0,n) */
		VecAddf(n1, n1, vlr2->n);
		vlr3= RE_findOrAddVlak(obr, UVTOINDEX(sizeu-1, 0)); /* (m,0) */
		VecAddf(n1, n1, vlr3->n);
		VECCOPY(vlr->v3->n, n1);
		VECCOPY(vlr1->v1->n, n1);
		VECCOPY(vlr2->v2->n, n1);
		VECCOPY(vlr3->v4->n, n1);
	}
	for(a = startvert; a < obr->totvert; a++) {
		ver= RE_findOrAddVert(obr, a);
		Normalize(ver->n);
	}
	
	
	return orcoret;
}

static void init_render_surf(Render *re, ObjectRen *obr)
{
	Object *ob= obr->ob;
	Nurb *nu=0;
	Curve *cu;
	ListBase displist;
	DispList *dl;
	Material **matar;
	float *orco=NULL, *orcobase=NULL, mat[4][4];
	int a, totmat, need_orco=0;

	cu= ob->data;
	nu= cu->nurb.first;
	if(nu==0) return;

	Mat4MulMat4(mat, ob->obmat, re->viewmat);
	Mat4Invert(ob->imat, mat);

	/* material array */
	totmat= ob->totcol+1;
	matar= MEM_callocN(sizeof(Material*)*totmat, "init_render_surf matar");

	for(a=0; a<totmat; a++) {
		matar[a]= give_render_material(re, ob, a+1);

		if(matar[a] && matar[a]->texco & TEXCO_ORCO)
			need_orco= 1;
	}

	if(ob->parent && (ob->parent->type==OB_LATTICE)) need_orco= 1;

	if(need_orco) orcobase= orco= get_object_orco(re, ob);

	displist.first= displist.last= 0;
	makeDispListSurf(re->scene, ob, &displist, 1, 0);

	/* walk along displaylist and create rendervertices/-faces */
	for(dl=displist.first; dl; dl=dl->next) {
		/* watch out: u ^= y, v ^= x !! */
		if(dl->type==DL_SURF)
			orco+= 3*dl_surf_to_renderdata(obr, dl, matar, orco, mat);
	}

	freedisplist(&displist);
	MEM_freeN(matar);
}

static void init_render_curve(Render *re, ObjectRen *obr, int timeoffset)
{
	Object *ob= obr->ob;
	Curve *cu;
	VertRen *ver;
	VlakRen *vlr;
	DispList *dl;
	ListBase olddl={NULL, NULL};
	Material **matar;
	float len, *data, *fp, *orco=NULL, *orcobase= NULL;
	float n[3], mat[4][4];
	int nr, startvert, startvlak, a, b;
	int frontside, need_orco=0, totmat;

	cu= ob->data;
	if(ob->type==OB_FONT && cu->str==NULL) return;
	else if(ob->type==OB_CURVE && cu->nurb.first==NULL) return;

	/* no modifier call here, is in makedisp */

	if(cu->resolu_ren) 
		SWAP(ListBase, olddl, cu->disp);
	
	/* test displist */
	if(cu->disp.first==NULL) 
		makeDispListCurveTypes(re->scene, ob, 0);
	dl= cu->disp.first;
	if(cu->disp.first==NULL) return;
	
	Mat4MulMat4(mat, ob->obmat, re->viewmat);
	Mat4Invert(ob->imat, mat);

	/* material array */
	totmat= ob->totcol+1;
	matar= MEM_callocN(sizeof(Material*)*totmat, "init_render_surf matar");

	for(a=0; a<totmat; a++) {
		matar[a]= give_render_material(re, ob, a+1);

		if(matar[a] && matar[a]->texco & TEXCO_ORCO)
			need_orco= 1;
	}

	if(need_orco) orcobase=orco= get_object_orco(re, ob);

	dl= cu->disp.first;
	while(dl) {
		if(dl->type==DL_INDEX3) {
			int *index;

			startvert= obr->totvert;
			data= dl->verts;

			n[0]= ob->imat[0][2];
			n[1]= ob->imat[1][2];
			n[2]= ob->imat[2][2];
			Normalize(n);

			for(a=0; a<dl->nr; a++, data+=3) {
				ver= RE_findOrAddVert(obr, obr->totvert++);
				VECCOPY(ver->co, data);

				/* flip normal if face is backfacing, also used in face loop below */
				if(ver->co[2] < 0.0) {
					VECCOPY(ver->n, n);
					ver->flag = 1;
				}
				else {
					ver->n[0]= -n[0]; ver->n[1]= -n[1]; ver->n[2]= -n[2];
					ver->flag = 0;
				}

				Mat4MulVecfl(mat, ver->co);
				
				if (orco) {
					ver->orco = orco;
					orco += 3;
				}
			}
			
			if(timeoffset==0) {
				startvlak= obr->totvlak;
				index= dl->index;
				for(a=0; a<dl->parts; a++, index+=3) {

					vlr= RE_findOrAddVlak(obr, obr->totvlak++);
					vlr->v1= RE_findOrAddVert(obr, startvert+index[0]);
					vlr->v2= RE_findOrAddVert(obr, startvert+index[1]);
					vlr->v3= RE_findOrAddVert(obr, startvert+index[2]);
					vlr->v4= NULL;
					
					if(vlr->v1->flag) {
						VECCOPY(vlr->n, n);
					}
					else {
						vlr->n[0]= -n[0]; vlr->n[1]= -n[1]; vlr->n[2]= -n[2];
					}
					
					vlr->mat= matar[ dl->col ];
					vlr->flag= 0;
					if( (cu->flag & CU_NOPUNOFLIP) ) {
						vlr->flag |= R_NOPUNOFLIP;
					}
					vlr->ec= 0;
				}
			}
		}
		else if (dl->type==DL_SURF) {
			
			/* cyclic U means an extruded full circular curve, we skip bevel splitting then */
			if (dl->flag & DL_CYCL_U) {
				orco+= 3*dl_surf_to_renderdata(obr, dl, matar, orco, mat);
			}
			else {
				int p1,p2,p3,p4;

				fp= dl->verts;
				startvert= obr->totvert;
				nr= dl->nr*dl->parts;

				while(nr--) {
					ver= RE_findOrAddVert(obr, obr->totvert++);
						
					VECCOPY(ver->co, fp);
					Mat4MulVecfl(mat, ver->co);
					fp+= 3;

					if (orco) {
						ver->orco = orco;
						orco += 3;
					}
				}

				if(dl->bevelSplitFlag || timeoffset==0) {
					startvlak= obr->totvlak;

					for(a=0; a<dl->parts; a++) {

						frontside= (a >= dl->nr/2);
						
						if (surfindex_displist(dl, a, &b, &p1, &p2, &p3, &p4)==0)
							break;
						
						p1+= startvert;
						p2+= startvert;
						p3+= startvert;
						p4+= startvert;

						for(; b<dl->nr; b++) {
							vlr= RE_findOrAddVlak(obr, obr->totvlak++);
							vlr->v1= RE_findOrAddVert(obr, p2);
							vlr->v2= RE_findOrAddVert(obr, p1);
							vlr->v3= RE_findOrAddVert(obr, p3);
							vlr->v4= RE_findOrAddVert(obr, p4);
							vlr->ec= ME_V2V3+ME_V3V4;
							if(a==0) vlr->ec+= ME_V1V2;

							vlr->flag= dl->rt;

							/* this is not really scientific: the vertices
								* 2, 3 en 4 seem to give better vertexnormals than 1 2 3:
								* front and backside treated different!!
								*/

							if(frontside)
								CalcNormFloat(vlr->v2->co, vlr->v3->co, vlr->v4->co, vlr->n);
							else 
								CalcNormFloat(vlr->v1->co, vlr->v2->co, vlr->v3->co, vlr->n);

							vlr->mat= matar[ dl->col ];

							p4= p3;
							p3++;
							p2= p1;
							p1++;
						}
					}

					if (dl->bevelSplitFlag) {
						for(a=0; a<dl->parts-1+!!(dl->flag&DL_CYCL_V); a++)
							if(dl->bevelSplitFlag[a>>5]&(1<<(a&0x1F)))
								split_v_renderfaces(obr, startvlak, startvert, dl->parts, dl->nr, a, dl->flag&DL_CYCL_V, dl->flag&DL_CYCL_U);
					}

					/* vertex normals */
					for(a= startvlak; a<obr->totvlak; a++) {
						vlr= RE_findOrAddVlak(obr, a);

						VecAddf(vlr->v1->n, vlr->v1->n, vlr->n);
						VecAddf(vlr->v3->n, vlr->v3->n, vlr->n);
						VecAddf(vlr->v2->n, vlr->v2->n, vlr->n);
						VecAddf(vlr->v4->n, vlr->v4->n, vlr->n);
					}
					for(a=startvert; a<obr->totvert; a++) {
						ver= RE_findOrAddVert(obr, a);
						len= Normalize(ver->n);
						if(len==0.0) ver->flag= 1;	/* flag abuse, its only used in zbuf now  */
						else ver->flag= 0;
					}
					for(a= startvlak; a<obr->totvlak; a++) {
						vlr= RE_findOrAddVlak(obr, a);
						if(vlr->v1->flag) VECCOPY(vlr->v1->n, vlr->n);
						if(vlr->v2->flag) VECCOPY(vlr->v2->n, vlr->n);
						if(vlr->v3->flag) VECCOPY(vlr->v3->n, vlr->n);
						if(vlr->v4->flag) VECCOPY(vlr->v4->n, vlr->n);
					}
				}
			}
		}

		dl= dl->next;
	}
	
	/* not very elegant... but we want original displist in UI */
	if(cu->resolu_ren) {
		freedisplist(&cu->disp);
		SWAP(ListBase, olddl, cu->disp);
	}

	MEM_freeN(matar);
}

/* ------------------------------------------------------------------------- */
/* Mesh     																 */
/* ------------------------------------------------------------------------- */

struct edgesort {
	int v1, v2;
	int f;
	int i1, i2;
};

/* edges have to be added with lowest index first for sorting */
static void to_edgesort(struct edgesort *ed, int i1, int i2, int v1, int v2, int f)
{
	if(v1>v2) {
		SWAP(int, v1, v2);
		SWAP(int, i1, i2);
	}

	ed->v1= v1;
	ed->v2= v2;
	ed->i1= i1;
	ed->i2= i2;
	ed->f = f;
}

static int vergedgesort(const void *v1, const void *v2)
{
	const struct edgesort *x1=v1, *x2=v2;
	
	if( x1->v1 > x2->v1) return 1;
	else if( x1->v1 < x2->v1) return -1;
	else if( x1->v2 > x2->v2) return 1;
	else if( x1->v2 < x2->v2) return -1;
	
	return 0;
}

static struct edgesort *make_mesh_edge_lookup(DerivedMesh *dm, int *totedgesort)
{
	MFace *mf, *mface;
	MTFace *tface=NULL;
	struct edgesort *edsort, *ed;
	unsigned int *mcol=NULL;
	int a, totedge=0, totface;
	
	mface= dm->getFaceArray(dm);
	totface= dm->getNumFaces(dm);
	tface= dm->getFaceDataArray(dm, CD_MTFACE);
	mcol= dm->getFaceDataArray(dm, CD_MCOL);
	
	if(mcol==NULL && tface==NULL) return NULL;
	
	/* make sorted table with edges and face indices in it */
	for(a= totface, mf= mface; a>0; a--, mf++) {
		if(mf->v4) totedge+=4;
		else if(mf->v3) totedge+=3;
	}

	if(totedge==0)
		return NULL;
	
	ed= edsort= MEM_callocN(totedge*sizeof(struct edgesort), "edgesort");
	
	for(a=0, mf=mface; a<totface; a++, mf++) {
		to_edgesort(ed++, 0, 1, mf->v1, mf->v2, a);
		to_edgesort(ed++, 1, 2, mf->v2, mf->v3, a);
		if(mf->v4) {
			to_edgesort(ed++, 2, 3, mf->v3, mf->v4, a);
			to_edgesort(ed++, 3, 0, mf->v4, mf->v1, a);
		}
		else if(mf->v3)
			to_edgesort(ed++, 2, 3, mf->v3, mf->v1, a);
	}
	
	qsort(edsort, totedge, sizeof(struct edgesort), vergedgesort);
	
	*totedgesort= totedge;

	return edsort;
}

static void use_mesh_edge_lookup(ObjectRen *obr, DerivedMesh *dm, MEdge *medge, VlakRen *vlr, struct edgesort *edgetable, int totedge)
{
	struct edgesort ed, *edp;
	CustomDataLayer *layer;
	MTFace *mtface, *mtf;
	MCol *mcol, *mc;
	int index, mtfn, mcn;
	char *name;
	
	if(medge->v1 < medge->v2) {
		ed.v1= medge->v1;
		ed.v2= medge->v2;
	}
	else {
		ed.v1= medge->v2;
		ed.v2= medge->v1;
	}
	
	edp= bsearch(&ed, edgetable, totedge, sizeof(struct edgesort), vergedgesort);

	/* since edges have different index ordering, we have to duplicate mcol and tface */
	if(edp) {
		mtfn= mcn= 0;

		for(index=0; index<dm->faceData.totlayer; index++) {
			layer= &dm->faceData.layers[index];
			name= layer->name;

			if(layer->type == CD_MTFACE && mtfn < MAX_MTFACE) {
				mtface= &((MTFace*)layer->data)[edp->f];
				mtf= RE_vlakren_get_tface(obr, vlr, mtfn++, &name, 1);

				*mtf= *mtface;

				memcpy(mtf->uv[0], mtface->uv[edp->i1], sizeof(float)*2);
				memcpy(mtf->uv[1], mtface->uv[edp->i2], sizeof(float)*2);
				memcpy(mtf->uv[2], mtface->uv[1], sizeof(float)*2);
				memcpy(mtf->uv[3], mtface->uv[1], sizeof(float)*2);
			}
			else if(layer->type == CD_MCOL && mcn < MAX_MCOL) {
				mcol= &((MCol*)layer->data)[edp->f*4];
				mc= RE_vlakren_get_mcol(obr, vlr, mcn++, &name, 1);

				mc[0]= mcol[edp->i1];
				mc[1]= mc[2]= mc[3]= mcol[edp->i2];
			}
		}
	}
}

static void free_camera_inside_volumes(Render *re)
{
	BLI_freelistN(&re->render_volumes_inside);
}

static void init_camera_inside_volumes(Render *re)
{
	ObjectInstanceRen *obi;
	VolumeOb *vo;
	float co[3] = {0.f, 0.f, 0.f};

	for(vo= re->volumes.first; vo; vo= vo->next) {
		for(obi= re->instancetable.first; obi; obi= obi->next) {
			if (obi->obr == vo->obr) {
<<<<<<< HEAD
				if (point_inside_volume_objectinstance(obi, co)) {
=======
				if (point_inside_volume_objectinstance(re, obi, co)) {
>>>>>>> 16c1a294
					MatInside *mi;
					
					mi = MEM_mallocN(sizeof(MatInside), "camera inside material");
					mi->ma = vo->ma;
					mi->obi = obi;
					
					BLI_addtail(&(re->render_volumes_inside), mi);
				}
			}
		}
	}
	
	/* debug {
	MatInside *m;
	for (m=re->render_volumes_inside.first; m; m=m->next) {
		printf("matinside: ma: %s \n", m->ma->id.name+2);
	}
	}*/
}

static void add_volume(Render *re, ObjectRen *obr, Material *ma)
{
	struct VolumeOb *vo;
	
	vo = MEM_mallocN(sizeof(VolumeOb), "volume object");
	
	vo->ma = ma;
	vo->obr = obr;
	
	BLI_addtail(&re->volumes, vo);
}

static void init_render_mesh(Render *re, ObjectRen *obr, int timeoffset)
{
	Object *ob= obr->ob;
	Mesh *me;
	MVert *mvert = NULL;
	MFace *mface;
	VlakRen *vlr; //, *vlr1;
	VertRen *ver;
	Material *ma;
	MSticky *ms = NULL;
	DerivedMesh *dm;
	CustomDataMask mask;
	float xn, yn, zn,  imat[3][3], mat[4][4];  //nor[3],
	float *orco=0;
	int need_orco=0, need_stress=0, need_nmap_tangent=0, need_tangent=0;
	int a, a1, ok, vertofs;
	int end, do_autosmooth=0, totvert = 0;
	int use_original_normals= 0;

	me= ob->data;

	Mat4MulMat4(mat, ob->obmat, re->viewmat);
	Mat4Invert(ob->imat, mat);
	Mat3CpyMat4(imat, ob->imat);

	if(me->totvert==0)
		return;
	
	need_orco= 0;
	for(a=1; a<=ob->totcol; a++) {
		ma= give_render_material(re, ob, a);
		if(ma) {
			if(ma->texco & (TEXCO_ORCO|TEXCO_STRESS))
				need_orco= 1;
			if(ma->texco & TEXCO_STRESS)
				need_stress= 1;
			/* normalmaps, test if tangents needed, separated from shading */
			if(ma->mode_l & MA_TANGENT_V) {
				need_tangent= 1;
				if(me->mtface==NULL)
					need_orco= 1;
			}
			if(ma->mode_l & MA_NORMAP_TANG) {
				if(me->mtface==NULL) {
					need_orco= 1;
					need_tangent= 1;
				}
				need_nmap_tangent= 1;
			}
<<<<<<< HEAD
			
			if (ma->material_type == MA_TYPE_VOLUME)
				add_volume(re, obr, ma);
=======
>>>>>>> 16c1a294
		}
	}

	if(re->flag & R_NEED_TANGENT) {
		/* exception for tangent space baking */
		if(me->mtface==NULL) {
			need_orco= 1;
			need_tangent= 1;
		}
		need_nmap_tangent= 1;
	}
	
	/* check autosmooth and displacement, we then have to skip only-verts optimize */
	do_autosmooth |= (me->flag & ME_AUTOSMOOTH);
	if(do_autosmooth)
		timeoffset= 0;
	if(test_for_displace(re, ob ) )
		timeoffset= 0;
	
	mask= CD_MASK_BAREMESH|CD_MASK_MTFACE|CD_MASK_MCOL;
	if(!timeoffset)
		if(need_orco)
			mask |= CD_MASK_ORCO;

	dm= mesh_create_derived_render(re->scene, ob, mask);
	if(dm==NULL) return;	/* in case duplicated object fails? */

	if(mask & CD_MASK_ORCO) {
		orco= dm->getVertDataArray(dm, CD_ORCO);
		if(orco) {
			orco= MEM_dupallocN(orco);
			set_object_orco(re, ob, orco);
		}
	}

	mvert= dm->getVertArray(dm);
	totvert= dm->getNumVerts(dm);

	/* attempt to autsmooth on original mesh, only without subsurf */
	if(do_autosmooth && me->totvert==totvert && me->totface==dm->getNumFaces(dm))
		use_original_normals= 1;
	
	ms = (totvert==me->totvert)?me->msticky:NULL;
	
	ma= give_render_material(re, ob, 1);

	if(ma->material_type == MA_TYPE_HALO) {
		make_render_halos(re, obr, me, totvert, mvert, ma, orco);
	}
	else {

		for(a=0; a<totvert; a++, mvert++) {
			ver= RE_findOrAddVert(obr, obr->totvert++);
			VECCOPY(ver->co, mvert->co);
			if(do_autosmooth==0)	/* autosmooth on original unrotated data to prevent differences between frames */
				Mat4MulVecfl(mat, ver->co);
  
			if(orco) {
				ver->orco= orco;
				orco+=3;
			}
			if(ms) {
				float *sticky= RE_vertren_get_sticky(obr, ver, 1);
				sticky[0]= ms->co[0];
				sticky[1]= ms->co[1];
				ms++;
			}
		}
		
		if(!timeoffset) {
			/* store customdata names, because DerivedMesh is freed */
			RE_set_customdata_names(obr, &dm->faceData);
			
			/* still to do for keys: the correct local texture coordinate */

			/* faces in order of color blocks */
			vertofs= obr->totvert - totvert;
			for(a1=0; (a1<ob->totcol || (a1==0 && ob->totcol==0)); a1++) {

				ma= give_render_material(re, ob, a1+1);
				
				/* test for 100% transparant */
				ok= 1;
				if(ma->alpha==0.0 && ma->spectra==0.0) {
					ok= 0;
					/* texture on transparency? */
					for(a=0; a<MAX_MTEX; a++) {
						if(ma->mtex[a] && ma->mtex[a]->tex) {
							if(ma->mtex[a]->mapto & MAP_ALPHA) ok= 1;
						}
					}
				}
				
				/* if wire material, and we got edges, don't do the faces */
				if(ma->material_type == MA_TYPE_WIRE) {
					end= dm->getNumEdges(dm);
					if(end) ok= 0;
				}

				if(ok) {
					end= dm->getNumFaces(dm);
					mface= dm->getFaceArray(dm);

					for(a=0; a<end; a++, mface++) {
						int v1, v2, v3, v4, flag;
						
						if( mface->mat_nr==a1 ) {
							float len;
								
							v1= mface->v1;
							v2= mface->v2;
							v3= mface->v3;
							v4= mface->v4;
							flag= mface->flag & ME_SMOOTH;

							vlr= RE_findOrAddVlak(obr, obr->totvlak++);
							vlr->v1= RE_findOrAddVert(obr, vertofs+v1);
							vlr->v2= RE_findOrAddVert(obr, vertofs+v2);
							vlr->v3= RE_findOrAddVert(obr, vertofs+v3);
							if(v4) vlr->v4= RE_findOrAddVert(obr, vertofs+v4);
							else vlr->v4= 0;

							/* render normals are inverted in render */
							if(use_original_normals) {
								MFace *mf= me->mface+a;
								MVert *mv= me->mvert;
								
								if(vlr->v4) 
									len= CalcNormFloat4( mv[mf->v4].co, mv[mf->v3].co, mv[mf->v2].co, mv[mf->v1].co, vlr->n);
								else 
									len= CalcNormFloat(mv[mf->v3].co, mv[mf->v2].co, mv[mf->v1].co, vlr->n);
							}
							else {
								if(vlr->v4) 
									len= CalcNormFloat4(vlr->v4->co, vlr->v3->co, vlr->v2->co, vlr->v1->co, vlr->n);
								else 
									len= CalcNormFloat(vlr->v3->co, vlr->v2->co, vlr->v1->co, vlr->n);
							}

							vlr->mat= ma;
							vlr->flag= flag;
							if((me->flag & ME_NOPUNOFLIP) ) {
								vlr->flag |= R_NOPUNOFLIP;
							}
							vlr->ec= 0; /* mesh edges rendered separately */

							if(len==0) obr->totvlak--;
							else {
								CustomDataLayer *layer;
								MTFace *mtface, *mtf;
								MCol *mcol, *mc;
								int index, mtfn= 0, mcn= 0;
								char *name;

								for(index=0; index<dm->faceData.totlayer; index++) {
									layer= &dm->faceData.layers[index];
									name= layer->name;
									
									if(layer->type == CD_MTFACE && mtfn < MAX_MTFACE) {
										mtf= RE_vlakren_get_tface(obr, vlr, mtfn++, &name, 1);
										mtface= (MTFace*)layer->data;
										*mtf= mtface[a];
									}
									else if(layer->type == CD_MCOL && mcn < MAX_MCOL) {
										mc= RE_vlakren_get_mcol(obr, vlr, mcn++, &name, 1);
										mcol= (MCol*)layer->data;
										memcpy(mc, &mcol[a*4], sizeof(MCol)*4);
									}
								}
							}
						}
					}
				}
			}
			
			/* exception... we do edges for wire mode. potential conflict when faces exist... */
			end= dm->getNumEdges(dm);
			mvert= dm->getVertArray(dm);
			ma= give_render_material(re, ob, 1);
			if(end && (ma->material_type == MA_TYPE_WIRE)) {
				MEdge *medge;
				struct edgesort *edgetable;
				int totedge= 0;
				
				medge= dm->getEdgeArray(dm);
				
				/* we want edges to have UV and vcol too... */
				edgetable= make_mesh_edge_lookup(dm, &totedge);
				
				for(a1=0; a1<end; a1++, medge++) {
					if (medge->flag&ME_EDGERENDER) {
						MVert *v0 = &mvert[medge->v1];
						MVert *v1 = &mvert[medge->v2];

						vlr= RE_findOrAddVlak(obr, obr->totvlak++);
						vlr->v1= RE_findOrAddVert(obr, vertofs+medge->v1);
						vlr->v2= RE_findOrAddVert(obr, vertofs+medge->v2);
						vlr->v3= vlr->v2;
						vlr->v4= NULL;
						
						if(edgetable)
							use_mesh_edge_lookup(obr, dm, medge, vlr, edgetable, totedge);
						
						xn= -(v0->no[0]+v1->no[0]);
						yn= -(v0->no[1]+v1->no[1]);
						zn= -(v0->no[2]+v1->no[2]);
						/* transpose ! */
						vlr->n[0]= imat[0][0]*xn+imat[0][1]*yn+imat[0][2]*zn;
						vlr->n[1]= imat[1][0]*xn+imat[1][1]*yn+imat[1][2]*zn;
						vlr->n[2]= imat[2][0]*xn+imat[2][1]*yn+imat[2][2]*zn;
						Normalize(vlr->n);
						
						vlr->mat= ma;
						vlr->flag= 0;
						vlr->ec= ME_V1V2;
					}
				}
				if(edgetable)
					MEM_freeN(edgetable);
			}
		}
	}
	
	if(!timeoffset) {
		if (test_for_displace(re, ob ) ) {
			calc_vertexnormals(re, obr, 0, 0);
			if(do_autosmooth)
				do_displacement(re, obr, mat, imat);
			else
				do_displacement(re, obr, NULL, NULL);
		}

		if(do_autosmooth) {
			autosmooth(re, obr, mat, me->smoothresh);
		}

		calc_vertexnormals(re, obr, need_tangent, need_nmap_tangent);

		if(need_stress)
			calc_edge_stress(re, obr, me);
	}

	dm->release(dm);
}

/* ------------------------------------------------------------------------- */
/* Lamps and Shadowbuffers													 */
/* ------------------------------------------------------------------------- */

static void initshadowbuf(Render *re, LampRen *lar, float mat[][4])
{
	struct ShadBuf *shb;
	float viewinv[4][4];
	
	/* if(la->spsi<16) return; */
	
	/* memory alloc */
	shb= (struct ShadBuf *)MEM_callocN( sizeof(struct ShadBuf),"initshadbuf");
	lar->shb= shb;
	
	if(shb==NULL) return;
	
	VECCOPY(shb->co, lar->co);
	
	/* percentage render: keep track of min and max */
	shb->size= (lar->bufsize*re->r.size)/100;
	
	if(shb->size<512) shb->size= 512;
	else if(shb->size > lar->bufsize) shb->size= lar->bufsize;
	
	shb->size &= ~15;	/* make sure its multiples of 16 */
	
	shb->samp= lar->samp;
	shb->soft= lar->soft;
	shb->shadhalostep= lar->shadhalostep;
	
	Mat4Ortho(mat);
	Mat4Invert(shb->winmat, mat);	/* winmat is temp */
	
	/* matrix: combination of inverse view and lampmat */
	/* calculate again: the ortho-render has no correct viewinv */
	Mat4Invert(viewinv, re->viewmat);
	Mat4MulMat4(shb->viewmat, viewinv, shb->winmat);
	
	/* projection */
	shb->d= lar->clipsta;
	shb->clipend= lar->clipend;
	
	/* bias is percentage, made 2x larger because of correction for angle of incidence */
	/* when a ray is closer to parallel of a face, bias value is increased during render */
	shb->bias= (0.02*lar->bias)*0x7FFFFFFF;
	shb->bias= shb->bias*(100/re->r.size);
	
	/* halfway method (average of first and 2nd z) reduces bias issues */
	if(ELEM(lar->buftype, LA_SHADBUF_HALFWAY, LA_SHADBUF_DEEP))
		shb->bias= 0.1f*shb->bias;
	
	shb->compressthresh= lar->compressthresh;
}

static void area_lamp_vectors(LampRen *lar)
{
	float xsize= 0.5*lar->area_size, ysize= 0.5*lar->area_sizey, multifac;

	/* make it smaller, so area light can be multisampled */
	multifac= 1.0f/sqrt((float)lar->ray_totsamp);
	xsize *= multifac;
	ysize *= multifac;
	
	/* corner vectors */
	lar->area[0][0]= lar->co[0] - xsize*lar->mat[0][0] - ysize*lar->mat[1][0];
	lar->area[0][1]= lar->co[1] - xsize*lar->mat[0][1] - ysize*lar->mat[1][1];
	lar->area[0][2]= lar->co[2] - xsize*lar->mat[0][2] - ysize*lar->mat[1][2];	

	/* corner vectors */
	lar->area[1][0]= lar->co[0] - xsize*lar->mat[0][0] + ysize*lar->mat[1][0];
	lar->area[1][1]= lar->co[1] - xsize*lar->mat[0][1] + ysize*lar->mat[1][1];
	lar->area[1][2]= lar->co[2] - xsize*lar->mat[0][2] + ysize*lar->mat[1][2];	

	/* corner vectors */
	lar->area[2][0]= lar->co[0] + xsize*lar->mat[0][0] + ysize*lar->mat[1][0];
	lar->area[2][1]= lar->co[1] + xsize*lar->mat[0][1] + ysize*lar->mat[1][1];
	lar->area[2][2]= lar->co[2] + xsize*lar->mat[0][2] + ysize*lar->mat[1][2];	

	/* corner vectors */
	lar->area[3][0]= lar->co[0] + xsize*lar->mat[0][0] - ysize*lar->mat[1][0];
	lar->area[3][1]= lar->co[1] + xsize*lar->mat[0][1] - ysize*lar->mat[1][1];
	lar->area[3][2]= lar->co[2] + xsize*lar->mat[0][2] - ysize*lar->mat[1][2];	
	/* only for correction button size, matrix size works on energy */
	lar->areasize= lar->dist*lar->dist/(4.0*xsize*ysize);
}

/* If lar takes more lamp data, the decoupling will be better. */
static GroupObject *add_render_lamp(Render *re, Object *ob)
{
	Lamp *la= ob->data;
	LampRen *lar;
	GroupObject *go;
	float mat[4][4], angle, xn, yn;
	float vec[3];
	int c;

	/* previewrender sets this to zero... prevent accidents */
	if(la==NULL) return NULL;
	
	/* prevent only shadow from rendering light */
	if(la->mode & LA_ONLYSHADOW)
		if((re->r.mode & R_SHADOW)==0)
			return NULL;
	
	re->totlamp++;
	
	/* groups is used to unify support for lightgroups, this is the global lightgroup */
	go= MEM_callocN(sizeof(GroupObject), "groupobject");
	BLI_addtail(&re->lights, go);
	go->ob= ob;
	/* lamprens are in own list, for freeing */
	lar= (LampRen *)MEM_callocN(sizeof(LampRen),"lampren");
	BLI_addtail(&re->lampren, lar);
	go->lampren= lar;

	Mat4MulMat4(mat, ob->obmat, re->viewmat);
	Mat4Invert(ob->imat, mat);

	Mat3CpyMat4(lar->mat, mat);
	Mat3CpyMat4(lar->imat, ob->imat);

	lar->bufsize = la->bufsize;
	lar->samp = la->samp;
	lar->buffers= la->buffers;
	if(lar->buffers==0) lar->buffers= 1;
	lar->buftype= la->buftype;
	lar->filtertype= la->filtertype;
	lar->soft = la->soft;
	lar->shadhalostep = la->shadhalostep;
	lar->clipsta = la->clipsta;
	lar->clipend = la->clipend;
	
	lar->bias = la->bias;
	lar->compressthresh = la->compressthresh;

	lar->type= la->type;
	lar->mode= la->mode;

	lar->energy= la->energy;
	if(la->mode & LA_NEG) lar->energy= -lar->energy;

	lar->vec[0]= -mat[2][0];
	lar->vec[1]= -mat[2][1];
	lar->vec[2]= -mat[2][2];
	Normalize(lar->vec);
	lar->co[0]= mat[3][0];
	lar->co[1]= mat[3][1];
	lar->co[2]= mat[3][2];
	lar->dist= la->dist;
	lar->haint= la->haint;
	lar->distkw= lar->dist*lar->dist;
	lar->r= lar->energy*la->r;
	lar->g= lar->energy*la->g;
	lar->b= lar->energy*la->b;
	lar->shdwr= la->shdwr;
	lar->shdwg= la->shdwg;
	lar->shdwb= la->shdwb;
	lar->k= la->k;

	// area
	lar->ray_samp= la->ray_samp;
	lar->ray_sampy= la->ray_sampy;
	lar->ray_sampz= la->ray_sampz;
	
	lar->area_size= la->area_size;
	lar->area_sizey= la->area_sizey;
	lar->area_sizez= la->area_sizez;

	lar->area_shape= la->area_shape;
	
	/* Annoying, lamp UI does this, but the UI might not have been used? - add here too.
	 * make sure this matches buttons_shading.c's logic */
	if(ELEM4(la->type, LA_AREA, LA_SPOT, LA_SUN, LA_LOCAL) && (la->mode & LA_SHAD_RAY))
		if (ELEM3(la->type, LA_SPOT, LA_SUN, LA_LOCAL))
			if (la->ray_samp_method == LA_SAMP_CONSTANT) la->ray_samp_method = LA_SAMP_HALTON;
	
	lar->ray_samp_method= la->ray_samp_method;
	lar->ray_samp_type= la->ray_samp_type;
	
	lar->adapt_thresh= la->adapt_thresh;
	lar->sunsky = NULL;
	
	if( ELEM(lar->type, LA_SPOT, LA_LOCAL)) {
		lar->ray_totsamp= lar->ray_samp*lar->ray_samp;
		lar->area_shape = LA_AREA_SQUARE;
		lar->area_sizey= lar->area_size;
	}
	else if(lar->type==LA_AREA) {
		switch(lar->area_shape) {
		case LA_AREA_SQUARE:
			lar->ray_totsamp= lar->ray_samp*lar->ray_samp;
			lar->ray_sampy= lar->ray_samp;
			lar->area_sizey= lar->area_size;
			break;
		case LA_AREA_RECT:
			lar->ray_totsamp= lar->ray_samp*lar->ray_sampy;
			break;
		case LA_AREA_CUBE:
			lar->ray_totsamp= lar->ray_samp*lar->ray_samp*lar->ray_samp;
			lar->ray_sampy= lar->ray_samp;
			lar->ray_sampz= lar->ray_samp;
			lar->area_sizey= lar->area_size;
			lar->area_sizez= lar->area_size;
			break;
		case LA_AREA_BOX:
			lar->ray_totsamp= lar->ray_samp*lar->ray_sampy*lar->ray_sampz;
			break;
		}

		area_lamp_vectors(lar);
		init_jitter_plane(lar);	// subsamples
	}
	else if(lar->type==LA_SUN){
		lar->ray_totsamp= lar->ray_samp*lar->ray_samp;
		lar->area_shape = LA_AREA_SQUARE;
		lar->area_sizey= lar->area_size;

		if((la->sun_effect_type & LA_SUN_EFFECT_SKY) ||
				(la->sun_effect_type & LA_SUN_EFFECT_AP)){
			lar->sunsky = (struct SunSky*)MEM_callocN(sizeof(struct SunSky), "sunskyren");
			lar->sunsky->effect_type = la->sun_effect_type;
		
			VECCOPY(vec,ob->obmat[2]);
		    Normalize(vec);
		    
			InitSunSky(lar->sunsky, la->atm_turbidity, vec, la->horizon_brightness, 
					la->spread, la->sun_brightness, la->sun_size, la->backscattered_light,
					   la->skyblendfac, la->skyblendtype, la->sky_exposure, la->sky_colorspace);
			
			InitAtmosphere(lar->sunsky, la->sun_intensity, 1.0, 1.0, la->atm_inscattering_factor, la->atm_extinction_factor,
					la->atm_distance_factor);
		}
	}
	else lar->ray_totsamp= 0;
	
	lar->spotsi= la->spotsize;
	if(lar->mode & LA_HALO) {
		if(lar->spotsi>170.0) lar->spotsi= 170.0;
	}
	lar->spotsi= cos( M_PI*lar->spotsi/360.0 );
	lar->spotbl= (1.0-lar->spotsi)*la->spotblend;

	memcpy(lar->mtex, la->mtex, MAX_MTEX*sizeof(void *));

	lar->lay= ob->lay & 0xFFFFFF;	// higher 8 bits are localview layers

	lar->falloff_type = la->falloff_type;
	lar->ld1= la->att1;
	lar->ld2= la->att2;
	lar->curfalloff = curvemapping_copy(la->curfalloff);

	if(lar->type==LA_SPOT) {

		Normalize(lar->imat[0]);
		Normalize(lar->imat[1]);
		Normalize(lar->imat[2]);

		xn= saacos(lar->spotsi);
		xn= sin(xn)/cos(xn);
		lar->spottexfac= 1.0/(xn);

		if(lar->mode & LA_ONLYSHADOW) {
			if((lar->mode & (LA_SHAD_BUF|LA_SHAD_RAY))==0) lar->mode -= LA_ONLYSHADOW;
		}

	}

	/* set flag for spothalo en initvars */
	if(la->type==LA_SPOT && (la->mode & LA_HALO)) {
		if(la->haint>0.0) {
			re->flag |= R_LAMPHALO;

			/* camera position (0,0,0) rotate around lamp */
			lar->sh_invcampos[0]= -lar->co[0];
			lar->sh_invcampos[1]= -lar->co[1];
			lar->sh_invcampos[2]= -lar->co[2];
			Mat3MulVecfl(lar->imat, lar->sh_invcampos);

			/* z factor, for a normalized volume */
			angle= saacos(lar->spotsi);
			xn= lar->spotsi;
			yn= sin(angle);
			lar->sh_zfac= yn/xn;
			/* pre-scale */
			lar->sh_invcampos[2]*= lar->sh_zfac;

		}
	}
	else if(la->type==LA_HEMI) {
		lar->mode &= ~(LA_SHAD_RAY|LA_SHAD_BUF);
	}

	for(c=0; c<MAX_MTEX; c++) {
		if(la->mtex[c] && la->mtex[c]->tex) {
			if (la->mtex[c]->mapto & LAMAP_COL) 
				lar->mode |= LA_TEXTURE;
			if (la->mtex[c]->mapto & LAMAP_SHAD)
				lar->mode |= LA_SHAD_TEX;

			if(G.rendering) {
				if(re->osa) {
					if(la->mtex[c]->tex->type==TEX_IMAGE) lar->mode |= LA_OSATEX;
				}
			}
		}
	}
	/* yafray: shadow flag should not be cleared, only used with internal renderer */
	if (re->r.renderer==R_INTERN) {
		/* to make sure we can check ray shadow easily in the render code */
		if(lar->mode & LA_SHAD_RAY) {
			if( (re->r.mode & R_RAYTRACE)==0)
				lar->mode &= ~LA_SHAD_RAY;
		}
	

		if(re->r.mode & R_SHADOW) {
			
			if(la->type==LA_AREA && (lar->mode & LA_SHAD_RAY) && (lar->ray_samp_method == LA_SAMP_CONSTANT)) {
				init_jitter_plane(lar);
			}
			else if (la->type==LA_SPOT && (lar->mode & LA_SHAD_BUF) ) {
				/* Per lamp, one shadow buffer is made. */
				lar->bufflag= la->bufflag;
				Mat4CpyMat4(mat, ob->obmat);
				initshadowbuf(re, lar, mat);	// mat is altered
			}
			
			
			/* this is the way used all over to check for shadow */
			if(lar->shb || (lar->mode & LA_SHAD_RAY)) {
				LampShadowSample *ls;
				LampShadowSubSample *lss;
				int a, b;

				memset(re->shadowsamplenr, 0, sizeof(re->shadowsamplenr));
				
				lar->shadsamp= MEM_mallocN(re->r.threads*sizeof(LampShadowSample), "lamp shadow sample");
				ls= lar->shadsamp;

				/* shadfacs actually mean light, let's put them to 1 to prevent unitialized accidents */
				for(a=0; a<re->r.threads; a++, ls++) {
					lss= ls->s;
					for(b=0; b<re->r.osa; b++, lss++) {
						lss->samplenr= -1;	/* used to detect whether we store or read */
						lss->shadfac[0]= 1.0f;
						lss->shadfac[1]= 1.0f;
						lss->shadfac[2]= 1.0f;
						lss->shadfac[3]= 1.0f;
					}
				}
			}
		}
	}
	
	return go;
}

/* layflag: allows material group to ignore layerflag */
static void add_lightgroup(Render *re, Group *group, int exclusive)
{
	GroupObject *go, *gol;
	
	group->id.flag &= ~LIB_DOIT;

	/* it's a bit too many loops in loops... but will survive */
	/* note that 'exclusive' will remove it from the global list */
	for(go= group->gobject.first; go; go= go->next) {
		go->lampren= NULL;
		
		if(go->ob->lay & re->scene->lay) {
			if(go->ob && go->ob->type==OB_LAMP) {
				for(gol= re->lights.first; gol; gol= gol->next) {
					if(gol->ob==go->ob) {
						go->lampren= gol->lampren;
						break;
					}
				}
				if(go->lampren==NULL) 
					gol= add_render_lamp(re, go->ob);
				if(gol && exclusive) {
					BLI_remlink(&re->lights, gol);
					MEM_freeN(gol);
				}
			}
		}
	}
}

static void set_material_lightgroups(Render *re)
{
	Group *group;
	Material *ma;
	
	/* not for preview render */
	if(re->scene->r.scemode & R_PREVIEWBUTS)
		return;
	
	for(group= G.main->group.first; group; group=group->id.next)
		group->id.flag |= LIB_DOIT;
	
	/* it's a bit too many loops in loops... but will survive */
	/* hola! materials not in use...? */
	for(ma= G.main->mat.first; ma; ma=ma->id.next) {
		if(ma->group && (ma->group->id.flag & LIB_DOIT))
			add_lightgroup(re, ma->group, ma->mode & MA_GROUP_NOLAY);
	}
}

static void set_renderlayer_lightgroups(Render *re, Scene *sce)
{
	SceneRenderLayer *srl;
	
	for(srl= sce->r.layers.first; srl; srl= srl->next) {
		if(srl->light_override)
			add_lightgroup(re, srl->light_override, 0);
	}
}

/* ------------------------------------------------------------------------- */
/* World																	 */
/* ------------------------------------------------------------------------- */

void init_render_world(Render *re)
{
	int a;
	char *cp;
	
	if(re->scene && re->scene->world) {
		re->wrld= *(re->scene->world);
		
		cp= (char *)&re->wrld.fastcol;
		
		cp[0]= 255.0*re->wrld.horr;
		cp[1]= 255.0*re->wrld.horg;
		cp[2]= 255.0*re->wrld.horb;
		cp[3]= 1;
		
		VECCOPY(re->grvec, re->viewmat[2]);
		Normalize(re->grvec);
		Mat3CpyMat4(re->imat, re->viewinv);
		
		for(a=0; a<MAX_MTEX; a++) 
			if(re->wrld.mtex[a] && re->wrld.mtex[a]->tex) re->wrld.skytype |= WO_SKYTEX;
		
		/* AO samples should be OSA minimum */
		if(re->osa)
			while(re->wrld.aosamp*re->wrld.aosamp < re->osa) 
				re->wrld.aosamp++;
		if(!(re->r.mode & R_RAYTRACE) && (re->wrld.ao_gather_method == WO_AOGATHER_RAYTRACE))
			re->wrld.mode &= ~WO_AMB_OCC;
	}
	else {
		memset(&re->wrld, 0, sizeof(World));
		re->wrld.exp= 0.0f;
		re->wrld.range= 1.0f;
		
		/* for mist pass */
		re->wrld.miststa= re->clipsta;
		re->wrld.mistdist= re->clipend-re->clipsta;
		re->wrld.misi= 1.0f;
	}
	
	re->wrld.linfac= 1.0 + pow((2.0*re->wrld.exp + 0.5), -10);
	re->wrld.logfac= log( (re->wrld.linfac-1.0)/re->wrld.linfac )/re->wrld.range;
}



/* ------------------------------------------------------------------------- */
/* Object Finalization														 */
/* ------------------------------------------------------------------------- */

/* prevent phong interpolation for giving ray shadow errors (terminator problem) */
static void set_phong_threshold(ObjectRen *obr)
{
//	VertRen *ver;
	VlakRen *vlr;
	float thresh= 0.0, dot;
	int tot=0, i;
	
	/* Added check for 'pointy' situations, only dotproducts of 0.9 and larger 
	   are taken into account. This threshold is meant to work on smooth geometry, not
	   for extreme cases (ton) */
	
	for(i=0; i<obr->totvlak; i++) {
		vlr= RE_findOrAddVlak(obr, i);
		if(vlr->flag & R_SMOOTH) {
			dot= INPR(vlr->n, vlr->v1->n);
			dot= ABS(dot);
			if(dot>0.9) {
				thresh+= dot; tot++;
			}
			dot= INPR(vlr->n, vlr->v2->n);
			dot= ABS(dot);
			if(dot>0.9) {
				thresh+= dot; tot++;
			}

			dot= INPR(vlr->n, vlr->v3->n);
			dot= ABS(dot);
			if(dot>0.9) {
				thresh+= dot; tot++;
			}

			if(vlr->v4) {
				dot= INPR(vlr->n, vlr->v4->n);
				dot= ABS(dot);
				if(dot>0.9) {
					thresh+= dot; tot++;
				}
			}
		}
	}
	
	if(tot) {
		thresh/= (float)tot;
		obr->ob->smoothresh= cos(0.5*M_PI-saacos(thresh));
	}
}

/* per face check if all samples should be taken.
   if raytrace or multisample, do always for raytraced material, or when material full_osa set */
static void set_fullsample_flag(Render *re, ObjectRen *obr)
{
	VlakRen *vlr;
	int a, trace, mode;

	if(re->osa==0)
		return;
	
	trace= re->r.mode & R_RAYTRACE;
	
	for(a=obr->totvlak-1; a>=0; a--) {
		vlr= RE_findOrAddVlak(obr, a);
		mode= vlr->mat->mode;
		
		if(mode & MA_FULL_OSA) 
			vlr->flag |= R_FULL_OSA;
		else if(trace) {
			if(mode & MA_SHLESS);
			else if(vlr->mat->material_type == MA_TYPE_VOLUME);
			else if((mode & MA_RAYMIRROR) || ((mode & MA_TRANSP) && (mode & MA_RAYTRANSP)))
				/* for blurry reflect/refract, better to take more samples 
				 * inside the raytrace than as OSA samples */
				if ((vlr->mat->gloss_mir == 1.0) && (vlr->mat->gloss_tra == 1.0)) 
					vlr->flag |= R_FULL_OSA;
		}
	}
}

/* split quads for pradictable baking
 * dir 1 == (0,1,2) (0,2,3),  2 == (1,3,0) (1,2,3) 
 */
static void split_quads(ObjectRen *obr, int dir) 
{
	VlakRen *vlr, *vlr1;
	int a;

	for(a=obr->totvlak-1; a>=0; a--) {
		vlr= RE_findOrAddVlak(obr, a);
		
		/* test if rendering as a quad or triangle, skip wire */
		if(vlr->v4 && (vlr->flag & R_STRAND)==0 && (vlr->mat->material_type != MA_TYPE_WIRE)) {
			
			if(vlr->v4) {

				vlr1= RE_vlakren_copy(obr, vlr);
				vlr1->flag |= R_FACE_SPLIT;
				
				if( dir==2 ) vlr->flag |= R_DIVIDE_24;
				else vlr->flag &= ~R_DIVIDE_24;

				/* new vertex pointers */
				if (vlr->flag & R_DIVIDE_24) {
					vlr1->v1= vlr->v2;
					vlr1->v2= vlr->v3;
					vlr1->v3= vlr->v4;

					vlr->v3 = vlr->v4;
					
					vlr1->flag |= R_DIVIDE_24;
				}
				else {
					vlr1->v1= vlr->v1;
					vlr1->v2= vlr->v3;
					vlr1->v3= vlr->v4;
					
					vlr1->flag &= ~R_DIVIDE_24;
				}
				vlr->v4 = vlr1->v4 = NULL;
				
				/* new normals */
				CalcNormFloat(vlr->v3->co, vlr->v2->co, vlr->v1->co, vlr->n);
				CalcNormFloat(vlr1->v3->co, vlr1->v2->co, vlr1->v1->co, vlr1->n);
			}
			/* clear the flag when not divided */
			else vlr->flag &= ~R_DIVIDE_24;
		}
	}
}

static void check_non_flat_quads(ObjectRen *obr)
{
	VlakRen *vlr, *vlr1;
	VertRen *v1, *v2, *v3, *v4;
	float nor[3], xn, flen;
	int a;

	for(a=obr->totvlak-1; a>=0; a--) {
		vlr= RE_findOrAddVlak(obr, a);
		
		/* test if rendering as a quad or triangle, skip wire */
		if(vlr->v4 && (vlr->flag & R_STRAND)==0 && (vlr->mat->material_type != MA_TYPE_WIRE)) {
			
			/* check if quad is actually triangle */
			v1= vlr->v1;
			v2= vlr->v2;
			v3= vlr->v3;
			v4= vlr->v4;
			VECSUB(nor, v1->co, v2->co);
			if( ABS(nor[0])<FLT_EPSILON10 &&  ABS(nor[1])<FLT_EPSILON10 && ABS(nor[2])<FLT_EPSILON10 ) {
				vlr->v1= v2;
				vlr->v2= v3;
				vlr->v3= v4;
				vlr->v4= NULL;
			}
			else {
				VECSUB(nor, v2->co, v3->co);
				if( ABS(nor[0])<FLT_EPSILON10 &&  ABS(nor[1])<FLT_EPSILON10 && ABS(nor[2])<FLT_EPSILON10 ) {
					vlr->v2= v3;
					vlr->v3= v4;
					vlr->v4= NULL;
				}
				else {
					VECSUB(nor, v3->co, v4->co);
					if( ABS(nor[0])<FLT_EPSILON10 &&  ABS(nor[1])<FLT_EPSILON10 && ABS(nor[2])<FLT_EPSILON10 ) {
						vlr->v4= NULL;
					}
					else {
						VECSUB(nor, v4->co, v1->co);
						if( ABS(nor[0])<FLT_EPSILON10 &&  ABS(nor[1])<FLT_EPSILON10 && ABS(nor[2])<FLT_EPSILON10 ) {
							vlr->v4= NULL;
						}
					}
				}
			}
			
			if(vlr->v4) {
				
				/* Face is divided along edge with the least gradient 		*/
				/* Flagged with R_DIVIDE_24 if divide is from vert 2 to 4 	*/
				/* 		4---3		4---3 */
				/*		|\ 1|	or  |1 /| */
				/*		|0\ |		|/ 0| */
				/*		1---2		1---2 	0 = orig face, 1 = new face */
				
				/* render normals are inverted in render! we calculate normal of single tria here */
				flen= CalcNormFloat(vlr->v4->co, vlr->v3->co, vlr->v1->co, nor);
				if(flen==0.0) CalcNormFloat(vlr->v4->co, vlr->v2->co, vlr->v1->co, nor);
				
				xn= nor[0]*vlr->n[0] + nor[1]*vlr->n[1] + nor[2]*vlr->n[2];

				if(ABS(xn) < 0.999995 ) {	// checked on noisy fractal grid
					
					float d1, d2;

					vlr1= RE_vlakren_copy(obr, vlr);
					vlr1->flag |= R_FACE_SPLIT;
					
					/* split direction based on vnorms */
					CalcNormFloat(vlr->v1->co, vlr->v2->co, vlr->v3->co, nor);
					d1= nor[0]*vlr->v1->n[0] + nor[1]*vlr->v1->n[1] + nor[2]*vlr->v1->n[2];

					CalcNormFloat(vlr->v2->co, vlr->v3->co, vlr->v4->co, nor);
					d2= nor[0]*vlr->v2->n[0] + nor[1]*vlr->v2->n[1] + nor[2]*vlr->v2->n[2];
				
					if( fabs(d1) < fabs(d2) ) vlr->flag |= R_DIVIDE_24;
					else vlr->flag &= ~R_DIVIDE_24;

					/* new vertex pointers */
					if (vlr->flag & R_DIVIDE_24) {
						vlr1->v1= vlr->v2;
						vlr1->v2= vlr->v3;
						vlr1->v3= vlr->v4;

						vlr->v3 = vlr->v4;
						
						vlr1->flag |= R_DIVIDE_24;
					}
					else {
						vlr1->v1= vlr->v1;
						vlr1->v2= vlr->v3;
						vlr1->v3= vlr->v4;
						
						vlr1->flag &= ~R_DIVIDE_24;
					}
					vlr->v4 = vlr1->v4 = NULL;
					
					/* new normals */
					CalcNormFloat(vlr->v3->co, vlr->v2->co, vlr->v1->co, vlr->n);
					CalcNormFloat(vlr1->v3->co, vlr1->v2->co, vlr1->v1->co, vlr1->n);
				}
				/* clear the flag when not divided */
				else vlr->flag &= ~R_DIVIDE_24;
			}
		}
	}
}

static void finalize_render_object(Render *re, ObjectRen *obr, int timeoffset)
{
	Object *ob= obr->ob;
	VertRen *ver= NULL;
	StrandRen *strand= NULL;
	StrandBound *sbound= NULL;
	float min[3], max[3], smin[3], smax[3];
	int a, b;

	if(obr->totvert || obr->totvlak || obr->tothalo || obr->totstrand) {
		/* the exception below is because displace code now is in init_render_mesh call, 
		I will look at means to have autosmooth enabled for all object types 
		and have it as general postprocess, like displace */
		if(ob->type!=OB_MESH && test_for_displace(re, ob)) 
			do_displacement(re, obr, NULL, NULL);
	
		if(!timeoffset) {
			/* phong normal interpolation can cause error in tracing
			 * (terminator problem) */
			ob->smoothresh= 0.0;
			if((re->r.mode & R_RAYTRACE) && (re->r.mode & R_SHADOW)) 
				set_phong_threshold(obr);
			
			if (re->flag & R_BAKING && re->r.bake_quad_split != 0) {
				/* Baking lets us define a quad split order */
				split_quads(obr, re->r.bake_quad_split);
			} else {
				check_non_flat_quads(obr);
			}
			
			set_fullsample_flag(re, obr);

			/* compute bounding boxes for clipping */
			INIT_MINMAX(min, max);
			for(a=0; a<obr->totvert; a++) {
				if((a & 255)==0) ver= obr->vertnodes[a>>8].vert;
				else ver++;

				DO_MINMAX(ver->co, min, max);
			}

			if(obr->strandbuf) {
				sbound= obr->strandbuf->bound;
				for(b=0; b<obr->strandbuf->totbound; b++, sbound++) {
					INIT_MINMAX(smin, smax);

					for(a=sbound->start; a<sbound->end; a++) {
						strand= RE_findOrAddStrand(obr, a);
						strand_minmax(strand, smin, smax);
					}

					VECCOPY(sbound->boundbox[0], smin);
					VECCOPY(sbound->boundbox[1], smax);

					DO_MINMAX(smin, min, max);
					DO_MINMAX(smax, min, max);
				}
			}

			VECCOPY(obr->boundbox[0], min);
			VECCOPY(obr->boundbox[1], max);
		}
	}
}

/* ------------------------------------------------------------------------- */
/* Database																	 */
/* ------------------------------------------------------------------------- */

static int render_object_type(int type) 
{
	return ELEM5(type, OB_FONT, OB_CURVE, OB_SURF, OB_MESH, OB_MBALL);
}

static void find_dupli_instances(Render *re, ObjectRen *obr)
{
	ObjectInstanceRen *obi;
	float imat[4][4], obmat[4][4], obimat[4][4], nmat[3][3];
	int first = 1;

	Mat4MulMat4(obmat, obr->obmat, re->viewmat);
	Mat4Invert(imat, obmat);

	/* for objects instanced by dupliverts/faces/particles, we go over the
	 * list of instances to find ones that instance obr, and setup their
	 * matrices and obr pointer */
	for(obi=re->instancetable.last; obi; obi=obi->prev) {
		if(!obi->obr && obi->ob == obr->ob && obi->psysindex == obr->psysindex) {
			obi->obr= obr;

			/* compute difference between object matrix and
			 * object matrix with dupli transform, in viewspace */
			Mat4CpyMat4(obimat, obi->mat);
			Mat4MulMat4(obi->mat, imat, obimat);

			Mat3CpyMat4(nmat, obi->mat);
			Mat3Inv(obi->nmat, nmat);
			Mat3Transp(obi->nmat);

			if(!first) {
				re->totvert += obr->totvert;
				re->totvlak += obr->totvlak;
				re->tothalo += obr->tothalo;
				re->totstrand += obr->totstrand;
			}
			else
				first= 0;
		}
	}
}

static void assign_dupligroup_dupli(Render *re, ObjectInstanceRen *obi, ObjectRen *obr)
{
	float imat[4][4], obmat[4][4], obimat[4][4], nmat[3][3];

	Mat4MulMat4(obmat, obr->obmat, re->viewmat);
	Mat4Invert(imat, obmat);

	obi->obr= obr;

	/* compute difference between object matrix and
	 * object matrix with dupli transform, in viewspace */
	Mat4CpyMat4(obimat, obi->mat);
	Mat4MulMat4(obi->mat, imat, obimat);

	Mat3CpyMat4(nmat, obi->mat);
	Mat3Inv(obi->nmat, nmat);
	Mat3Transp(obi->nmat);

	re->totvert += obr->totvert;
	re->totvlak += obr->totvlak;
	re->tothalo += obr->tothalo;
	re->totstrand += obr->totstrand;
}

static ObjectRen *find_dupligroup_dupli(Render *re, Object *ob, int psysindex)
{
	ObjectRen *obr;

	/* if the object is itself instanced, we don't want to create an instance
	 * for it */
	if(ob->transflag & OB_RENDER_DUPLI)
		return NULL;

	/* try to find an object that was already created so we can reuse it
	 * and save memory */
	for(obr=re->objecttable.first; obr; obr=obr->next)
		if(obr->ob == ob && obr->psysindex == psysindex && (obr->flag & R_INSTANCEABLE))
			return obr;
	
	return NULL;
}

static void set_dupli_tex_mat(Render *re, ObjectInstanceRen *obi, DupliObject *dob)
{
	/* For duplis we need to have a matrix that transform the coordinate back
	 * to it's original position, without the dupli transforms. We also check
	 * the matrix is actually needed, to save memory on lots of dupliverts for
	 * example */
	static Object *lastob= NULL;
	static int needtexmat= 0;

	/* init */
	if(!re) {
		lastob= NULL;
		needtexmat= 0;
		return;
	}

	/* check if we actually need it */
	if(lastob != dob->ob) {
		Material ***material;
		short a, *totmaterial;

		lastob= dob->ob;
		needtexmat= 0;

		totmaterial= give_totcolp(dob->ob);
		material= give_matarar(dob->ob);

		if(totmaterial && material)
			for(a= 0; a<*totmaterial; a++)
				if((*material)[a] && (*material)[a]->texco & TEXCO_OBJECT)
					needtexmat= 1;
	}

	if(needtexmat) {
		float imat[4][4];

		obi->duplitexmat= BLI_memarena_alloc(re->memArena, sizeof(float)*4*4);
		Mat4Invert(imat, dob->mat);
		Mat4MulSerie(obi->duplitexmat, re->viewmat, dob->omat, imat, re->viewinv, 0, 0, 0, 0);
	}
}

static void init_render_object_data(Render *re, ObjectRen *obr, int timeoffset)
{
	Object *ob= obr->ob;
	ParticleSystem *psys;
	int i;

	if(obr->psysindex) {
		if((!obr->prev || obr->prev->ob != ob) && ob->type==OB_MESH) {
			/* the emitter mesh wasn't rendered so the modifier stack wasn't
			 * evaluated with render settings */
			DerivedMesh *dm;
			dm = mesh_create_derived_render(re->scene, ob,	CD_MASK_BAREMESH|CD_MASK_MTFACE|CD_MASK_MCOL);
			dm->release(dm);
		}

		for(psys=ob->particlesystem.first, i=0; i<obr->psysindex-1; i++)
			psys= psys->next;

		render_new_particle_system(re, obr, psys, timeoffset);
	}
	else {
		if ELEM(ob->type, OB_FONT, OB_CURVE)
			init_render_curve(re, obr, timeoffset);
		else if(ob->type==OB_SURF)
			init_render_surf(re, obr);
		else if(ob->type==OB_MESH)
			init_render_mesh(re, obr, timeoffset);
		else if(ob->type==OB_MBALL)
			init_render_mball(re, obr);
	}

	finalize_render_object(re, obr, timeoffset);
	
	re->totvert += obr->totvert;
	re->totvlak += obr->totvlak;
	re->tothalo += obr->tothalo;
	re->totstrand += obr->totstrand;
}

static void add_render_object(Render *re, Object *ob, Object *par, DupliObject *dob, int timeoffset, int vectorlay)
{
	ObjectRen *obr;
	ObjectInstanceRen *obi;
	ParticleSystem *psys;
	int show_emitter, allow_render= 1, index, psysindex, i;

	index= (dob)? dob->index: 0;

	/* the emitter has to be processed first (render levels of modifiers) */
	/* so here we only check if the emitter should be rendered */
	if(ob->particlesystem.first) {
		show_emitter= 0;
		for(psys=ob->particlesystem.first; psys; psys=psys->next) {
			show_emitter += psys->part->draw & PART_DRAW_EMITTER;
			psys_render_set(ob, psys, re->viewmat, re->winmat, re->winx, re->winy, timeoffset);
		}

		/* if no psys has "show emitter" selected don't render emitter */
		if(show_emitter == 0)
			allow_render= 0;
	}

	/* one render object for the data itself */
	if(allow_render) {
		obr= RE_addRenderObject(re, ob, par, index, 0, ob->lay);
		if((dob && !dob->animated) || (ob->transflag & OB_RENDER_DUPLI)) {
			obr->flag |= R_INSTANCEABLE;
			Mat4CpyMat4(obr->obmat, ob->obmat);
		}
		if(obr->lay & vectorlay)
			obr->flag |= R_NEED_VECTORS;
		init_render_object_data(re, obr, timeoffset);

		/* only add instance for objects that have not been used for dupli */
		if(!(ob->transflag & OB_RENDER_DUPLI)) {
			obi= RE_addRenderInstance(re, obr, ob, par, index, 0, NULL, ob->lay);
			if(dob) set_dupli_tex_mat(re, obi, dob);
		}
		else
			find_dupli_instances(re, obr);
			
		for (i=1; i<=ob->totcol; i++) {
			Material* ma = give_render_material(re, ob, i);
			if (ma && ma->material_type == MA_TYPE_VOLUME)
				add_volume(re, obr, ma);
		}
	}

	/* and one render object per particle system */
	if(ob->particlesystem.first) {
		psysindex= 1;
		for(psys=ob->particlesystem.first; psys; psys=psys->next, psysindex++) {
			obr= RE_addRenderObject(re, ob, par, index, psysindex, ob->lay);
			if((dob && !dob->animated) || (ob->transflag & OB_RENDER_DUPLI)) {
				obr->flag |= R_INSTANCEABLE;
				Mat4CpyMat4(obr->obmat, ob->obmat);
			}
			if(obr->lay & vectorlay)
				obr->flag |= R_NEED_VECTORS;
			init_render_object_data(re, obr, timeoffset);
			psys_render_restore(ob, psys);

			/* only add instance for objects that have not been used for dupli */
			if(!(ob->transflag & OB_RENDER_DUPLI)) {
				obi= RE_addRenderInstance(re, obr, ob, par, index, psysindex, NULL, ob->lay);
				if(dob) set_dupli_tex_mat(re, obi, dob);
			}
			else
				find_dupli_instances(re, obr);
		}
	}
}

/* par = pointer to duplicator parent, needed for object lookup table */
/* index = when duplicater copies same object (particle), the counter */
static void init_render_object(Render *re, Object *ob, Object *par, DupliObject *dob, int timeoffset, int vectorlay)
{
	static double lasttime= 0.0;
	double time;
	float mat[4][4];

	if(ob->type==OB_LAMP)
		add_render_lamp(re, ob);
	else if(render_object_type(ob->type))
		add_render_object(re, ob, par, dob, timeoffset, vectorlay);
	else {
		Mat4MulMat4(mat, ob->obmat, re->viewmat);
		Mat4Invert(ob->imat, mat);
	}
	
	time= PIL_check_seconds_timer();
	if(time - lasttime > 1.0) {
		lasttime= time;
		/* clumsy copying still */
		re->i.totvert= re->totvert;
		re->i.totface= re->totvlak;
		re->i.totstrand= re->totstrand;
		re->i.tothalo= re->tothalo;
		re->i.totlamp= re->totlamp;
		re->stats_draw(re->sdh, &re->i);
	}

	ob->flag |= OB_DONE;
}

void RE_Database_Free(Render *re)
{
	Object *ob = NULL;
	LampRen *lar;
	
	/* statistics for debugging render memory usage */
	if((G.f & G_DEBUG) && (G.rendering)) {
		if((re->r.scemode & R_PREVIEWBUTS)==0) {
			BKE_image_print_memlist();
			MEM_printmemlist_stats();
		}
	}

	/* FREE */
	
	for(lar= re->lampren.first; lar; lar= lar->next) {
		freeshadowbuf(lar);
		if(lar->jitter) MEM_freeN(lar->jitter);
		if(lar->shadsamp) MEM_freeN(lar->shadsamp);
		if(lar->sunsky) MEM_freeN(lar->sunsky);
		curvemapping_free(lar->curfalloff);
	}
	
	free_volume_precache(re);
	
	BLI_freelistN(&re->lampren);
	BLI_freelistN(&re->lights);

	free_renderdata_tables(re);
	
	/* free orco. check all objects because of duplis and sets */
	ob= G.main->object.first;
	while(ob) {
		if(ob->type==OB_MBALL) {
			if(ob->disp.first && ob->disp.first!=ob->disp.last) {
				DispList *dl= ob->disp.first;
				BLI_remlink(&ob->disp, dl);
				freedisplist(&ob->disp);
				BLI_addtail(&ob->disp, dl);
			}
		}
		ob= ob->id.next;
	}

	free_mesh_orco_hash(re);
#if 0	/* radio can be redone better */
	end_radio_render();
#endif
	end_render_materials();
	end_render_textures();
	
	free_pointdensities(re);
	free_voxeldata(re);
	
	free_camera_inside_volumes(re);
	
	if(re->wrld.aosphere) {
		MEM_freeN(re->wrld.aosphere);
		re->wrld.aosphere= NULL;
		re->scene->world->aosphere= NULL;
	}
	if(re->wrld.aotables) {
		MEM_freeN(re->wrld.aotables);
		re->wrld.aotables= NULL;
		re->scene->world->aotables= NULL;
	}
	if(re->r.mode & R_RAYTRACE)
		free_render_qmcsampler(re);
	
	if(re->r.mode & R_RAYTRACE) freeraytree(re);

	free_sss(re);
	free_occ(re);
	free_strand_surface(re);
	
	re->totvlak=re->totvert=re->totstrand=re->totlamp=re->tothalo= 0;
	re->i.convertdone= 0;
	
	if(re->scene)
		if(re->scene->r.scemode & R_FREE_IMAGE)
			if((re->r.scemode & R_PREVIEWBUTS)==0)
				BKE_image_free_all_textures();

	if(re->memArena) {
		BLI_memarena_free(re->memArena);
		re->memArena = NULL;
	}
}

static int allow_render_object(Object *ob, int nolamps, int onlyselected, Object *actob)
{
	/* override not showing object when duplis are used with particles */
	if(ob->transflag & OB_DUPLIPARTS)
		; /* let particle system(s) handle showing vs. not showing */
	else if((ob->transflag & OB_DUPLI) && !(ob->transflag & OB_DUPLIFRAMES))
		return 0;
	
	if(nolamps && (ob->type==OB_LAMP))
		return 0;
	
	if(onlyselected && (ob!=actob && !(ob->flag & SELECT)))
		return 0;
	
	return 1;
}

static int allow_render_dupli_instance(Render *re, DupliObject *dob, Object *obd)
{
	ParticleSystem *psys;
	Material *ma;
	short a, *totmaterial;

	/* don't allow objects with halos. we need to have
	 * all halo's to sort them globally in advance */
	totmaterial= give_totcolp(obd);

	if(totmaterial) {
		for(a= 0; a<*totmaterial; a++) {
			ma= give_current_material(obd, a);
			if(ma && (ma->material_type == MA_TYPE_HALO))
				return 0;
		}
	}

	for(psys=obd->particlesystem.first; psys; psys=psys->next)
		if(!ELEM5(psys->part->ren_as, PART_DRAW_BB, PART_DRAW_LINE, PART_DRAW_PATH, PART_DRAW_OB, PART_DRAW_GR))
			return 0;

	/* don't allow lamp, animated duplis, or radio render */
	return (render_object_type(obd->type) &&
	        (!(dob->type == OB_DUPLIGROUP) || !dob->animated) &&
	        !(re->r.mode & R_RADIO));
}

static void dupli_render_particle_set(Render *re, Object *ob, int timeoffset, int level, int enable)
{
	/* ugly function, but we need to set particle systems to their render
	 * settings before calling object_duplilist, to get render level duplis */
	Group *group;
	GroupObject *go;
	ParticleSystem *psys;
	DerivedMesh *dm;

	if(level >= MAX_DUPLI_RECUR)
		return;
	
	if(ob->transflag & OB_DUPLIPARTS) {
		for(psys=ob->particlesystem.first; psys; psys=psys->next) {
			if(ELEM(psys->part->ren_as, PART_DRAW_OB, PART_DRAW_GR)) {
				if(enable)
					psys_render_set(ob, psys, re->viewmat, re->winmat, re->winx, re->winy, timeoffset);
				else
					psys_render_restore(ob, psys);
			}
		}

		if(level == 0 && enable) {
			/* this is to make sure we get render level duplis in groups:
			* the derivedmesh must be created before init_render_mesh,
			* since object_duplilist does dupliparticles before that */
			dm = mesh_create_derived_render(re->scene, ob, CD_MASK_BAREMESH|CD_MASK_MTFACE|CD_MASK_MCOL);
			dm->release(dm);

			for(psys=ob->particlesystem.first; psys; psys=psys->next)
				psys_get_modifier(ob, psys)->flag &= ~eParticleSystemFlag_psys_updated;
		}
	}

	if(ob->dup_group==NULL) return;
	group= ob->dup_group;

	for(go= group->gobject.first; go; go= go->next)
		dupli_render_particle_set(re, go->ob, timeoffset, level+1, enable);
}

static int get_vector_renderlayers(Scene *sce)
{
	SceneRenderLayer *srl;
	int lay= 0;

    for(srl= sce->r.layers.first; srl; srl= srl->next)
		if(srl->passflag & SCE_PASS_VECTOR)
			lay |= srl->lay;

	return lay;
}

static void add_group_render_dupli_obs(Render *re, Group *group, int nolamps, int onlyselected, Object *actob, int timeoffset, int vectorlay, int level)
{
	GroupObject *go;
	Object *ob;

	/* simple preventing of too deep nested groups */
	if(level>MAX_DUPLI_RECUR) return;

	/* recursively go into dupligroups to find objects with OB_RENDER_DUPLI
	 * that were not created yet */
	for(go= group->gobject.first; go; go= go->next) {
		ob= go->ob;

		if(ob->flag & OB_DONE) {
			if(ob->transflag & OB_RENDER_DUPLI) {
				if(allow_render_object(ob, nolamps, onlyselected, actob)) {
					init_render_object(re, ob, NULL, 0, timeoffset, vectorlay);
					ob->transflag &= ~OB_RENDER_DUPLI;

					if(ob->dup_group)
						add_group_render_dupli_obs(re, ob->dup_group, nolamps, onlyselected, actob, timeoffset, vectorlay, level+1);
				}
			}
		}
	}
}

static void database_init_objects(Render *re, unsigned int renderlay, int nolamps, int onlyselected, Object *actob, int timeoffset)
{
	Base *base;
	Object *ob;
	Group *group;
	ObjectInstanceRen *obi;
	Scene *sce;
	float mat[4][4];
	int lay, vectorlay, redoimat= 0;

	/* for duplis we need the Object texture mapping to work as if
	 * untransformed, set_dupli_tex_mat sets the matrix to allow that
	 * NULL is just for init */
	set_dupli_tex_mat(NULL, NULL, NULL);

	for(SETLOOPER(re->scene, base)) {
		ob= base->object;
		/* imat objects has to be done here, since displace can have texture using Object map-input */
		Mat4MulMat4(mat, ob->obmat, re->viewmat);
		Mat4Invert(ob->imat, mat);
		/* each object should only be rendered once */
		ob->flag &= ~OB_DONE;
		ob->transflag &= ~OB_RENDER_DUPLI;
	}

	for(SETLOOPER(re->scene, base)) {
		ob= base->object;

		/* in the prev/next pass for making speed vectors, avoid creating
		 * objects that are not on a renderlayer with a vector pass, can
		 * save a lot of time in complex scenes */
		vectorlay= get_vector_renderlayers(sce);
		lay= (timeoffset)? renderlay & vectorlay: renderlay;

		/* if the object has been restricted from rendering in the outliner, ignore it */
		if(ob->restrictflag & OB_RESTRICT_RENDER) continue;

		/* OB_DONE means the object itself got duplicated, so was already converted */
		if(ob->flag & OB_DONE) {
			/* OB_RENDER_DUPLI means instances for it were already created, now
			 * it still needs to create the ObjectRen containing the data */
			if(ob->transflag & OB_RENDER_DUPLI) {
				if(allow_render_object(ob, nolamps, onlyselected, actob)) {
					init_render_object(re, ob, NULL, 0, timeoffset, vectorlay);
					ob->transflag &= ~OB_RENDER_DUPLI;
				}
			}
		}
		else if((base->lay & lay) || (ob->type==OB_LAMP && (base->lay & re->scene->lay)) ) {
			if((ob->transflag & OB_DUPLI) && (ob->type!=OB_MBALL)) {
				DupliObject *dob;
				ListBase *lb;

				redoimat= 1;

				/* create list of duplis generated by this object, particle
				 * system need to have render settings set for dupli particles */
				dupli_render_particle_set(re, ob, timeoffset, 0, 1);
				lb= object_duplilist(sce, ob);
				dupli_render_particle_set(re, ob, timeoffset, 0, 0);

				for(dob= lb->first; dob; dob= dob->next) {
					Object *obd= dob->ob;
					
					Mat4CpyMat4(obd->obmat, dob->mat);

					/* group duplis need to set ob matrices correct, for deform. so no_draw is part handled */
					if(!(obd->transflag & OB_RENDER_DUPLI) && dob->no_draw)
						continue;

					if(obd->restrictflag & OB_RESTRICT_RENDER)
						continue;

					if(obd->type==OB_MBALL)
						continue;

					if(!allow_render_object(obd, nolamps, onlyselected, actob))
						continue;

					if(allow_render_dupli_instance(re, dob, obd)) {
						ParticleSystem *psys;
						ObjectRen *obr = NULL;
						int psysindex;
						float mat[4][4];

						/* instances instead of the actual object are added in two cases, either
						 * this is a duplivert/face/particle, or it is a non-animated object in
						 * a dupligroup that has already been created before */
						if(dob->type != OB_DUPLIGROUP || (obr=find_dupligroup_dupli(re, obd, 0))) {
							Mat4MulMat4(mat, dob->mat, re->viewmat);
							obi= RE_addRenderInstance(re, NULL, obd, ob, dob->index, 0, mat, obd->lay);

							/* fill in instance variables for texturing */
							set_dupli_tex_mat(re, obi, dob);
							if(dob->type != OB_DUPLIGROUP) {
								VECCOPY(obi->dupliorco, dob->orco);
								obi->dupliuv[0]= dob->uv[0];
								obi->dupliuv[1]= dob->uv[1];
							}
							else {
								/* for the second case, setup instance to point to the already
								 * created object, and possibly setup instances if this object
								 * itself was duplicated. for the first case find_dupli_instances
								 * will be called later. */
								assign_dupligroup_dupli(re, obi, obr);
								if(obd->transflag & OB_RENDER_DUPLI)
									find_dupli_instances(re, obr);
							}
						}
						else
							/* can't instance, just create the object */
							init_render_object(re, obd, ob, dob, timeoffset, vectorlay);

						/* same logic for particles, each particle system has it's own object, so
						 * need to go over them separately */
						psysindex= 1;
						for(psys=obd->particlesystem.first; psys; psys=psys->next) {
							if(dob->type != OB_DUPLIGROUP || (obr=find_dupligroup_dupli(re, ob, psysindex))) {
								obi= RE_addRenderInstance(re, NULL, obd, ob, dob->index, psysindex++, mat, obd->lay);

								set_dupli_tex_mat(re, obi, dob);
								if(dob->type != OB_DUPLIGROUP) {
									VECCOPY(obi->dupliorco, dob->orco);
									obi->dupliuv[0]= dob->uv[0];
									obi->dupliuv[1]= dob->uv[1];
								}
								else {
									assign_dupligroup_dupli(re, obi, obr);
									if(obd->transflag & OB_RENDER_DUPLI)
										find_dupli_instances(re, obr);
								}
							}
						}
						
						if(dob->type != OB_DUPLIGROUP) {
							obd->flag |= OB_DONE;
							obd->transflag |= OB_RENDER_DUPLI;
						}
					}
					else
						init_render_object(re, obd, ob, dob, timeoffset, vectorlay);
					
					if(re->test_break(re->tbh)) break;
				}
				free_object_duplilist(lb);

				if(allow_render_object(ob, nolamps, onlyselected, actob))
					init_render_object(re, ob, NULL, 0, timeoffset, vectorlay);
			}
			else if(allow_render_object(ob, nolamps, onlyselected, actob))
				init_render_object(re, ob, NULL, 0, timeoffset, vectorlay);
		}

		if(re->test_break(re->tbh)) break;
	}

	/* objects in groups with OB_RENDER_DUPLI set still need to be created,
	 * since they may not be part of the scene */
	for(group= G.main->group.first; group; group=group->id.next)
		add_group_render_dupli_obs(re, group, nolamps, onlyselected, actob, timeoffset, renderlay, 0);

	/* imat objects has to be done again, since groups can mess it up */
	if(redoimat) {
		for(SETLOOPER(re->scene, base)) {
			ob= base->object;
			Mat4MulMat4(mat, ob->obmat, re->viewmat);
			Mat4Invert(ob->imat, mat);
		}
	}

	if(!re->test_break(re->tbh))
		RE_makeRenderInstances(re);
}

/* used to be 'rotate scene' */
void RE_Database_FromScene(Render *re, Scene *scene, int use_camera_view)
{
	extern int slurph_opt;	/* key.c */
	Scene *sce;
	float mat[4][4];
	float amb[3];
	unsigned int lay;

	re->scene= scene;
	
	/* per second, per object, stats print this */
	re->i.infostr= "Preparing Scene data";
	re->i.cfra= scene->r.cfra;
	strncpy(re->i.scenename, scene->id.name+2, 20);
	
	/* XXX add test if dbase was filled already? */
	
	re->memArena = BLI_memarena_new(BLI_MEMARENA_STD_BUFSIZE);
	re->totvlak=re->totvert=re->totstrand=re->totlamp=re->tothalo= 0;
	re->lights.first= re->lights.last= NULL;
	re->lampren.first= re->lampren.last= NULL;
	
	slurph_opt= 0;
	re->i.partsdone= 0;	/* signal now in use for previewrender */
	
	/* in localview, lamps are using normal layers, objects only local bits */
	if(re->scene->lay & 0xFF000000) lay= re->scene->lay & 0xFF000000;
	else lay= re->scene->lay;
	
	/* applies changes fully */
	if((re->r.scemode & R_PREVIEWBUTS)==0)
		scene_update_for_newframe(re->scene, lay);
	
	/* if no camera, viewmat should have been set! */
	if(use_camera_view && re->scene->camera) {
		Mat4Ortho(re->scene->camera->obmat);
		Mat4Invert(mat, re->scene->camera->obmat);
		RE_SetView(re, mat);
		re->scene->camera->recalc= OB_RECALC_OB; /* force correct matrix for scaled cameras */
	}
	
	init_render_world(re);	/* do first, because of ambient. also requires re->osa set correct */
	if(re->r.mode & R_RAYTRACE) {
		init_render_qmcsampler(re);

		if(re->wrld.mode & WO_AMB_OCC)
			if (re->wrld.ao_samp_method == WO_AOSAMP_CONSTANT)
				init_ao_sphere(&re->wrld);
	}
	
	/* still bad... doing all */
	init_render_textures(re);
	if (re->r.color_mgt_flag & R_COLOR_MANAGEMENT) color_manage_linearize(amb, &re->wrld.ambr);
	else VECCOPY(amb, &re->wrld.ambr);
	init_render_materials(re->r.mode, amb);
	set_node_shader_lamp_loop(shade_material_loop);

	/* MAKE RENDER DATA */
	database_init_objects(re, lay, 0, 0, 0, 0);
	
<<<<<<< HEAD
	init_camera_inside_volumes(re);

=======
>>>>>>> 16c1a294
	if(!re->test_break(re->tbh)) {
		int tothalo;

		set_material_lightgroups(re);
		for(sce= re->scene; sce; sce= sce->set)
			set_renderlayer_lightgroups(re, sce);
		
		slurph_opt= 1;
		
		/* for now some clumsy copying still */
		re->i.totvert= re->totvert;
		re->i.totface= re->totvlak;
		re->i.totstrand= re->totstrand;
		re->i.tothalo= re->tothalo;
		re->i.totlamp= re->totlamp;
		re->stats_draw(re->sdh, &re->i);
		
		/* don't sort stars */
		tothalo= re->tothalo;
		if(!re->test_break(re->tbh))
			if(re->wrld.mode & WO_STARS)
				RE_make_stars(re, NULL, NULL, NULL, NULL);
		sort_halos(re, tothalo);
		
		init_camera_inside_volumes(re);
		
		re->i.infostr= "Creating Shadowbuffers";
		re->stats_draw(re->sdh, &re->i);

		/* SHADOW BUFFER */
		threaded_makeshadowbufs(re);
		
		/* yafray: 'direct' radiosity, environment maps and raytree init not needed for yafray render */
		/* although radio mode could be useful at some point, later */
		if (re->r.renderer==R_INTERN) {
#if 0		/* RADIO was removed */
			/* RADIO (uses no R anymore) */
			if(!re->test_break(re->tbh))
				if(re->r.mode & R_RADIO) do_radio_render(re);
#endif
			/* raytree */
			if(!re->test_break(re->tbh)) {
				if(re->r.mode & R_RAYTRACE) {
					makeraytree(re);
				}
			}
			/* ENVIRONMENT MAPS */
			if(!re->test_break(re->tbh))
				make_envmaps(re);
				
			/* point density texture */
			if(!re->test_break(re->tbh))
				make_pointdensities(re);
			/* voxel data texture */
			if(!re->test_break(re->tbh))
				make_voxeldata(re);
		}
		
		if(!re->test_break(re->tbh))
			project_renderdata(re, projectverto, re->r.mode & R_PANORAMA, 0, 1);
		
		/* Occlusion */
		if((re->wrld.mode & WO_AMB_OCC) && !re->test_break(re->tbh))
			if(re->wrld.ao_gather_method == WO_AOGATHER_APPROX)
				if(re->r.renderer==R_INTERN)
					if(re->r.mode & R_SHADOW)
						make_occ_tree(re);

		/* SSS */
		if((re->r.mode & R_SSS) && !re->test_break(re->tbh))
			if(re->r.renderer==R_INTERN)
				make_sss_tree(re);
		
		if(!re->test_break(re->tbh))
			if(re->r.mode & R_RAYTRACE)
				volume_precache(re);
		
	}
	
	if(re->test_break(re->tbh))
		RE_Database_Free(re);
	else
		re->i.convertdone= 1;
	
	re->i.infostr= NULL;
	re->stats_draw(re->sdh, &re->i);
}

/* exported call to recalculate hoco for vertices, when winmat changed */
void RE_DataBase_ApplyWindow(Render *re)
{
	project_renderdata(re, projectverto, 0, 0, 0);
}

void RE_DataBase_GetView(Render *re, float mat[][4])
{
	Mat4CpyMat4(mat, re->viewmat);
}

/* ------------------------------------------------------------------------- */
/* Speed Vectors															 */
/* ------------------------------------------------------------------------- */

static void database_fromscene_vectors(Render *re, Scene *scene, int timeoffset)
{
	extern int slurph_opt;	/* key.c */
	float mat[4][4];
	unsigned int lay;
	
	re->scene= scene;
	
	/* XXX add test if dbase was filled already? */
	
	re->memArena = BLI_memarena_new(BLI_MEMARENA_STD_BUFSIZE);
	re->totvlak=re->totvert=re->totstrand=re->totlamp=re->tothalo= 0;
	re->i.totface=re->i.totvert=re->i.totstrand=re->i.totlamp=re->i.tothalo= 0;
	re->lights.first= re->lights.last= NULL;

	slurph_opt= 0;
	
	/* in localview, lamps are using normal layers, objects only local bits */
	if(re->scene->lay & 0xFF000000) lay= re->scene->lay & 0xFF000000;
	else lay= re->scene->lay;
	
	/* applies changes fully */
	scene->r.cfra += timeoffset;
	scene_update_for_newframe(re->scene, lay);
	
	/* if no camera, viewmat should have been set! */
	if(re->scene->camera) {
		Mat4Ortho(re->scene->camera->obmat);
		Mat4Invert(mat, re->scene->camera->obmat);
		RE_SetView(re, mat);
	}
	
	/* MAKE RENDER DATA */
	database_init_objects(re, lay, 0, 0, 0, timeoffset);
	
	if(!re->test_break(re->tbh))
		project_renderdata(re, projectverto, re->r.mode & R_PANORAMA, 0, 1);

	/* do this in end, particles for example need cfra */
	scene->r.cfra -= timeoffset;
}

/* choose to use static, to prevent giving too many args to this call */
static void speedvector_project(Render *re, float *zco, float *co, float *ho)
{
	static float pixelphix=0.0f, pixelphiy=0.0f, zmulx=0.0f, zmuly=0.0f;
	static int pano= 0;
	float div;
	
	/* initialize */
	if(re) {
		pano= re->r.mode & R_PANORAMA;
		
		/* precalculate amount of radians 1 pixel rotates */
		if(pano) {
			/* size of 1 pixel mapped to viewplane coords */
			float psize= (re->viewplane.xmax-re->viewplane.xmin)/(float)re->winx;
			/* x angle of a pixel */
			pixelphix= atan(psize/re->clipsta);
			
			psize= (re->viewplane.ymax-re->viewplane.ymin)/(float)re->winy;
			/* y angle of a pixel */
			pixelphiy= atan(psize/re->clipsta);
		}
		zmulx= re->winx/2;
		zmuly= re->winy/2;
		
		return;
	}
	
	/* now map hocos to screenspace, uses very primitive clip still */
	if(ho[3]<0.1f) div= 10.0f;
	else div= 1.0f/ho[3];
	
	/* use cylinder projection */
	if(pano) {
		float vec[3], ang;
		/* angle between (0,0,-1) and (co) */
		VECCOPY(vec, co);

		ang= saacos(-vec[2]/sqrt(vec[0]*vec[0] + vec[2]*vec[2]));
		if(vec[0]<0.0f) ang= -ang;
		zco[0]= ang/pixelphix + zmulx;
		
		ang= 0.5f*M_PI - saacos(vec[1]/sqrt(vec[0]*vec[0] + vec[1]*vec[1] + vec[2]*vec[2]));
		zco[1]= ang/pixelphiy + zmuly;
		
	}
	else {
		zco[0]= zmulx*(1.0f+ho[0]*div);
		zco[1]= zmuly*(1.0f+ho[1]*div);
	}
}

static void calculate_speedvector(float *vectors, int step, float winsq, float winroot, float *co, float *ho, float *speed)
{
	float zco[2], len;

	speedvector_project(NULL, zco, co, ho);
	
	zco[0]= vectors[0] - zco[0];
	zco[1]= vectors[1] - zco[1];
	
	/* enable nice masks for hardly moving stuff or float inaccuracy */
	if(zco[0]<0.1f && zco[0]>-0.1f && zco[1]<0.1f && zco[1]>-0.1f ) {
		zco[0]= 0.0f;
		zco[1]= 0.0f;
	}
	
	/* maximize speed for image width, otherwise it never looks good */
	len= zco[0]*zco[0] + zco[1]*zco[1];
	if(len > winsq) {
		len= winroot/sqrt(len);
		zco[0]*= len;
		zco[1]*= len;
	}
	
	/* note; in main vecblur loop speedvec is negated again */
	if(step) {
		speed[2]= -zco[0];
		speed[3]= -zco[1];
	}
	else {
		speed[0]= zco[0];
		speed[1]= zco[1];
	}
}

static float *calculate_strandsurface_speedvectors(Render *re, ObjectInstanceRen *obi, StrandSurface *mesh)
{
	float winsq= re->winx*re->winy, winroot= sqrt(winsq), (*winspeed)[4];
	float ho[4], prevho[4], nextho[4], winmat[4][4], vec[2];
	int a;

	if(mesh->co && mesh->prevco && mesh->nextco) {
		if(obi->flag & R_TRANSFORMED)
			Mat4MulMat4(winmat, obi->mat, re->winmat);
		else
			Mat4CpyMat4(winmat, re->winmat);

		winspeed= MEM_callocN(sizeof(float)*4*mesh->totvert, "StrandSurfWin");

		for(a=0; a<mesh->totvert; a++) {
			projectvert(mesh->co[a], winmat, ho);

			projectvert(mesh->prevco[a], winmat, prevho);
			speedvector_project(NULL, vec, mesh->prevco[a], prevho);
			calculate_speedvector(vec, 0, winsq, winroot, mesh->co[a], ho, winspeed[a]);

			projectvert(mesh->nextco[a], winmat, nextho);
			speedvector_project(NULL, vec, mesh->nextco[a], nextho);
			calculate_speedvector(vec, 1, winsq, winroot, mesh->co[a], ho, winspeed[a]);
		}

		return (float*)winspeed;
	}

	return NULL;
}

static void calculate_speedvectors(Render *re, ObjectInstanceRen *obi, float *vectors, int step)
{
	ObjectRen *obr= obi->obr;
	VertRen *ver= NULL;
	StrandRen *strand= NULL;
	StrandBuffer *strandbuf;
	StrandSurface *mesh= NULL;
	float *speed, (*winspeed)[4]=NULL, ho[4], winmat[4][4];
	float *co1, *co2, *co3, *co4, w[4];
	float winsq= re->winx*re->winy, winroot= sqrt(winsq);
	int a, *face, *index;

	if(obi->flag & R_TRANSFORMED)
		Mat4MulMat4(winmat, obi->mat, re->winmat);
	else
		Mat4CpyMat4(winmat, re->winmat);

	if(obr->vertnodes) {
		for(a=0; a<obr->totvert; a++, vectors+=2) {
			if((a & 255)==0) ver= obr->vertnodes[a>>8].vert;
			else ver++;

			speed= RE_vertren_get_winspeed(obi, ver, 1);
			projectvert(ver->co, winmat, ho);
			calculate_speedvector(vectors, step, winsq, winroot, ver->co, ho, speed);
		}
	}

	if(obr->strandnodes) {
		strandbuf= obr->strandbuf;
		mesh= (strandbuf)? strandbuf->surface: NULL;

		/* compute speed vectors at surface vertices */
		if(mesh)
			winspeed= (float(*)[4])calculate_strandsurface_speedvectors(re, obi, mesh);

		if(winspeed) {
			for(a=0; a<obr->totstrand; a++, vectors+=2) {
				if((a & 255)==0) strand= obr->strandnodes[a>>8].strand;
				else strand++;

				index= RE_strandren_get_face(obr, strand, 0);
				if(index && *index < mesh->totface) {
					speed= RE_strandren_get_winspeed(obi, strand, 1);

					/* interpolate speed vectors from strand surface */
					face= mesh->face[*index];

					co1= mesh->co[face[0]];
					co2= mesh->co[face[1]];
					co3= mesh->co[face[2]];
					co4= (face[3])? mesh->co[face[3]]: NULL;

					InterpWeightsQ3Dfl(co1, co2, co3, co4, strand->vert->co, w);

					speed[0]= speed[1]= speed[2]= speed[3]= 0.0f;
					QUATADDFAC(speed, speed, winspeed[face[0]], w[0]);
					QUATADDFAC(speed, speed, winspeed[face[1]], w[1]);
					QUATADDFAC(speed, speed, winspeed[face[2]], w[2]);
					if(face[3])
						QUATADDFAC(speed, speed, winspeed[face[3]], w[3]);
				}
			}

			MEM_freeN(winspeed);
		}
	}
}

static int load_fluidsimspeedvectors(Render *re, ObjectInstanceRen *obi, float *vectors, int step)
{
	ObjectRen *obr= obi->obr;
	Object *fsob= obr->ob;
	VertRen *ver= NULL;
	float *speed, div, zco[2], avgvel[4] = {0.0, 0.0, 0.0, 0.0};
	float zmulx= re->winx/2, zmuly= re->winy/2, len;
	float winsq= re->winx*re->winy, winroot= sqrt(winsq);
	int a, j;
	float hoco[4], ho[4], fsvec[4], camco[4];
	float mat[4][4], winmat[4][4];
	float imat[4][4];
	FluidsimModifierData *fluidmd = (FluidsimModifierData *)modifiers_findByType(fsob, eModifierType_Fluidsim);
	FluidsimSettings *fss = fluidmd->fss;
	float *velarray = NULL;
	
	/* only one step needed */
	if(step) return 1;
	
	if(fluidmd)
		fss = fluidmd->fss;
	else
		return 0;
	
	Mat4CpyMat4(mat, re->viewmat);
	Mat4Invert(imat, mat);

	/* set first vertex OK */
	if(!fss->meshSurfNormals) return 0;
	
	if( obr->totvert != GET_INT_FROM_POINTER(fss->meshSurface) ) {
		//fprintf(stderr, "load_fluidsimspeedvectors - modified fluidsim mesh, not using speed vectors (%d,%d)...\n", obr->totvert, fsob->fluidsimSettings->meshSurface->totvert); // DEBUG
		return 0;
	}
	
	velarray = (float *)fss->meshSurfNormals;

	if(obi->flag & R_TRANSFORMED)
		Mat4MulMat4(winmat, obi->mat, re->winmat);
	else
		Mat4CpyMat4(winmat, re->winmat);
	
	/* (bad) HACK calculate average velocity */
	/* better solution would be fixing getVelocityAt() in intern/elbeem/intern/solver_util.cpp
	so that also small drops/little water volumes return a velocity != 0. 
	But I had no luck in fixing that function - DG */
	for(a=0; a<obr->totvert; a++) {
		for(j=0;j<3;j++) avgvel[j] += velarray[3*a + j];
		
	}
	for(j=0;j<3;j++) avgvel[j] /= (float)(obr->totvert);
	
	
	for(a=0; a<obr->totvert; a++, vectors+=2) {
		if((a & 255)==0)
			ver= obr->vertnodes[a>>8].vert;
		else
			ver++;

		// get fluid velocity
		fsvec[3] = 0.; 
		//fsvec[0] = fsvec[1] = fsvec[2] = fsvec[3] = 0.; fsvec[2] = 2.; // NT fixed test
		for(j=0;j<3;j++) fsvec[j] = velarray[3*a + j];
		
		/* (bad) HACK insert average velocity if none is there (see previous comment) */
		if((fsvec[0] == 0.0) && (fsvec[1] == 0.0) && (fsvec[2] == 0.0))
		{
			fsvec[0] = avgvel[0];
			fsvec[1] = avgvel[1];
			fsvec[2] = avgvel[2];
		}
		
		// transform (=rotate) to cam space
		camco[0]= imat[0][0]*fsvec[0] + imat[0][1]*fsvec[1] + imat[0][2]*fsvec[2];
		camco[1]= imat[1][0]*fsvec[0] + imat[1][1]*fsvec[1] + imat[1][2]*fsvec[2];
		camco[2]= imat[2][0]*fsvec[0] + imat[2][1]*fsvec[1] + imat[2][2]*fsvec[2];

		// get homogenous coordinates
		projectvert(camco, winmat, hoco);
		projectvert(ver->co, winmat, ho);
		
		/* now map hocos to screenspace, uses very primitive clip still */
		// use ho[3] of original vertex, xy component of vel. direction
		if(ho[3]<0.1f) div= 10.0f;
		else div= 1.0f/ho[3];
		zco[0]= zmulx*hoco[0]*div;
		zco[1]= zmuly*hoco[1]*div;
		
		// maximize speed as usual
		len= zco[0]*zco[0] + zco[1]*zco[1];
		if(len > winsq) {
			len= winroot/sqrt(len);
			zco[0]*= len; zco[1]*= len;
		}
		
		speed= RE_vertren_get_winspeed(obi, ver, 1);
		// set both to the same value
		speed[0]= speed[2]= zco[0];
		speed[1]= speed[3]= zco[1];
		//if(a<20) fprintf(stderr,"speed %d %f,%f | camco %f,%f,%f | hoco %f,%f,%f,%f  \n", a, speed[0], speed[1], camco[0],camco[1], camco[2], hoco[0],hoco[1], hoco[2],hoco[3]); // NT DEBUG
	}

	return 1;
}

/* makes copy per object of all vectors */
/* result should be that we can free entire database */
static void copy_dbase_object_vectors(Render *re, ListBase *lb)
{
	ObjectInstanceRen *obi, *obilb;
	ObjectRen *obr;
	VertRen *ver= NULL;
	float *vec, ho[4], winmat[4][4];
	int a, totvector;

	for(obi= re->instancetable.first; obi; obi= obi->next) {
		obr= obi->obr;

		obilb= MEM_mallocN(sizeof(ObjectInstanceRen), "ObInstanceVector");
		memcpy(obilb, obi, sizeof(ObjectInstanceRen));
		BLI_addtail(lb, obilb);

		obilb->totvector= totvector= obr->totvert;

		if(totvector > 0) {
			vec= obilb->vectors= MEM_mallocN(2*sizeof(float)*totvector, "vector array");

			if(obi->flag & R_TRANSFORMED)
				Mat4MulMat4(winmat, obi->mat, re->winmat);
			else
				Mat4CpyMat4(winmat, re->winmat);

			for(a=0; a<obr->totvert; a++, vec+=2) {
				if((a & 255)==0) ver= obr->vertnodes[a>>8].vert;
				else ver++;
				
				projectvert(ver->co, winmat, ho);
				speedvector_project(NULL, vec, ver->co, ho);
			}
		}
	}
}

static void free_dbase_object_vectors(ListBase *lb)
{
	ObjectInstanceRen *obi;
	
	for(obi= lb->first; obi; obi= obi->next)
		if(obi->vectors)
			MEM_freeN(obi->vectors);
	BLI_freelistN(lb);
}

void RE_Database_FromScene_Vectors(Render *re, Scene *sce)
{
	ObjectInstanceRen *obi, *oldobi;
	StrandSurface *mesh;
	ListBase *table;
	ListBase oldtable= {NULL, NULL}, newtable= {NULL, NULL};
	ListBase strandsurface;
	int step;
	
	re->i.infostr= "Calculating previous vectors";
	re->r.mode |= R_SPEED;
	
	speedvector_project(re, NULL, NULL, NULL);	/* initializes projection code */
	
	/* creates entire dbase */
	database_fromscene_vectors(re, sce, -1);
	
	/* copy away vertex info */
	copy_dbase_object_vectors(re, &oldtable);
		
	/* free dbase and make the future one */
	strandsurface= re->strandsurface;
	memset(&re->strandsurface, 0, sizeof(ListBase));
	RE_Database_Free(re);
	re->strandsurface= strandsurface;
	
	if(!re->test_break(re->tbh)) {
		/* creates entire dbase */
		re->i.infostr= "Calculating next frame vectors";
		
		database_fromscene_vectors(re, sce, +1);
	}	
	/* copy away vertex info */
	copy_dbase_object_vectors(re, &newtable);
	
	/* free dbase and make the real one */
	strandsurface= re->strandsurface;
	memset(&re->strandsurface, 0, sizeof(ListBase));
	RE_Database_Free(re);
	re->strandsurface= strandsurface;
	
	if(!re->test_break(re->tbh))
		RE_Database_FromScene(re, sce, 1);
	
	if(!re->test_break(re->tbh)) {
		for(step= 0; step<2; step++) {
			
			if(step)
				table= &newtable;
			else
				table= &oldtable;
			
			oldobi= table->first;
			for(obi= re->instancetable.first; obi && oldobi; obi= obi->next) {
				int ok= 1;
				FluidsimModifierData *fluidmd;

				if(!(obi->obr->flag & R_NEED_VECTORS))
					continue;

				obi->totvector= obi->obr->totvert;

				/* find matching object in old table */
				if(oldobi->ob!=obi->ob || oldobi->par!=obi->par || oldobi->index!=obi->index || oldobi->psysindex!=obi->psysindex) {
					ok= 0;
					for(oldobi= table->first; oldobi; oldobi= oldobi->next)
						if(oldobi->ob==obi->ob && oldobi->par==obi->par && oldobi->index==obi->index && oldobi->psysindex==obi->psysindex)
							break;
					if(oldobi==NULL)
						oldobi= table->first;
					else
						ok= 1;
				}
				if(ok==0) {
					 printf("speed table: missing object %s\n", obi->ob->id.name+2);
					continue;
				}

				// NT check for fluidsim special treatment
				fluidmd = (FluidsimModifierData *)modifiers_findByType(obi->ob, eModifierType_Fluidsim);
				if(fluidmd && fluidmd->fss && (fluidmd->fss->type & OB_FLUIDSIM_DOMAIN)) {
					// use preloaded per vertex simulation data , only does calculation for step=1
					// NOTE/FIXME - velocities and meshes loaded unnecessarily often during the database_fromscene_vectors calls...
					load_fluidsimspeedvectors(re, obi, oldobi->vectors, step);
				}
				else {
					/* check if both have same amounts of vertices */
					if(obi->totvector==oldobi->totvector)
						calculate_speedvectors(re, obi, oldobi->vectors, step);
					else
						printf("Warning: object %s has different amount of vertices or strands on other frame\n", obi->ob->id.name+2);
				} // not fluidsim

				oldobi= oldobi->next;
			}
		}
	}
	
	free_dbase_object_vectors(&oldtable);
	free_dbase_object_vectors(&newtable);

	for(mesh=re->strandsurface.first; mesh; mesh=mesh->next) {
		if(mesh->prevco) {
			MEM_freeN(mesh->prevco);
			mesh->prevco= NULL;
		}
		if(mesh->nextco) {
			MEM_freeN(mesh->nextco);
			mesh->nextco= NULL;
		}
	}
	
	re->i.infostr= NULL;
	re->stats_draw(re->sdh, &re->i);
}


/* ------------------------------------------------------------------------- */
/* Baking																	 */
/* ------------------------------------------------------------------------- */

/* setup for shaded view or bake, so only lamps and materials are initialized */
/* type:
   RE_BAKE_LIGHT:  for shaded view, only add lamps
   RE_BAKE_ALL:    for baking, all lamps and objects
   RE_BAKE_NORMALS:for baking, no lamps and only selected objects
   RE_BAKE_AO:     for baking, no lamps, but all objects
   RE_BAKE_TEXTURE:for baking, no lamps, only selected objects
   RE_BAKE_DISPLACEMENT:for baking, no lamps, only selected objects
   RE_BAKE_SHADOW: for baking, only shadows, but all objects
*/
void RE_Database_Baking(Render *re, Scene *scene, int type, Object *actob)
{
	float mat[4][4];
	float amb[3];
	unsigned int lay;
	int onlyselected, nolamps;
	
	re->scene= scene;

	/* renderdata setup and exceptions */
	re->r= scene->r;
	
	RE_init_threadcount(re);
	
	re->flag |= R_GLOB_NOPUNOFLIP;
	re->flag |= R_BAKING;
	re->excludeob= actob;
	if(actob)
		re->flag |= R_BAKE_TRACE;

	if(type==RE_BAKE_NORMALS && re->r.bake_normal_space==R_BAKE_SPACE_TANGENT)
		re->flag |= R_NEED_TANGENT;
	
	if(!actob && ELEM4(type, RE_BAKE_LIGHT, RE_BAKE_NORMALS, RE_BAKE_TEXTURE, RE_BAKE_DISPLACEMENT)) {
		re->r.mode &= ~R_SHADOW;
		re->r.mode &= ~R_RAYTRACE;
	}
	
	if(!actob && (type==RE_BAKE_SHADOW)) {
		re->r.mode |= R_SHADOW;
	}
	
	/* setup render stuff */
	re->memArena = BLI_memarena_new(BLI_MEMARENA_STD_BUFSIZE);
	
	re->totvlak=re->totvert=re->totstrand=re->totlamp=re->tothalo= 0;
	re->lights.first= re->lights.last= NULL;
	re->lampren.first= re->lampren.last= NULL;

	/* in localview, lamps are using normal layers, objects only local bits */
	if(re->scene->lay & 0xFF000000) lay= re->scene->lay & 0xFF000000;
	else lay= re->scene->lay;
	
	/* if no camera, set unit */
	if(re->scene->camera) {
		Mat4Ortho(re->scene->camera->obmat);
		Mat4Invert(mat, re->scene->camera->obmat);
		RE_SetView(re, mat);
	}
	else {
		Mat4One(mat);
		RE_SetView(re, mat);
	}
	
	init_render_world(re);	/* do first, because of ambient. also requires re->osa set correct */
	if(re->r.mode & R_RAYTRACE) {
		init_render_qmcsampler(re);
		
		if(re->wrld.mode & WO_AMB_OCC)
			if (re->wrld.ao_samp_method == WO_AOSAMP_CONSTANT)
				init_ao_sphere(&re->wrld);
	}
	
	/* still bad... doing all */
	init_render_textures(re);
	
	if (re->r.color_mgt_flag & R_COLOR_MANAGEMENT) color_manage_linearize(amb, &re->wrld.ambr);
	else VECCOPY(amb, &re->wrld.ambr);
	init_render_materials(re->r.mode, amb);
	
	set_node_shader_lamp_loop(shade_material_loop);
	
	/* MAKE RENDER DATA */
	nolamps= !ELEM3(type, RE_BAKE_LIGHT, RE_BAKE_ALL, RE_BAKE_SHADOW);
	onlyselected= ELEM3(type, RE_BAKE_NORMALS, RE_BAKE_TEXTURE, RE_BAKE_DISPLACEMENT);

	database_init_objects(re, lay, nolamps, onlyselected, actob, 0);

	set_material_lightgroups(re);
	
	/* SHADOW BUFFER */
	if(type!=RE_BAKE_LIGHT)
		if(re->r.mode & R_SHADOW)
			threaded_makeshadowbufs(re);

	/* raytree */
	if(!re->test_break(re->tbh))
		if(re->r.mode & R_RAYTRACE)
			makeraytree(re);
	
	/* occlusion */
	if((re->wrld.mode & WO_AMB_OCC) && !re->test_break(re->tbh))
		if(re->wrld.ao_gather_method == WO_AOGATHER_APPROX)
			if(re->r.mode & R_SHADOW)
				make_occ_tree(re);
}

/* ------------------------------------------------------------------------- */
/* Sticky texture coords													 */
/* ------------------------------------------------------------------------- */

void RE_make_sticky(Scene *scene, View3D *v3d)
{
	Object *ob;
	Base *base;
	MVert *mvert;
	Mesh *me;
	MSticky *ms;
	Render *re;
	float ho[4], mat[4][4];
	int a;
	
	if(v3d==NULL) {
		printf("Need a 3d view to make sticky\n");
		return;
	}
	
	if(scene->camera==NULL) {
		printf("Need camera to make sticky\n");
		return;
	}
	if(scene->obedit) {
		printf("Unable to make sticky in Edit Mode\n");
		return;
	}
	
	re= RE_NewRender("_make sticky_");
	RE_InitState(re, NULL, &scene->r, scene->r.xsch, scene->r.ysch, NULL);
	
	/* use renderdata and camera to set viewplane */
	RE_SetCamera(re, scene->camera);

	/* and set view matrix */
	Mat4Ortho(scene->camera->obmat);
	Mat4Invert(mat, scene->camera->obmat);
	RE_SetView(re, mat);
	
	for(base= FIRSTBASE; base; base= base->next) {
		if TESTBASELIB(v3d, base) {
			if(base->object->type==OB_MESH) {
				ob= base->object;
				
				me= ob->data;
				mvert= me->mvert;
				if(me->msticky)
					CustomData_free_layer_active(&me->vdata, CD_MSTICKY, me->totvert);
				me->msticky= CustomData_add_layer(&me->vdata, CD_MSTICKY,
					CD_CALLOC, NULL, me->totvert);
				
				where_is_object(scene, ob);
				Mat4MulMat4(mat, ob->obmat, re->viewmat);
				
				ms= me->msticky;
				for(a=0; a<me->totvert; a++, ms++, mvert++) {
					VECCOPY(ho, mvert->co);
					Mat4MulVecfl(mat, ho);
					projectverto(ho, re->winmat, ho);
					ms->co[0]= ho[0]/ho[3];
					ms->co[1]= ho[1]/ho[3];
				}
			}
		}
	}
}
<|MERGE_RESOLUTION|>--- conflicted
+++ resolved
@@ -31,11 +31,7 @@
 #include <string.h>
 #include <limits.h>
 
-<<<<<<< HEAD
-#include "MTC_matrixops.h"
-=======
-
->>>>>>> 16c1a294
+
 
 #include "MEM_guardedalloc.h"
 
@@ -946,14 +942,10 @@
 	
 	if(re->r.mode & R_SPEED) ma->texco |= NEED_UV;
 	
-<<<<<<< HEAD
-	if(ma->material_type == MA_TYPE_VOLUME) ma->mode |= MA_TRANSP;
-=======
 	if(ma->material_type == MA_TYPE_VOLUME) {
 		ma->mode |= MA_TRANSP;
 		ma->mode &= ~MA_SHADBUF;
 	}
->>>>>>> 16c1a294
 	if((ma->mode & MA_TRANSP) && (ma->mode & MA_ZTRANSP))
 		re->flag |= R_ZTRA;
 	
@@ -1427,11 +1419,7 @@
 	VECCOPY(loc, state->co);
 
 	if(ren_as != PART_DRAW_BB)
-<<<<<<< HEAD
-		MTC_Mat4MulVecfl(re->viewmat, loc);
-=======
 		Mat4MulVecfl(re->viewmat, loc);
->>>>>>> 16c1a294
 
 	switch(ren_as) {
 		case PART_DRAW_LINE:
@@ -1440,11 +1428,7 @@
 			sd->size = hasize;
 
 			VECCOPY(vel, state->vel);
-<<<<<<< HEAD
-			MTC_Mat4Mul3Vecfl(re->viewmat, vel);
-=======
 			Mat4Mul3Vecfl(re->viewmat, vel);
->>>>>>> 16c1a294
 			Normalize(vel);
 
 			if(part->draw & PART_DRAW_VEL_LENGTH)
@@ -1561,11 +1545,6 @@
 		return 1;
 
 /* 2. start initialising things */
-<<<<<<< HEAD
-	if(part->phystype==PART_PHYS_KEYED)
-		psys_count_keyed_targets(ob,psys);
-=======
->>>>>>> 16c1a294
 
 	/* last possibility to bail out! */
 	sim.psmd = psmd = psys_get_modifier(ob,psys);
@@ -1662,16 +1641,6 @@
 #endif // XXX old animation system
 	cfra = bsystem_time(re->scene, 0, (float)re->scene->r.cfra, 0.0);
 
-<<<<<<< HEAD
-/* 2.4 setup reactors */
-	if(part->type == PART_REACTOR){
-		psys_get_reactor_target(ob, psys, &tob, &tpsys);
-		if(tpsys && (part->from==PART_FROM_PARTICLE || part->phystype==PART_PHYS_NO)){
-			psmd = psys_get_modifier(tob,tpsys);
-			tpart = tpsys->part;
-		}
-	}
-=======
 ///* 2.4 setup reactors */
 //	if(part->type == PART_REACTOR){
 //		psys_get_reactor_target(ob, psys, &tob, &tpsys);
@@ -1680,7 +1649,6 @@
 //			tpart = tpsys->part;
 //		}
 //	}
->>>>>>> 16c1a294
 	
 /* 2.5 setup matrices */
 	Mat4MulMat4(mat, ob->obmat, re->viewmat);
@@ -1757,11 +1725,7 @@
 	}
 
 	if(path_nbr == 0)
-<<<<<<< HEAD
-		psys->lattice = psys_get_lattice(re->scene, ob, psys);
-=======
 		psys->lattice = psys_get_lattice(&sim);
->>>>>>> 16c1a294
 
 /* 3. start creating renderable things */
 	for(a=0,pa=pars; a<totpart+totchild; a++, pa++, seed++) {
@@ -1809,15 +1773,10 @@
 
 			pa_size = pa->size;
 
-<<<<<<< HEAD
-			r_tilt = 1.0f + pa->r_ave[0];
-			r_length = 0.5f * (1.0f + pa->r_ave[1]);
-=======
 			BLI_srandom(psys->seed+a);
 
 			r_tilt = 2.0f*(BLI_frand() - 0.5f);
 			r_length = BLI_frand();
->>>>>>> 16c1a294
 
 			if(path_nbr) {
 				cache = psys->pathcache[a];
@@ -1857,13 +1816,8 @@
 
 			pa_size = psys_get_child_size(psys, cpa, cfra, &pa_time);
 
-<<<<<<< HEAD
-			r_tilt = 2.0f * cpa->rand[2];
-			r_length = cpa->rand[1];
-=======
 			r_tilt = 2.0f*(PSYS_FRAND(a + 21) - 0.5f);
 			r_length = PSYS_FRAND(a + 22);
->>>>>>> 16c1a294
 
 			num = cpa->num;
 
@@ -2028,11 +1982,7 @@
 						continue;
 
 					state.time = (part->draw & PART_ABS_PATH_TIME) ? -ct : ct;
-<<<<<<< HEAD
-					psys_get_particle_on_path(re->scene,ob,psys,a,&state,1);
-=======
 					psys_get_particle_on_path(&sim,a,&state,1);
->>>>>>> 16c1a294
 
 					if(psys->parent)
 						Mat4MulVecfl(psys->parent->obmat, state.co);
@@ -2051,11 +2001,7 @@
 			else {
 				time=0.0f;
 				state.time=cfra;
-<<<<<<< HEAD
-				if(psys_get_particle_state(re->scene,ob,psys,a,&state,0)==0)
-=======
 				if(psys_get_particle_state(&sim,a,&state,0)==0)
->>>>>>> 16c1a294
 					continue;
 
 				if(psys->parent)
@@ -3080,11 +3026,7 @@
 	for(vo= re->volumes.first; vo; vo= vo->next) {
 		for(obi= re->instancetable.first; obi; obi= obi->next) {
 			if (obi->obr == vo->obr) {
-<<<<<<< HEAD
-				if (point_inside_volume_objectinstance(obi, co)) {
-=======
 				if (point_inside_volume_objectinstance(re, obi, co)) {
->>>>>>> 16c1a294
 					MatInside *mi;
 					
 					mi = MEM_mallocN(sizeof(MatInside), "camera inside material");
@@ -3166,12 +3108,6 @@
 				}
 				need_nmap_tangent= 1;
 			}
-<<<<<<< HEAD
-			
-			if (ma->material_type == MA_TYPE_VOLUME)
-				add_volume(re, obr, ma);
-=======
->>>>>>> 16c1a294
 		}
 	}
 
@@ -4916,11 +4852,6 @@
 	/* MAKE RENDER DATA */
 	database_init_objects(re, lay, 0, 0, 0, 0);
 	
-<<<<<<< HEAD
-	init_camera_inside_volumes(re);
-
-=======
->>>>>>> 16c1a294
 	if(!re->test_break(re->tbh)) {
 		int tothalo;
 
