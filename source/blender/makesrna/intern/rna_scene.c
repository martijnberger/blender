/*
 * ***** BEGIN GPL LICENSE BLOCK *****
 *
 * This program is free software; you can redistribute it and/or
 * modify it under the terms of the GNU General Public License
 * as published by the Free Software Foundation; either version 2
 * of the License, or (at your option) any later version.
 *
 * This program is distributed in the hope that it will be useful,
 * but WITHOUT ANY WARRANTY; without even the implied warranty of
 * MERCHANTABILITY or FITNESS FOR A PARTICULAR PURPOSE.  See the
 * GNU General Public License for more details.
 *
 * You should have received a copy of the GNU General Public License
 * along with this program; if not, write to the Free Software Foundation,
 * Inc., 51 Franklin Street, Fifth Floor, Boston, MA 02110-1301, USA.
 *
 * Contributor(s): Blender Foundation (2008).
 *
 * ***** END GPL LICENSE BLOCK *****
 */

/** \file blender/makesrna/intern/rna_scene.c
 *  \ingroup RNA
 */


#include <stdlib.h>

#include "RNA_define.h"
#include "RNA_enum_types.h"

#include "rna_internal.h"

#include "DNA_group_types.h"
#include "DNA_modifier_types.h"
#include "DNA_particle_types.h"
#include "DNA_scene_types.h"
#include "DNA_userdef_types.h"
#include "DNA_linestyle_types.h"
#include "BLI_math.h"

/* Include for Bake Options */
#include "RE_engine.h"
#include "RE_pipeline.h"

#ifdef WITH_QUICKTIME
#include "quicktime_export.h"
#  ifdef WITH_AUDASPACE
#    include "AUD_Space.h"
#  endif
#endif

#ifdef WITH_FFMPEG
#include "BKE_writeffmpeg.h"
#include <libavcodec/avcodec.h> 
#include <libavformat/avformat.h>
#endif

#include "ED_render.h"

#include "WM_api.h"
#include "WM_types.h"

#include "BLI_threads.h"

EnumPropertyItem snap_target_items[] = {
	{SCE_SNAP_TARGET_CLOSEST, "CLOSEST", 0, "Closest", "Snap closest point onto target"},
	{SCE_SNAP_TARGET_CENTER, "CENTER", 0, "Center", "Snap center onto target"},
	{SCE_SNAP_TARGET_MEDIAN, "MEDIAN", 0, "Median", "Snap median onto target"},
	{SCE_SNAP_TARGET_ACTIVE, "ACTIVE", 0, "Active", "Snap active onto target"},
	{0, NULL, 0, NULL, NULL}};
	
EnumPropertyItem proportional_falloff_items[] ={
	{PROP_SMOOTH, "SMOOTH", ICON_SMOOTHCURVE, "Smooth", "Smooth falloff"},
	{PROP_SPHERE, "SPHERE", ICON_SPHERECURVE, "Sphere", "Spherical falloff"},
	{PROP_ROOT, "ROOT", ICON_ROOTCURVE, "Root", "Root falloff"},
	{PROP_SHARP, "SHARP", ICON_SHARPCURVE, "Sharp", "Sharp falloff"},
	{PROP_LIN, "LINEAR", ICON_LINCURVE, "Linear", "Linear falloff"},
	{PROP_CONST, "CONSTANT", ICON_NOCURVE, "Constant", "Constant falloff"},
	{PROP_RANDOM, "RANDOM", ICON_RNDCURVE, "Random", "Random falloff"},
	{0, NULL, 0, NULL, NULL}};


EnumPropertyItem proportional_editing_items[] = {
	{PROP_EDIT_OFF, "DISABLED", ICON_PROP_OFF, "Disable", "Proportional Editing disabled"},
	{PROP_EDIT_ON, "ENABLED", ICON_PROP_ON, "Enable", "Proportional Editing enabled"},
	{PROP_EDIT_CONNECTED, "CONNECTED", ICON_PROP_CON, "Connected", "Proportional Editing using connected geometry only"},
	{0, NULL, 0, NULL, NULL}};

/* keep for operators, not used here */
EnumPropertyItem mesh_select_mode_items[] = {
	{SCE_SELECT_VERTEX, "VERTEX", ICON_VERTEXSEL, "Vertex", "Vertex selection mode"},
	{SCE_SELECT_EDGE, "EDGE", ICON_EDGESEL, "Edge", "Edge selection mode"},
	{SCE_SELECT_FACE, "FACE", ICON_FACESEL, "Face", "Face selection mode"},
	{0, NULL, 0, NULL, NULL}};

EnumPropertyItem snap_element_items[] = {
	{SCE_SNAP_MODE_INCREMENT, "INCREMENT", ICON_SNAP_INCREMENT, "Increment", "Snap to increments of grid"},
	{SCE_SNAP_MODE_VERTEX, "VERTEX", ICON_SNAP_VERTEX, "Vertex", "Snap to vertices"},
	{SCE_SNAP_MODE_EDGE, "EDGE", ICON_SNAP_EDGE, "Edge", "Snap to edges"},
	{SCE_SNAP_MODE_FACE, "FACE", ICON_SNAP_FACE, "Face", "Snap to faces"},
	{SCE_SNAP_MODE_VOLUME, "VOLUME", ICON_SNAP_VOLUME, "Volume", "Snap to volume"},
	{0, NULL, 0, NULL, NULL}};

EnumPropertyItem image_type_items[] = {
	{0, "", 0, "Image", NULL},
	{R_BMP, "BMP", ICON_FILE_IMAGE, "BMP", "Output image in bitmap format"},
#ifdef WITH_DDS
	{R_DDS, "DDS", ICON_FILE_IMAGE, "DDS", "Output image in DDS format"},
#endif
	{R_IRIS, "IRIS", ICON_FILE_IMAGE, "Iris", "Output image in (old!) SGI IRIS format"},
	{R_PNG, "PNG", ICON_FILE_IMAGE, "PNG", "Output image in PNG format"},
	{R_JPEG90, "JPEG", ICON_FILE_IMAGE, "JPEG", "Output image in JPEG format"},
#ifdef WITH_OPENJPEG
	{R_JP2, "JPEG2000", ICON_FILE_IMAGE, "JPEG 2000", "Output image in JPEG 2000 format"},
#endif
	{R_TARGA, "TARGA", ICON_FILE_IMAGE, "Targa", "Output image in Targa format"},
	{R_RAWTGA, "TARGA_RAW", ICON_FILE_IMAGE, "Targa Raw", "Output image in uncompressed Targa format"},
	{0, "", 0, " ", NULL},
#ifdef WITH_CINEON
	{R_CINEON, "CINEON", ICON_FILE_IMAGE, "Cineon", "Output image in Cineon format"},
	{R_DPX, "DPX",ICON_FILE_IMAGE, "DPX", "Output image in DPX format"},
#endif
#ifdef WITH_OPENEXR
	{R_MULTILAYER, "MULTILAYER", ICON_FILE_IMAGE, "MultiLayer", "Output image in multilayer OpenEXR format"},
	{R_OPENEXR, "OPEN_EXR", ICON_FILE_IMAGE, "OpenEXR", "Output image in OpenEXR format"},
#endif
#ifdef WITH_HDR
	{R_RADHDR, "HDR", ICON_FILE_IMAGE, "Radiance HDR", "Output image in Radiance HDR format"},
#endif
#ifdef WITH_TIFF
	{R_TIFF, "TIFF", ICON_FILE_IMAGE, "TIFF", "Output image in TIFF format"},
#endif
	{0, "", 0, "Movie", NULL},
#ifdef _WIN32
	{R_AVICODEC, "AVICODEC", ICON_FILE_MOVIE, "AVI Codec", "Output video in AVI format"}, // XXX Missing codec menu
#endif
	{R_AVIJPEG, "AVI_JPEG", ICON_FILE_MOVIE, "AVI JPEG", "Output video in AVI JPEG format"},
	{R_AVIRAW, "AVI_RAW", ICON_FILE_MOVIE, "AVI Raw", "Output video in AVI Raw format"},
#ifdef WITH_FRAMESERVER
	{R_FRAMESERVER, "FRAMESERVER", ICON_FILE_SCRIPT, "Frame Server", "Output image to a frameserver"},
#endif
#ifdef WITH_FFMPEG
	{R_H264, "H264", ICON_FILE_MOVIE, "H.264", "Output video in H.264 format"},
	{R_FFMPEG, "FFMPEG", ICON_FILE_MOVIE, "MPEG", "Output video in MPEG format"},
	{R_THEORA, "THEORA", ICON_FILE_MOVIE, "Ogg Theora", "Output video in Ogg format"},
#endif
#ifdef WITH_QUICKTIME
#	ifdef USE_QTKIT
	{R_QUICKTIME, "QUICKTIME_QTKIT", ICON_FILE_MOVIE, "QuickTime", "Output video in Quicktime format"},
#	else
	{R_QUICKTIME, "QUICKTIME_CARBON", ICON_FILE_MOVIE, "QuickTime", "Output video in Quicktime format"},
#	endif
#endif
#ifdef WITH_FFMPEG
	{R_XVID, "XVID", ICON_FILE_MOVIE, "Xvid", "Output video in Xvid format"},
#endif
	{0, NULL, 0, NULL, NULL}};

EnumPropertyItem image_color_mode_items[] ={
	{R_PLANESBW, "BW", 0, "BW", "Images get saved in 8 bits grayscale (only PNG, JPEG, TGA, TIF)"},
	{R_PLANES24, "RGB", 0, "RGB", "Images are saved with RGB (color) data"},
	{R_PLANES32, "RGBA", 0, "RGBA", "Images are saved with RGB and Alpha data (if supported)"},
	{0, NULL, 0, NULL, NULL}};

#ifdef RNA_RUNTIME

#include "DNA_anim_types.h"
#include "DNA_node_types.h"
#include "DNA_object_types.h"
#include "DNA_mesh_types.h"

#include "RNA_access.h"

#include "MEM_guardedalloc.h"

#include "BLI_threads.h"
#include "BLI_editVert.h"

#include "BKE_context.h"
#include "BKE_global.h"
#include "BKE_image.h"
#include "BKE_main.h"
#include "BKE_node.h"
#include "BKE_pointcache.h"
#include "BKE_scene.h"
#include "BKE_depsgraph.h"
#include "BKE_image.h"
#include "BKE_mesh.h"
#include "BKE_sound.h"
#include "BKE_screen.h"
#include "BKE_sequencer.h"
#include "BKE_animsys.h"

#include "WM_api.h"

#include "ED_info.h"
#include "ED_node.h"
#include "ED_view3d.h"
#include "ED_mesh.h"
#include "ED_keyframing.h"

#include "RE_engine.h"

#include "FRS_freestyle.h"

static int rna_Scene_object_bases_lookup_string(PointerRNA *ptr, const char *key, PointerRNA *r_ptr)
{
	Scene *scene= (Scene*)ptr->data;
	Base *base;

	for(base= scene->base.first; base; base= base->next) {
		if(strncmp(base->object->id.name+2, key, sizeof(base->object->id.name)-2)==0) {
			*r_ptr= rna_pointer_inherit_refine(ptr, &RNA_ObjectBase, base);
			return TRUE;
		}
	}

	return FALSE;
}

static PointerRNA rna_Scene_objects_get(CollectionPropertyIterator *iter)
{
	ListBaseIterator *internal= iter->internal;

	/* we are actually iterating a Base list, so override get */
	return rna_pointer_inherit_refine(&iter->parent, &RNA_Object, ((Base*)internal->link)->object);
}

static Base *rna_Scene_object_link(Scene *scene, bContext *C, ReportList *reports, Object *ob)
{
	Scene *scene_act= CTX_data_scene(C);
	Base *base;

	if (object_in_scene(ob, scene)) {
		BKE_reportf(reports, RPT_ERROR, "Object \"%s\" is already in scene \"%s\"", ob->id.name+2, scene->id.name+2);
		return NULL;
	}

	base= scene_add_base(scene, ob);
	id_us_plus(&ob->id);

	/* this is similar to what object_add_type and add_object do */
	base->lay= scene->lay;

	/* when linking to an inactive scene dont touch the layer */
	if(scene == scene_act)
		ob->lay= base->lay;

	ob->recalc |= OB_RECALC_OB|OB_RECALC_DATA|OB_RECALC_TIME;

	/* slows down importers too much, run scene.update() */
	/* DAG_scene_sort(G.main, scene); */

	WM_main_add_notifier(NC_SCENE|ND_OB_ACTIVE, scene);

	return base;
}

static void rna_Scene_object_unlink(Scene *scene, ReportList *reports, Object *ob)
{
	Base *base= object_in_scene(ob, scene);
	if (!base) {
		BKE_reportf(reports, RPT_ERROR, "Object '%s' is not in this scene '%s'", ob->id.name+2, scene->id.name+2);
		return;
	}
	if (base==scene->basact && ob->mode != OB_MODE_OBJECT) {
		BKE_reportf(reports, RPT_ERROR, "Object '%s' must be in 'Object Mode' to unlink", ob->id.name+2);
		return;
	}
	if(scene->basact==base) {
		scene->basact= NULL;
	}

	BLI_remlink(&scene->base, base);
	MEM_freeN(base);

	ob->id.us--;

	/* needed otherwise the depgraph will contain free'd objects which can crash, see [#20958] */
	DAG_scene_sort(G.main, scene);
	DAG_ids_flush_update(G.main, 0);

	WM_main_add_notifier(NC_SCENE|ND_OB_ACTIVE, scene);
}

static void rna_Scene_skgen_etch_template_set(PointerRNA *ptr, PointerRNA value)
{
	ToolSettings *ts = (ToolSettings*)ptr->data;
	if(value.data && ((Object*)value.data)->type == OB_ARMATURE)
		ts->skgen_template = value.data;
	else
		ts->skgen_template = NULL;
}

static PointerRNA rna_Scene_active_object_get(PointerRNA *ptr)
{
	Scene *scene= (Scene*)ptr->data;
	return rna_pointer_inherit_refine(ptr, &RNA_Object, scene->basact ? scene->basact->object : NULL);
}

static void rna_Scene_active_object_set(PointerRNA *ptr, PointerRNA value)
{
	Scene *scene= (Scene*)ptr->data;
	if(value.data)
		scene->basact= object_in_scene((Object*)value.data, scene);
	else
		scene->basact= NULL;
}

static void rna_Scene_set_set(PointerRNA *ptr, PointerRNA value)
{
	Scene *scene= (Scene*)ptr->data;
	Scene *set= (Scene*)value.data;
	Scene *nested_set;

	for(nested_set= set; nested_set; nested_set= nested_set->set) {
		if(nested_set==scene)
			return;
	}

	scene->set= set;
}

static void rna_Scene_layer_set(PointerRNA *ptr, const int *values)
{
	Scene *scene= (Scene*)ptr->data;

	scene->lay= ED_view3d_scene_layer_set(scene->lay, values, &scene->layact);
}

static void rna_Scene_view3d_update(Main *bmain, Scene *UNUSED(scene_unused), PointerRNA *ptr)
{
	Scene *scene= (Scene*)ptr->data;

	BKE_screen_view3d_main_sync(&bmain->screen, scene);
}

static void rna_Scene_layer_update(Main *bmain, Scene *scene, PointerRNA *ptr)
{
	rna_Scene_view3d_update(bmain, scene, ptr);
	DAG_on_visible_update(bmain, FALSE);
}

static void rna_Scene_fps_update(Main *UNUSED(bmain), Scene *scene, PointerRNA *UNUSED(ptr))
{
	sound_update_fps(scene);
	seq_update_sound_bounds_all(scene);
}

static void rna_Scene_listener_update(Main *UNUSED(bmain), Scene *scene, PointerRNA *UNUSED(ptr))
{
	sound_update_scene_listener(scene);
}

static void rna_Scene_volume_set(PointerRNA *ptr, float value)
{
	Scene *scene= (Scene*)(ptr->data);

	scene->audio.volume = value;
	if(scene->sound_scene)
		sound_set_scene_volume(scene, value);
}

static void rna_Scene_framelen_update(Main *UNUSED(bmain), Scene *scene, PointerRNA *UNUSED(ptr))
{	
	scene->r.framelen= (float)scene->r.framapto/(float)scene->r.images;
}


static void rna_Scene_current_frame_set(PointerRNA *ptr, int value)
{
	Scene *data= (Scene*)ptr->data;
	
	/* if negative frames aren't allowed, then we can't use them */
	FRAMENUMBER_MIN_CLAMP(value);
	data->r.cfra= value;
}

static void rna_Scene_start_frame_set(PointerRNA *ptr, int value)
{
	Scene *data= (Scene*)ptr->data;
	/* MINFRAME not MINAFRAME, since some output formats can't taken negative frames */
	CLAMP(value, MINFRAME, data->r.efra); 
	data->r.sfra= value;
}

static void rna_Scene_end_frame_set(PointerRNA *ptr, int value)
{
	Scene *data= (Scene*)ptr->data;
	CLAMP(value, data->r.sfra, MAXFRAME);
	data->r.efra= value;
}

static void rna_Scene_use_preview_range_set(PointerRNA *ptr, int value)
{
	Scene *data= (Scene*)ptr->data;
	
	if (value) {
		/* copy range from scene if not set before */
		if ((data->r.psfra == data->r.pefra) && (data->r.psfra == 0)) {
			data->r.psfra= data->r.sfra;
			data->r.pefra= data->r.efra;
		}
		
		data->r.flag |= SCER_PRV_RANGE;
	}
	else
		data->r.flag &= ~SCER_PRV_RANGE;
}


static void rna_Scene_preview_range_start_frame_set(PointerRNA *ptr, int value)
{
	Scene *data= (Scene*)ptr->data;
	
	/* check if enabled already */
	if ((data->r.flag & SCER_PRV_RANGE) == 0) {
		/* set end of preview range to end frame, then clamp as per normal */
		// TODO: or just refuse to set instead?
		data->r.pefra= data->r.efra;
	}
	
	/* now set normally */
	CLAMP(value, MINAFRAME, data->r.pefra);
	data->r.psfra= value;
}

static void rna_Scene_preview_range_end_frame_set(PointerRNA *ptr, int value)
{
	Scene *data= (Scene*)ptr->data;
	
	/* check if enabled already */
	if ((data->r.flag & SCER_PRV_RANGE) == 0) {
		/* set start of preview range to start frame, then clamp as per normal */
		// TODO: or just refuse to set instead?
		data->r.psfra= data->r.sfra; 
	}
	
	/* now set normally */
	CLAMP(value, data->r.psfra, MAXFRAME);
	data->r.pefra= value;
}

static void rna_Scene_frame_update(Main *bmain, Scene *UNUSED(current_scene), PointerRNA *ptr)
{
	Scene *scene= (Scene*)ptr->id.data;
	sound_seek_scene(bmain, scene);
}

static PointerRNA rna_Scene_active_keying_set_get(PointerRNA *ptr)
{
	Scene *scene= (Scene *)ptr->data;
	return rna_pointer_inherit_refine(ptr, &RNA_KeyingSet, ANIM_scene_get_active_keyingset(scene));
}

static void rna_Scene_active_keying_set_set(PointerRNA *ptr, PointerRNA value)
{
	Scene *scene= (Scene *)ptr->data;
	KeyingSet *ks= (KeyingSet*)value.data;
	
	scene->active_keyingset= ANIM_scene_get_keyingset_index(scene, ks);
}

/* get KeyingSet index stuff for list of Keying Sets editing UI
 *	- active_keyingset-1 since 0 is reserved for 'none'
 *	- don't clamp, otherwise can never set builtins types as active... 
 */
static int rna_Scene_active_keying_set_index_get(PointerRNA *ptr)
{
	Scene *scene= (Scene *)ptr->data; 	
	return scene->active_keyingset-1;
}

/* get KeyingSet index stuff for list of Keying Sets editing UI
 *	- value+1 since 0 is reserved for 'none'
 */
static void rna_Scene_active_keying_set_index_set(PointerRNA *ptr, int value) 
{
	Scene *scene= (Scene *)ptr->data; 
	scene->active_keyingset= value+1; 	 
}

// XXX: evil... builtin_keyingsets is defined in keyingsets.c!
// TODO: make API function to retrieve this...
extern ListBase builtin_keyingsets;

static void rna_Scene_all_keyingsets_begin(CollectionPropertyIterator *iter, PointerRNA *ptr)
{
	Scene *scene= (Scene*)ptr->data;
	
	/* start going over the scene KeyingSets first, while we still have pointer to it 
	 * but only if we have any Keying Sets to use...
	 */
	if (scene->keyingsets.first)
		rna_iterator_listbase_begin(iter, &scene->keyingsets, NULL);
	else
		rna_iterator_listbase_begin(iter, &builtin_keyingsets, NULL);
}

static void rna_Scene_all_keyingsets_next(CollectionPropertyIterator *iter)
{
	ListBaseIterator *internal= iter->internal;
	KeyingSet *ks= (KeyingSet*)internal->link;
	
	/* if we've run out of links in Scene list, jump over to the builtins list unless we're there already */
	if ((ks->next == NULL) && (ks != builtin_keyingsets.last))
		internal->link= (Link*)builtin_keyingsets.first;
	else
		internal->link= (Link*)ks->next;
		
	iter->valid= (internal->link != NULL);
}


static char *rna_RenderSettings_path(PointerRNA *UNUSED(ptr))
{
	return BLI_sprintfN("render");
}

static int rna_RenderSettings_threads_get(PointerRNA *ptr)
{
	RenderData *rd= (RenderData*)ptr->data;

	if(rd->mode & R_FIXED_THREADS)
		return rd->threads;
	else
		return BLI_system_thread_count();
}

static int rna_RenderSettings_is_movie_fomat_get(PointerRNA *ptr)
{
	RenderData *rd= (RenderData*)ptr->data;
	return BKE_imtype_is_movie(rd->imtype);
}

static int rna_RenderSettings_save_buffers_get(PointerRNA *ptr)
{
	RenderData *rd= (RenderData*)ptr->data;
	if(rd->mode & R_BORDER)
		return 0;
	else
		return (rd->scemode & (R_EXR_TILE_FILE|R_FULL_SAMPLE)) != 0;
}

static int rna_RenderSettings_full_sample_get(PointerRNA *ptr)
{
	RenderData *rd= (RenderData*)ptr->data;

	return (rd->scemode & R_FULL_SAMPLE) && !(rd->mode & R_BORDER);
}

static void rna_RenderSettings_file_format_set(PointerRNA *ptr, int value)
{
	RenderData *rd= (RenderData*)ptr->data;

	rd->imtype= value;
#ifdef WITH_FFMPEG
	ffmpeg_verify_image_type(rd);
#endif
#ifdef WITH_QUICKTIME
	quicktime_verify_image_type(rd);
#endif
}

static int rna_SceneRender_file_ext_length(PointerRNA *ptr)
{
	RenderData *rd= (RenderData*)ptr->data;
	char ext[8];
	ext[0]= '\0';
	BKE_add_image_extension(ext, rd->imtype);
	return strlen(ext);
}

static void rna_SceneRender_file_ext_get(PointerRNA *ptr, char *str)
{
	RenderData *rd= (RenderData*)ptr->data;
	BKE_add_image_extension(str, rd->imtype);
}

void rna_RenderSettings_jpeg2k_preset_update(RenderData *rd)
{
	rd->subimtype &= ~(R_JPEG2K_12BIT|R_JPEG2K_16BIT | R_JPEG2K_CINE_PRESET|R_JPEG2K_CINE_48FPS);
	
	switch(rd->jp2_depth) {
	case 8:		break;
	case 12:	rd->subimtype |= R_JPEG2K_12BIT; break;
	case 16:	rd->subimtype |= R_JPEG2K_16BIT; break;
	}
	
	switch(rd->jp2_preset) {
	case 1: rd->subimtype |= R_JPEG2K_CINE_PRESET;						break;
	case 2: rd->subimtype |= R_JPEG2K_CINE_PRESET|R_JPEG2K_CINE_48FPS;	break;
	case 3: rd->subimtype |= R_JPEG2K_CINE_PRESET;						break;
	case 4: rd->subimtype |= R_JPEG2K_CINE_PRESET;						break;
	case 5: rd->subimtype |= R_JPEG2K_CINE_PRESET|R_JPEG2K_CINE_48FPS;	break;
	case 6: rd->subimtype |= R_JPEG2K_CINE_PRESET;						break;
	case 7: rd->subimtype |= R_JPEG2K_CINE_PRESET|R_JPEG2K_CINE_48FPS;	break;
	}
}

#ifdef WITH_OPENJPEG
static void rna_RenderSettings_jpeg2k_preset_set(PointerRNA *ptr, int value)
{
	RenderData *rd= (RenderData*)ptr->data;
	rd->jp2_preset= value;
	rna_RenderSettings_jpeg2k_preset_update(rd);
}

static void rna_RenderSettings_jpeg2k_depth_set(PointerRNA *ptr, int value)
{
	RenderData *rd= (RenderData*)ptr->data;
	rd->jp2_depth= value;
	rna_RenderSettings_jpeg2k_preset_update(rd);
}
#endif

#ifdef WITH_QUICKTIME
static int rna_RenderSettings_qtcodecsettings_codecType_get(PointerRNA *ptr)
{
	RenderData *rd= (RenderData*)ptr->data;
	
	return quicktime_rnatmpvalue_from_videocodectype(rd->qtcodecsettings.codecType);
}

static void rna_RenderSettings_qtcodecsettings_codecType_set(PointerRNA *ptr, int value)
{
	RenderData *rd= (RenderData*)ptr->data;

	rd->qtcodecsettings.codecType = quicktime_videocodecType_from_rnatmpvalue(value);
}

static EnumPropertyItem *rna_RenderSettings_qtcodecsettings_codecType_itemf(bContext *C, PointerRNA *ptr,
                                                                            PropertyRNA *UNUSED(prop), int *free)
{
	EnumPropertyItem *item= NULL;
	EnumPropertyItem tmp = {0, "", 0, "", ""};
	QuicktimeCodecTypeDesc *codecTypeDesc;
	int i=1, totitem= 0;
	char id[5];
	
	for(i=0;i<quicktime_get_num_videocodecs();i++) {
		codecTypeDesc = quicktime_get_videocodecType_desc(i);
		if (!codecTypeDesc) break;
		
		tmp.value= codecTypeDesc->rnatmpvalue;
		*((int*)id) = codecTypeDesc->codecType;
		id[4] = 0;
		tmp.identifier= id; 
		tmp.name= codecTypeDesc->codecName;
		RNA_enum_item_add(&item, &totitem, &tmp);
	}
	
	RNA_enum_item_end(&item, &totitem);
	*free= 1;
	
	return item;	
}

#ifdef USE_QTKIT
static int rna_RenderSettings_qtcodecsettings_audiocodecType_get(PointerRNA *ptr)
{
	RenderData *rd= (RenderData*)ptr->data;
	
	return quicktime_rnatmpvalue_from_audiocodectype(rd->qtcodecsettings.audiocodecType);
}

static void rna_RenderSettings_qtcodecsettings_audiocodecType_set(PointerRNA *ptr, int value)
{
	RenderData *rd= (RenderData*)ptr->data;
	
	rd->qtcodecsettings.audiocodecType = quicktime_audiocodecType_from_rnatmpvalue(value);
}

static EnumPropertyItem *rna_RenderSettings_qtcodecsettings_audiocodecType_itemf(bContext *C, PointerRNA *ptr,
                                                                                 PropertyRNA *UNUSED(prop), int *free)
{
	EnumPropertyItem *item= NULL;
	EnumPropertyItem tmp = {0, "", 0, "", ""};
	QuicktimeCodecTypeDesc *codecTypeDesc;
	int i=1, totitem= 0;
	
	for(i=0;i<quicktime_get_num_audiocodecs();i++) {
		codecTypeDesc = quicktime_get_audiocodecType_desc(i);
		if (!codecTypeDesc) break;
		
		tmp.value= codecTypeDesc->rnatmpvalue;
		tmp.identifier= codecTypeDesc->codecName; 
		tmp.name= codecTypeDesc->codecName;
		RNA_enum_item_add(&item, &totitem, &tmp);
	}
	
	RNA_enum_item_end(&item, &totitem);
	*free= 1;
	
	return item;	
}	
#endif
#endif

static int rna_RenderSettings_active_layer_index_get(PointerRNA *ptr)
{
	RenderData *rd= (RenderData*)ptr->data;
	return rd->actlay;
}

static void rna_RenderSettings_active_layer_index_set(PointerRNA *ptr, int value)
{
	RenderData *rd= (RenderData*)ptr->data;
	rd->actlay= value;
}

static void rna_RenderSettings_active_layer_index_range(PointerRNA *ptr, int *min, int *max)
{
	RenderData *rd= (RenderData*)ptr->data;

	*min= 0;
	*max= BLI_countlist(&rd->layers)-1;
	*max= MAX2(0, *max);
}

static PointerRNA rna_RenderSettings_active_layer_get(PointerRNA *ptr)
{
	RenderData *rd= (RenderData*)ptr->data;
	SceneRenderLayer *srl = BLI_findlink(&rd->layers, rd->actlay);
	
	return rna_pointer_inherit_refine(ptr, &RNA_SceneRenderLayer, srl);
}

static void rna_RenderSettings_active_layer_set(PointerRNA *ptr, PointerRNA value)
{
	RenderData *rd= (RenderData*)ptr->data;
	SceneRenderLayer *srl= (SceneRenderLayer*)value.data;
	const int index= BLI_findindex(&rd->layers, srl);
	if (index != -1) rd->actlay= index;
}

static void rna_RenderSettings_engine_set(PointerRNA *ptr, int value)
{
	RenderData *rd= (RenderData*)ptr->data;
	RenderEngineType *type= BLI_findlink(&R_engines, value);

	if(type)
		BLI_strncpy_utf8(rd->engine, type->idname, sizeof(rd->engine));
}

static EnumPropertyItem *rna_RenderSettings_engine_itemf(bContext *UNUSED(C), PointerRNA *UNUSED(ptr),
                                                         PropertyRNA *UNUSED(prop), int *free)
{
	RenderEngineType *type;
	EnumPropertyItem *item= NULL;
	EnumPropertyItem tmp = {0, "", 0, "", ""};
	int a=0, totitem= 0;

	for(type=R_engines.first; type; type=type->next, a++) {
		tmp.value= a;
		tmp.identifier= type->idname;
		tmp.name= type->name;
		RNA_enum_item_add(&item, &totitem, &tmp);
	}
	
	RNA_enum_item_end(&item, &totitem);
	*free= 1;

	return item;
}

static int rna_RenderSettings_engine_get(PointerRNA *ptr)
{
	RenderData *rd= (RenderData*)ptr->data;
	RenderEngineType *type;
	int a= 0;

	for(type=R_engines.first; type; type=type->next, a++)
		if(strcmp(type->idname, rd->engine) == 0)
			return a;
	
	return 0;
}

static void rna_RenderSettings_engine_update(Main *bmain, Scene *UNUSED(unused), PointerRNA *UNUSED(ptr))
{
	ED_render_engine_changed(bmain);
}

static void rna_Scene_glsl_update(Main *UNUSED(bmain), Scene *UNUSED(scene), PointerRNA *ptr)
{
	Scene *scene= (Scene*)ptr->id.data;

	DAG_id_tag_update(&scene->id, 0);
}

static void rna_RenderSettings_color_management_update(Main *bmain, Scene *UNUSED(scene), PointerRNA *ptr)
{
	/* reset image nodes */
	Scene *scene= (Scene*)ptr->id.data;
	bNodeTree *ntree=scene->nodetree;
	bNode *node;
	
	if(ntree && scene->use_nodes) {
		/* XXX images are freed here, stop render and preview threads, until Image is threadsafe */
		WM_jobs_stop_all(bmain->wm.first);
		
		for (node=ntree->nodes.first; node; node=node->next) {
			if (ELEM(node->type, CMP_NODE_VIEWER, CMP_NODE_IMAGE)) {
				ED_node_changed_update(&scene->id, node);
				WM_main_add_notifier(NC_NODE|NA_EDITED, node);
				
				if (node->type == CMP_NODE_IMAGE)
					BKE_image_signal((Image *)node->id, NULL, IMA_SIGNAL_RELOAD);
			}
		}
	}

	rna_Scene_glsl_update(bmain, scene, ptr);
}

static void rna_SceneRenderLayer_name_set(PointerRNA *ptr, const char *value)
{
	Scene *scene= (Scene*)ptr->id.data;
	SceneRenderLayer *rl= (SceneRenderLayer*)ptr->data;
	BLI_strncpy_utf8(rl->name, value, sizeof(rl->name));
	BLI_uniquename(&scene->r.layers, rl, "RenderLayer", '.', offsetof(SceneRenderLayer, name), sizeof(rl->name));

	if(scene->nodetree) {
		bNode *node;
		int index= BLI_findindex(&scene->r.layers, rl);

		for(node= scene->nodetree->nodes.first; node; node= node->next) {
			if(node->type==CMP_NODE_R_LAYERS && node->id==NULL) {
				if(node->custom1==index)
					BLI_strncpy(node->name, rl->name, NODE_MAXSTR);
			}
		}
	}
}

static int rna_RenderSettings_multiple_engines_get(PointerRNA *UNUSED(ptr))
{
	return (BLI_countlist(&R_engines) > 1);
}

static int rna_RenderSettings_use_shading_nodes_get(PointerRNA *ptr)
{
	Scene *scene= (Scene*)ptr->id.data;
	return scene_use_new_shading_nodes(scene);
}

static int rna_RenderSettings_use_game_engine_get(PointerRNA *ptr)
{
	RenderData *rd= (RenderData*)ptr->data;
	RenderEngineType *type;

	for(type=R_engines.first; type; type=type->next)
		if(strcmp(type->idname, rd->engine) == 0)
			return (type->flag & RE_GAME);
	
	return 0;
}

static void rna_SceneRenderLayer_layer_set(PointerRNA *ptr, const int *values)
{
	SceneRenderLayer *rl= (SceneRenderLayer*)ptr->data;
	rl->lay= ED_view3d_scene_layer_set(rl->lay, values, NULL);
}

static void rna_SceneRenderLayer_pass_update(Main *UNUSED(bmain), Scene *UNUSED(scene), PointerRNA *ptr)
{
	Scene *scene= (Scene*)ptr->id.data;

	if(scene->nodetree)
		ntreeCompositForceHidden(scene->nodetree, scene);
}

static void rna_Scene_use_nodes_set(PointerRNA *ptr, int value)
{
	Scene *scene= (Scene*)ptr->data;

	scene->use_nodes= value;
	if(scene->use_nodes && scene->nodetree==NULL)
		ED_node_composit_default(scene);
}

static void rna_Physics_update(Main *UNUSED(bmain), Scene *UNUSED(scene), PointerRNA *ptr)
{
	Scene *scene= (Scene*)ptr->id.data;
	Base *base;

	for(base = scene->base.first; base; base=base->next)
		BKE_ptcache_object_reset(scene, base->object, PTCACHE_RESET_DEPSGRAPH);
}

static void rna_Scene_editmesh_select_mode_set(PointerRNA *ptr, const int *value)
{
	Scene *scene= (Scene*)ptr->id.data;
	ToolSettings *ts = (ToolSettings*)ptr->data;
	int flag = (value[0] ? SCE_SELECT_VERTEX:0) | (value[1] ? SCE_SELECT_EDGE:0) | (value[2] ? SCE_SELECT_FACE:0);

	if(flag) {
		ts->selectmode = flag;

		if(scene->basact) {
			Mesh *me= get_mesh(scene->basact->object);
			if(me && me->edit_mesh && me->edit_mesh->selectmode != flag) {
				me->edit_mesh->selectmode= flag;
				EM_selectmode_set(me->edit_mesh);
			}
		}
	}
}

static void rna_Scene_editmesh_select_mode_update(Main *UNUSED(bmain), Scene *scene, PointerRNA *UNUSED(ptr))
{
	Mesh *me= NULL;

	if(scene->basact) {
		me= get_mesh(scene->basact->object);
		if(me && me->edit_mesh==NULL)
			me= NULL;
	}

	WM_main_add_notifier(NC_GEOM|ND_SELECT, me);
	WM_main_add_notifier(NC_SCENE|ND_TOOLSETTINGS, NULL);
}

static void object_simplify_update(Object *ob)
{
	ModifierData *md;
	ParticleSystem *psys;

	for(md=ob->modifiers.first; md; md=md->next)
		if(ELEM3(md->type, eModifierType_Subsurf, eModifierType_Multires, eModifierType_ParticleSystem))
			ob->recalc |= OB_RECALC_DATA|PSYS_RECALC_CHILD;

	for(psys=ob->particlesystem.first; psys; psys=psys->next)
		psys->recalc |= PSYS_RECALC_CHILD;
	
	if(ob->dup_group) {
		GroupObject *gob;

		for(gob=ob->dup_group->gobject.first; gob; gob=gob->next)
			object_simplify_update(gob->ob);
	}
}

static void rna_Scene_use_simplify_update(Main *bmain, Scene *scene, PointerRNA *UNUSED(ptr))
{
	Scene *sce_iter;
	Base *base;

	for(SETLOOPER(scene, sce_iter, base))
		object_simplify_update(base->object);
	
	DAG_ids_flush_update(bmain, 0);
	WM_main_add_notifier(NC_GEOM|ND_DATA, NULL);
}

static void rna_Scene_simplify_update(Main *bmain, Scene *scene, PointerRNA *ptr)
{
	if(scene->r.mode & R_SIMPLIFY)
		rna_Scene_use_simplify_update(bmain, scene, ptr);
}

static int rna_Scene_use_audio_get(PointerRNA *ptr)
{
	Scene *scene= (Scene*)ptr->data;
	return scene->audio.flag & AUDIO_MUTE;
}

static void rna_Scene_use_audio_set(PointerRNA *ptr, int value)
{
	Scene *scene= (Scene*)ptr->data;

	if(value)
		scene->audio.flag |= AUDIO_MUTE;
	else
		scene->audio.flag &= ~AUDIO_MUTE;

	sound_mute_scene(scene, value);
}

static int rna_Scene_sync_mode_get(PointerRNA *ptr)
{
	Scene *scene= (Scene*)ptr->data;
	if(scene->audio.flag & AUDIO_SYNC)
		return AUDIO_SYNC;
	return scene->flag & SCE_FRAME_DROP;
}

static void rna_Scene_sync_mode_set(PointerRNA *ptr, int value)
{
	Scene *scene= (Scene*)ptr->data;

	if(value == AUDIO_SYNC)
		scene->audio.flag |= AUDIO_SYNC;
	else if(value == SCE_FRAME_DROP)
	{
		scene->audio.flag &= ~AUDIO_SYNC;
		scene->flag |= SCE_FRAME_DROP;
	}
	else
	{
		scene->audio.flag &= ~AUDIO_SYNC;
		scene->flag &= ~SCE_FRAME_DROP;
	}
}

static int rna_GameSettings_auto_start_get(PointerRNA *UNUSED(ptr))
{
	if (G.fileflags & G_FILE_AUTOPLAY)
		return 1;

	return 0;
}

static void rna_GameSettings_auto_start_set(PointerRNA *UNUSED(ptr), int value)
{
	if(value)
		G.fileflags |= G_FILE_AUTOPLAY;
	else
		G.fileflags &= ~G_FILE_AUTOPLAY;
}


static TimeMarker *rna_TimeLine_add(Scene *scene, const char name[])
{
	TimeMarker *marker = MEM_callocN(sizeof(TimeMarker), "TimeMarker");
	marker->flag= SELECT;
	marker->frame= 1;
	BLI_strncpy_utf8(marker->name, name, sizeof(marker->name));
	BLI_addtail(&scene->markers, marker);
	return marker;
}

static void rna_TimeLine_remove(Scene *scene, ReportList *reports, TimeMarker *marker)
{
	if (!BLI_remlink_safe(&scene->markers, marker)) {
		BKE_reportf(reports, RPT_ERROR, "TimelineMarker '%s' not found in scene '%s'", marker->name, scene->id.name+2);
		return;
	}

	/* XXX, invalidates PyObject */
	MEM_freeN(marker);
}

static KeyingSet *rna_Scene_keying_set_new(Scene *sce, ReportList *reports, const char name[])
{
	KeyingSet *ks= NULL;

	/* call the API func, and set the active keyingset index */
	ks= BKE_keyingset_add(&sce->keyingsets, name, KEYINGSET_ABSOLUTE, 0);
	
	if (ks) {
		sce->active_keyingset= BLI_countlist(&sce->keyingsets);
		return ks;
	}
	else {
		BKE_report(reports, RPT_ERROR, "Keying Set could not be added");
		return NULL;
	}
}



/* note: without this, when Multi-Paint is activated/deactivated, the colors
 * will not change right away when multiple bones are selected, this function
 * is not for general use and only for the few cases where changing scene
 * settings and NOT for general purpose updates, possibly this should be
 * given its own notifier. */
static void rna_Scene_update_active_object_data(Main *UNUSED(bmain), Scene *scene, PointerRNA *UNUSED(ptr))
{
	Object *ob= OBACT;
	if(ob) {
		DAG_id_tag_update(&ob->id, OB_RECALC_DATA);
		WM_main_add_notifier(NC_OBJECT|ND_DRAW, &ob->id);
	}
}

<<<<<<< HEAD
static PointerRNA rna_FreestyleLineSet_linestyle_get(PointerRNA *ptr)
{
	FreestyleLineSet *lineset= (FreestyleLineSet *)ptr->data;

	return rna_pointer_inherit_refine(ptr, &RNA_FreestyleLineStyle, lineset->linestyle);
}

static void rna_FreestyleLineSet_linestyle_set(PointerRNA *ptr, PointerRNA value)
{
	FreestyleLineSet *lineset= (FreestyleLineSet*)ptr->data;

	lineset->linestyle->id.us--;
	lineset->linestyle = (FreestyleLineStyle *)value.data;
	lineset->linestyle->id.us++;
}

static PointerRNA rna_FreestyleSettings_active_lineset_get(PointerRNA *ptr)
{
	FreestyleConfig *config= (FreestyleConfig *)ptr->data;
	FreestyleLineSet *lineset= FRS_get_active_lineset(config);
	return rna_pointer_inherit_refine(ptr, &RNA_FreestyleLineSet, lineset);
}

static void rna_FreestyleSettings_active_lineset_index_range(PointerRNA *ptr, int *min, int *max)
{
	FreestyleConfig *config= (FreestyleConfig *)ptr->data;
	*min= 0;
	*max= BLI_countlist(&config->linesets)-1;
	*max= MAX2(0, *max);
}

static int rna_FreestyleSettings_active_lineset_index_get(PointerRNA *ptr)
{
	FreestyleConfig *config= (FreestyleConfig *)ptr->data;
	return FRS_get_active_lineset_index(config);
}

static void rna_FreestyleSettings_active_lineset_index_set(PointerRNA *ptr, int value)
{
	FreestyleConfig *config= (FreestyleConfig *)ptr->data;
	FRS_set_active_lineset_index(config, value);
=======
static void rna_SceneCamera_update(Main *UNUSED(bmain), Scene *UNUSED(scene), PointerRNA *ptr)
{
	Scene *scene= (Scene*)ptr->id.data;
	Object *camera= scene->camera;

	if(camera)
		DAG_id_tag_update(&camera->id, 0);
>>>>>>> f0862015
}

#else

static void rna_def_transform_orientation(BlenderRNA *brna)
{
	StructRNA *srna;
	PropertyRNA *prop;

	const int matrix_dimsize[]= {3, 3};
	
	srna= RNA_def_struct(brna, "TransformOrientation", NULL);
	
	prop= RNA_def_property(srna, "matrix", PROP_FLOAT, PROP_MATRIX);
	RNA_def_property_float_sdna(prop, NULL, "mat");
	RNA_def_property_multi_array(prop, 2, matrix_dimsize);
	RNA_def_property_update(prop, NC_SPACE|ND_SPACE_VIEW3D, NULL);
	
	prop= RNA_def_property(srna, "name", PROP_STRING, PROP_NONE);
	RNA_def_property_string_sdna(prop, NULL, "name");
	RNA_def_struct_name_property(srna, prop);
	RNA_def_property_update(prop, NC_SPACE|ND_SPACE_VIEW3D, NULL);
}

static void rna_def_tool_settings(BlenderRNA  *brna)
{
	StructRNA *srna;
	PropertyRNA *prop;

	static EnumPropertyItem uv_select_mode_items[] = {
		{UV_SELECT_VERTEX, "VERTEX", ICON_UV_VERTEXSEL, "Vertex", "Vertex selection mode"},
		{UV_SELECT_EDGE, "EDGE", ICON_UV_EDGESEL, "Edge", "Edge selection mode"},
		{UV_SELECT_FACE, "FACE", ICON_UV_FACESEL, "Face", "Face selection mode"},
		{UV_SELECT_ISLAND, "ISLAND", ICON_UV_ISLANDSEL, "Island", "Island selection mode"},
		{0, NULL, 0, NULL, NULL}};
	
	/* the construction of this enum is quite special - everything is stored as bitflags, 
	 * with 1st position only for for on/off (and exposed as boolean), while others are mutually 
	 * exclusive options but which will only have any effect when autokey is enabled
	 */
	static EnumPropertyItem auto_key_items[] = {
		{AUTOKEY_MODE_NORMAL & ~AUTOKEY_ON, "ADD_REPLACE_KEYS", 0, "Add & Replace", ""},
		{AUTOKEY_MODE_EDITKEYS & ~AUTOKEY_ON, "REPLACE_KEYS", 0, "Replace", ""},
		{0, NULL, 0, NULL, NULL}};

	static EnumPropertyItem retarget_roll_items[] = {
		{SK_RETARGET_ROLL_NONE, "NONE", 0, "None", "Don't adjust roll"},
		{SK_RETARGET_ROLL_VIEW, "VIEW", 0, "View", "Roll bones to face the view"},
		{SK_RETARGET_ROLL_JOINT, "JOINT", 0, "Joint", "Roll bone to original joint plane offset"},
		{0, NULL, 0, NULL, NULL}};
	
	static EnumPropertyItem sketch_convert_items[] = {
		{SK_CONVERT_CUT_FIXED, "FIXED", 0, "Fixed", "Subdivide stroke in fixed number of bones"},
		{SK_CONVERT_CUT_LENGTH, "LENGTH", 0, "Length", "Subdivide stroke in bones of specific length"},
		{SK_CONVERT_CUT_ADAPTATIVE, "ADAPTIVE", 0, "Adaptive",
		                            "Subdivide stroke adaptively, with more subdivision in curvier parts"},
		{SK_CONVERT_RETARGET, "RETARGET", 0, "Retarget", "Retarget template bone chain to stroke"},
		{0, NULL, 0, NULL, NULL}};

	static EnumPropertyItem edge_tag_items[] = {
		{EDGE_MODE_SELECT, "SELECT", 0, "Select", ""},
		{EDGE_MODE_TAG_SEAM, "SEAM", 0, "Tag Seam", ""},
		{EDGE_MODE_TAG_SHARP, "SHARP", 0, "Tag Sharp", ""},
		{EDGE_MODE_TAG_CREASE, "CREASE", 0, "Tag Crease", ""},
		{EDGE_MODE_TAG_BEVEL, "BEVEL", 0, "Tag Bevel", ""},
		{EDGE_MODE_TAG_FREESTYLE, "FREESTYLE", 0, "Tag Freestyle Edge Mark", ""},
		{0, NULL, 0, NULL, NULL}};

	srna= RNA_def_struct(brna, "ToolSettings", NULL);
	RNA_def_struct_ui_text(srna, "Tool Settings", "");
	
	prop= RNA_def_property(srna, "sculpt", PROP_POINTER, PROP_NONE);
	RNA_def_property_struct_type(prop, "Sculpt");
	RNA_def_property_ui_text(prop, "Sculpt", "");
	
	prop = RNA_def_property(srna, "use_auto_normalize", PROP_BOOLEAN, PROP_NONE);
	RNA_def_property_boolean_sdna(prop, NULL, "auto_normalize", 1);
	RNA_def_property_ui_text(prop, "WPaint Auto-Normalize",
	                         "Ensure all bone-deforming vertex groups add up "
	                         "to 1.0 while weight painting");
	RNA_def_property_update(prop, 0, "rna_Scene_update_active_object_data");

	prop = RNA_def_property(srna, "use_multipaint", PROP_BOOLEAN, PROP_NONE);
	RNA_def_property_boolean_sdna(prop, NULL, "multipaint", 1);
	RNA_def_property_ui_text(prop, "WPaint Multi-Paint",
	                         "Paint across all selected bones while "
	                         "weight painting");
	RNA_def_property_update(prop, 0, "rna_Scene_update_active_object_data");

	prop= RNA_def_property(srna, "vertex_paint", PROP_POINTER, PROP_NONE);
	RNA_def_property_pointer_sdna(prop, NULL, "vpaint");
	RNA_def_property_ui_text(prop, "Vertex Paint", "");

	prop= RNA_def_property(srna, "weight_paint", PROP_POINTER, PROP_NONE);
	RNA_def_property_pointer_sdna(prop, NULL, "wpaint");
	RNA_def_property_ui_text(prop, "Weight Paint", "");

	prop= RNA_def_property(srna, "image_paint", PROP_POINTER, PROP_NONE);
	RNA_def_property_pointer_sdna(prop, NULL, "imapaint");
	RNA_def_property_ui_text(prop, "Image Paint", "");

	prop= RNA_def_property(srna, "particle_edit", PROP_POINTER, PROP_NONE);
	RNA_def_property_pointer_sdna(prop, NULL, "particle");
	RNA_def_property_ui_text(prop, "Particle Edit", "");

	/* Transform */
	prop= RNA_def_property(srna, "proportional_edit", PROP_ENUM, PROP_NONE);
	RNA_def_property_enum_sdna(prop, NULL, "proportional");
	RNA_def_property_enum_items(prop, proportional_editing_items);
	RNA_def_property_ui_text(prop, "Proportional Editing",
	                         "Proportional Editing mode, allows transforms with distance fall-off");
	RNA_def_property_update(prop, NC_SCENE|ND_TOOLSETTINGS, NULL); /* header redraw */

	prop= RNA_def_property(srna, "use_proportional_edit_objects", PROP_BOOLEAN, PROP_NONE);
	RNA_def_property_boolean_sdna(prop, NULL, "proportional_objects", 0);
	RNA_def_property_ui_text(prop, "Proportional Editing Objects", "Proportional editing object mode");
	RNA_def_property_ui_icon(prop, ICON_PROP_OFF, 1);
	RNA_def_property_update(prop, NC_SCENE|ND_TOOLSETTINGS, NULL); /* header redraw */

	prop= RNA_def_property(srna, "proportional_edit_falloff", PROP_ENUM, PROP_NONE);
	RNA_def_property_enum_sdna(prop, NULL, "prop_mode");
	RNA_def_property_enum_items(prop, proportional_falloff_items);
	RNA_def_property_ui_text(prop, "Proportional Editing Falloff", "Falloff type for proportional editing mode");
	RNA_def_property_update(prop, NC_SCENE|ND_TOOLSETTINGS, NULL); /* header redraw */

	prop= RNA_def_property(srna, "proportional_size", PROP_FLOAT, PROP_DISTANCE);
	RNA_def_property_float_sdna(prop, NULL, "proportional_size");
	RNA_def_property_ui_text(prop, "Proportional Size", "Display size for proportional editing circle");
	RNA_def_property_range(prop, 0.00001, 5000.0);
	
	prop= RNA_def_property(srna, "normal_size", PROP_FLOAT, PROP_DISTANCE);
	RNA_def_property_float_sdna(prop, NULL, "normalsize");
	RNA_def_property_ui_text(prop, "Normal Size", "Display size for normals in the 3D view");
	RNA_def_property_range(prop, 0.00001, 1000.0);
	RNA_def_property_ui_range(prop, 0.01, 10.0, 10.0, 2);
	RNA_def_property_update(prop, NC_GEOM|ND_DATA, NULL);

	prop= RNA_def_property(srna, "use_mesh_automerge", PROP_BOOLEAN, PROP_NONE);
	RNA_def_property_boolean_sdna(prop, NULL, "automerge", 0);
	RNA_def_property_ui_text(prop, "AutoMerge Editing", "Automatically merge vertices moved to the same location");

	prop= RNA_def_property(srna, "use_snap", PROP_BOOLEAN, PROP_NONE);
	RNA_def_property_boolean_sdna(prop, NULL, "snap_flag", SCE_SNAP);
	RNA_def_property_ui_text(prop, "Snap", "Snap during transform");
	RNA_def_property_ui_icon(prop, ICON_SNAP_OFF, 1);
	RNA_def_property_update(prop, NC_SCENE|ND_TOOLSETTINGS, NULL); /* header redraw */

	prop= RNA_def_property(srna, "use_snap_align_rotation", PROP_BOOLEAN, PROP_NONE);
	RNA_def_property_boolean_sdna(prop, NULL, "snap_flag", SCE_SNAP_ROTATE);
	RNA_def_property_ui_text(prop, "Snap Align Rotation", "Align rotation with the snapping target");
	RNA_def_property_ui_icon(prop, ICON_SNAP_NORMAL, 0);
	RNA_def_property_update(prop, NC_SCENE|ND_TOOLSETTINGS, NULL); /* header redraw */

	prop= RNA_def_property(srna, "snap_element", PROP_ENUM, PROP_NONE);
	RNA_def_property_enum_sdna(prop, NULL, "snap_mode");
	RNA_def_property_enum_items(prop, snap_element_items);
	RNA_def_property_ui_text(prop, "Snap Element", "Type of element to snap to");
	RNA_def_property_update(prop, NC_SCENE|ND_TOOLSETTINGS, NULL); /* header redraw */

	prop= RNA_def_property(srna, "snap_target", PROP_ENUM, PROP_NONE);
	RNA_def_property_enum_sdna(prop, NULL, "snap_target");
	RNA_def_property_enum_items(prop, snap_target_items);
	RNA_def_property_ui_text(prop, "Snap Target", "Which part to snap onto the target");
	RNA_def_property_update(prop, NC_SCENE|ND_TOOLSETTINGS, NULL); /* header redraw */

	prop= RNA_def_property(srna, "use_snap_peel_object", PROP_BOOLEAN, PROP_NONE);
	RNA_def_property_boolean_sdna(prop, NULL, "snap_flag", SCE_SNAP_PEEL_OBJECT);
	RNA_def_property_ui_text(prop, "Snap Peel Object", "Consider objects as whole when finding volume center");
	RNA_def_property_ui_icon(prop, ICON_SNAP_PEEL_OBJECT, 0);
	RNA_def_property_update(prop, NC_SCENE|ND_TOOLSETTINGS, NULL); /* header redraw */
	
	prop= RNA_def_property(srna, "use_snap_project", PROP_BOOLEAN, PROP_NONE);
	RNA_def_property_boolean_sdna(prop, NULL, "snap_flag", SCE_SNAP_PROJECT);
	RNA_def_property_ui_text(prop, "Project Individual Elements",
	                         "Project individual elements on the surface of other objects");
	RNA_def_property_ui_icon(prop, ICON_RETOPO, 0);
	RNA_def_property_update(prop, NC_SCENE|ND_TOOLSETTINGS, NULL); /* header redraw */
	
	prop= RNA_def_property(srna, "use_snap_self", PROP_BOOLEAN, PROP_NONE);
	RNA_def_property_boolean_negative_sdna(prop, NULL, "snap_flag", SCE_SNAP_NO_SELF);
	RNA_def_property_ui_text(prop, "Project to Self", "Snap onto itself (editmode)");
	RNA_def_property_ui_icon(prop, ICON_ORTHO, 0);
	RNA_def_property_update(prop, NC_SCENE|ND_TOOLSETTINGS, NULL); /* header redraw */
	
	/* Grease Pencil */
	prop = RNA_def_property(srna, "use_grease_pencil_sessions", PROP_BOOLEAN, PROP_NONE);
	RNA_def_property_boolean_sdna(prop, NULL, "gpencil_flags", GP_TOOL_FLAG_PAINTSESSIONS_ON);
	RNA_def_property_ui_text(prop, "Use Sketching Sessions", "Allow drawing multiple strokes at a time with Grease Pencil");
	RNA_def_property_update(prop, NC_SCENE|ND_TOOLSETTINGS, NULL); // xxx: need toolbar to be redrawn...
	
	/* Auto Keying */
	prop= RNA_def_property(srna, "use_keyframe_insert_auto", PROP_BOOLEAN, PROP_NONE);
	RNA_def_property_boolean_sdna(prop, NULL, "autokey_mode", AUTOKEY_ON);
	RNA_def_property_ui_text(prop, "Auto Keying", "Automatic keyframe insertion for Objects and Bones");
	RNA_def_property_ui_icon(prop, ICON_REC, 0);
	
	prop= RNA_def_property(srna, "auto_keying_mode", PROP_ENUM, PROP_NONE);
	RNA_def_property_enum_bitflag_sdna(prop, NULL, "autokey_mode");
	RNA_def_property_enum_items(prop, auto_key_items);
	RNA_def_property_ui_text(prop, "Auto-Keying Mode", "Mode of automatic keyframe insertion for Objects and Bones");
	
	prop= RNA_def_property(srna, "use_record_with_nla", PROP_BOOLEAN, PROP_NONE);
	RNA_def_property_boolean_sdna(prop, NULL, "autokey_flag", ANIMRECORD_FLAG_WITHNLA);
	RNA_def_property_ui_text(prop, "Layered",
	                         "Add a new NLA Track + Strip for every loop/pass made over the animation "
	                         "to allow non-destructive tweaking");
	
	prop= RNA_def_property(srna, "use_keyframe_insert_keyingset", PROP_BOOLEAN, PROP_NONE);
	RNA_def_property_boolean_sdna(prop, NULL, "autokey_flag", AUTOKEY_FLAG_ONLYKEYINGSET);
	RNA_def_property_ui_text(prop, "Auto Keyframe Insert Keying Set",
	                         "Automatic keyframe insertion using active Keying Set only");
	RNA_def_property_ui_icon(prop, ICON_KEYINGSET, 0);
	
	/* UV */
	prop= RNA_def_property(srna, "uv_select_mode", PROP_ENUM, PROP_NONE);
	RNA_def_property_enum_sdna(prop, NULL, "uv_selectmode");
	RNA_def_property_enum_items(prop, uv_select_mode_items);
	RNA_def_property_ui_text(prop, "UV Selection Mode", "UV selection and display mode");
	RNA_def_property_update(prop, NC_SPACE|ND_SPACE_IMAGE, NULL);

	prop= RNA_def_property(srna, "use_uv_select_sync", PROP_BOOLEAN, PROP_NONE);
	RNA_def_property_boolean_sdna(prop, NULL, "uv_flag", UV_SYNC_SELECTION);
	RNA_def_property_ui_text(prop, "UV Sync Selection", "Keep UV and edit mode mesh selection in sync");
	RNA_def_property_ui_icon(prop, ICON_EDIT, 0);
	RNA_def_property_update(prop, NC_SPACE|ND_SPACE_IMAGE, NULL);

	prop= RNA_def_property(srna, "show_uv_local_view", PROP_BOOLEAN, PROP_NONE);
	RNA_def_property_boolean_sdna(prop, NULL, "uv_flag", UV_SHOW_SAME_IMAGE);
	RNA_def_property_ui_text(prop, "UV Local View", "Draw only faces with the currently displayed image assigned");
	RNA_def_property_update(prop, NC_SPACE|ND_SPACE_IMAGE, NULL);

	/* Mesh */
	prop= RNA_def_property(srna, "mesh_select_mode", PROP_BOOLEAN, PROP_NONE);
	RNA_def_property_boolean_sdna(prop, NULL, "selectmode", 1);
	RNA_def_property_array(prop, 3);
	RNA_def_property_boolean_funcs(prop, NULL, "rna_Scene_editmesh_select_mode_set");
	RNA_def_property_ui_text(prop, "Mesh Selection Mode", "Which mesh elements selection works on");
	RNA_def_property_update(prop, 0, "rna_Scene_editmesh_select_mode_update");

	prop= RNA_def_property(srna, "vertex_group_weight", PROP_FLOAT, PROP_FACTOR);
	RNA_def_property_float_sdna(prop, NULL, "vgroup_weight");
	RNA_def_property_ui_text(prop, "Vertex Group Weight", "Weight to assign in vertex groups");

	/* use with MESH_OT_select_shortest_path */
	prop= RNA_def_property(srna, "edge_path_mode", PROP_ENUM, PROP_NONE);
	RNA_def_property_enum_sdna(prop, NULL, "edge_mode");
	RNA_def_property_enum_items(prop, edge_tag_items);
	RNA_def_property_ui_text(prop, "Edge Tag Mode", "The edge flag to tag when selecting the shortest path");

	prop= RNA_def_property(srna, "edge_path_live_unwrap", PROP_BOOLEAN, PROP_NONE);
	RNA_def_property_boolean_sdna(prop, NULL, "edge_mode_live_unwrap", 1);
	RNA_def_property_ui_text(prop, "Live Unwrap", "Changing edges seam re-calculates UV unwrap");

	/* etch-a-ton */
	prop= RNA_def_property(srna, "use_bone_sketching", PROP_BOOLEAN, PROP_NONE);
	RNA_def_property_boolean_sdna(prop, NULL, "bone_sketching", BONE_SKETCHING);
	RNA_def_property_ui_text(prop, "Use Bone Sketching", "DOC BROKEN");
//	RNA_def_property_ui_icon(prop, ICON_EDIT, 0);

	prop= RNA_def_property(srna, "use_etch_quick", PROP_BOOLEAN, PROP_NONE);
	RNA_def_property_boolean_sdna(prop, NULL, "bone_sketching", BONE_SKETCHING_QUICK);
	RNA_def_property_ui_text(prop, "Quick Sketching", "DOC BROKEN");

	prop= RNA_def_property(srna, "use_etch_overdraw", PROP_BOOLEAN, PROP_NONE);
	RNA_def_property_boolean_sdna(prop, NULL, "bone_sketching", BONE_SKETCHING_ADJUST);
	RNA_def_property_ui_text(prop, "Overdraw Sketching", "DOC BROKEN");
	
	prop= RNA_def_property(srna, "use_etch_autoname", PROP_BOOLEAN, PROP_NONE);
	RNA_def_property_boolean_sdna(prop, NULL, "skgen_retarget_options", SK_RETARGET_AUTONAME);
	RNA_def_property_ui_text(prop, "Autoname", "DOC BROKEN");

	prop= RNA_def_property(srna, "etch_number", PROP_STRING, PROP_NONE);
	RNA_def_property_string_sdna(prop, NULL, "skgen_num_string");
	RNA_def_property_ui_text(prop, "Number", "DOC BROKEN");

	prop= RNA_def_property(srna, "etch_side", PROP_STRING, PROP_NONE);
	RNA_def_property_string_sdna(prop, NULL, "skgen_num_string");
	RNA_def_property_ui_text(prop, "Side", "DOC BROKEN");

	prop= RNA_def_property(srna, "etch_template", PROP_POINTER, PROP_NONE);
	RNA_def_property_pointer_sdna(prop, NULL, "skgen_template");
	RNA_def_property_flag(prop, PROP_EDITABLE);
	RNA_def_property_struct_type(prop, "Object");
	RNA_def_property_pointer_funcs(prop, NULL, "rna_Scene_skgen_etch_template_set", NULL, NULL);
	RNA_def_property_ui_text(prop, "Template", "Template armature that will be retargeted to the stroke");

	prop= RNA_def_property(srna, "etch_subdivision_number", PROP_INT, PROP_NONE);
	RNA_def_property_int_sdna(prop, NULL, "skgen_subdivision_number");
	RNA_def_property_range(prop, 1, 255);
	RNA_def_property_ui_text(prop, "Subdivisions", "Number of bones in the subdivided stroke");
	RNA_def_property_update(prop, NC_SPACE|ND_SPACE_VIEW3D, NULL);

	prop= RNA_def_property(srna, "etch_adaptive_limit", PROP_FLOAT, PROP_FACTOR);
	RNA_def_property_float_sdna(prop, NULL, "skgen_correlation_limit");
	RNA_def_property_range(prop, 0.00001, 1.0);
	RNA_def_property_ui_range(prop, 0.01, 1.0, 0.01, 2);
	RNA_def_property_ui_text(prop, "Limit", "Number of bones in the subdivided stroke");
	RNA_def_property_update(prop, NC_SPACE|ND_SPACE_VIEW3D, NULL);

	prop= RNA_def_property(srna, "etch_length_limit", PROP_FLOAT, PROP_DISTANCE);
	RNA_def_property_float_sdna(prop, NULL, "skgen_length_limit");
	RNA_def_property_range(prop, 0.00001, 100000.0);
	RNA_def_property_ui_range(prop, 0.001, 100.0, 0.1, 3);
	RNA_def_property_ui_text(prop, "Length", "Number of bones in the subdivided stroke");
	RNA_def_property_update(prop, NC_SPACE|ND_SPACE_VIEW3D, NULL);

	prop= RNA_def_property(srna, "etch_roll_mode", PROP_ENUM, PROP_NONE);
	RNA_def_property_enum_bitflag_sdna(prop, NULL, "skgen_retarget_roll");
	RNA_def_property_enum_items(prop, retarget_roll_items);
	RNA_def_property_ui_text(prop, "Retarget roll mode", "Method used to adjust the roll of bones when retargeting");
	
	prop= RNA_def_property(srna, "etch_convert_mode", PROP_ENUM, PROP_NONE);
	RNA_def_property_enum_bitflag_sdna(prop, NULL, "bone_sketching_convert");
	RNA_def_property_enum_items(prop, sketch_convert_items);
	RNA_def_property_ui_text(prop, "Stroke conversion method", "Method used to convert stroke to bones");
	RNA_def_property_update(prop, NC_SPACE|ND_SPACE_VIEW3D, NULL);

	/* Sculpt/Paint Unified Size and Strength */

	prop= RNA_def_property(srna, "sculpt_paint_use_unified_size", PROP_BOOLEAN, PROP_NONE);
	RNA_def_property_boolean_sdna(prop, NULL, "sculpt_paint_settings", SCULPT_PAINT_USE_UNIFIED_SIZE);
	RNA_def_property_ui_text(prop, "Sculpt/Paint Use Unified Radius",
	                         "Instead of per brush radius, the radius is shared across brushes");

	prop= RNA_def_property(srna, "sculpt_paint_use_unified_strength", PROP_BOOLEAN, PROP_NONE);
	RNA_def_property_boolean_sdna(prop, NULL, "sculpt_paint_settings", SCULPT_PAINT_USE_UNIFIED_ALPHA);
	RNA_def_property_ui_text(prop, "Sculpt/Paint Use Unified Strength",
	                         "Instead of per brush strength, the strength is shared across brushes");
}


static void rna_def_unit_settings(BlenderRNA  *brna)
{
	StructRNA *srna;
	PropertyRNA *prop;

	static EnumPropertyItem unit_systems[] = {
		{USER_UNIT_NONE, "NONE", 0, "None", ""},
		{USER_UNIT_METRIC, "METRIC", 0, "Metric", ""},
		{USER_UNIT_IMPERIAL, "IMPERIAL", 0, "Imperial", ""},
		{0, NULL, 0, NULL, NULL}};
	
	static EnumPropertyItem rotation_units[] = {
		{0, "DEGREES", 0, "Degrees", "Use degrees for measuring angles and rotations"},
		{USER_UNIT_ROT_RADIANS, "RADIANS", 0, "Radians", ""},
		{0, NULL, 0, NULL, NULL}};

	srna= RNA_def_struct(brna, "UnitSettings", NULL);
	RNA_def_struct_ui_text(srna, "Unit Settings", "");

	/* Units */
	prop= RNA_def_property(srna, "system", PROP_ENUM, PROP_NONE);
	RNA_def_property_enum_items(prop, unit_systems);
	RNA_def_property_ui_text(prop, "Unit System", "The unit system to use for button display");
	RNA_def_property_update(prop, NC_WINDOW, NULL);
	
	prop= RNA_def_property(srna, "system_rotation", PROP_ENUM, PROP_NONE);
	RNA_def_property_enum_items(prop, rotation_units);
	RNA_def_property_ui_text(prop, "Rotation Units", "Unit to use for displaying/editing rotation values");
	RNA_def_property_update(prop, NC_WINDOW, NULL);

	prop= RNA_def_property(srna, "scale_length", PROP_FLOAT, PROP_UNSIGNED);
	RNA_def_property_ui_text(prop, "Unit Scale", "Scale to use when converting between blender units and dimensions");
	RNA_def_property_range(prop, 0.00001, 100000.0);
	RNA_def_property_ui_range(prop, 0.001, 100.0, 0.1, 3);
	RNA_def_property_update(prop, NC_WINDOW, NULL);

	prop= RNA_def_property(srna, "use_separate", PROP_BOOLEAN, PROP_NONE);
	RNA_def_property_boolean_sdna(prop, NULL, "flag", USER_UNIT_OPT_SPLIT);
	RNA_def_property_ui_text(prop, "Separate Units", "Display units in pairs");
	RNA_def_property_update(prop, NC_WINDOW, NULL);
}

void rna_def_render_layer_common(StructRNA *srna, int scene)
{
	PropertyRNA *prop;

	prop= RNA_def_property(srna, "name", PROP_STRING, PROP_NONE);
	if(scene) RNA_def_property_string_funcs(prop, NULL, NULL, "rna_SceneRenderLayer_name_set");
	else RNA_def_property_string_sdna(prop, NULL, "name");
	RNA_def_property_ui_text(prop, "Name", "Render layer name");
	RNA_def_struct_name_property(srna, prop);
	if(scene) RNA_def_property_update(prop, NC_SCENE|ND_RENDER_OPTIONS, NULL);
	else RNA_def_property_clear_flag(prop, PROP_EDITABLE);

	prop= RNA_def_property(srna, "material_override", PROP_POINTER, PROP_NONE);
	RNA_def_property_pointer_sdna(prop, NULL, "mat_override");
	RNA_def_property_struct_type(prop, "Material");
	RNA_def_property_flag(prop, PROP_EDITABLE);
	RNA_def_property_ui_text(prop, "Material Override", "Material to override all other materials in this render layer");
	if(scene) RNA_def_property_update(prop, NC_SCENE|ND_RENDER_OPTIONS, "rna_SceneRenderLayer_pass_update");
	else RNA_def_property_clear_flag(prop, PROP_EDITABLE);

	prop= RNA_def_property(srna, "light_override", PROP_POINTER, PROP_NONE);
	RNA_def_property_pointer_sdna(prop, NULL, "light_override");
	RNA_def_property_struct_type(prop, "Group");
	RNA_def_property_flag(prop, PROP_EDITABLE);
	RNA_def_property_ui_text(prop, "Light Override", "Group to override all other lights in this render layer");
	if(scene) RNA_def_property_update(prop, NC_SCENE|ND_RENDER_OPTIONS, "rna_SceneRenderLayer_pass_update");
	else RNA_def_property_clear_flag(prop, PROP_EDITABLE);

	/* layers */
	prop= RNA_def_property(srna, "layers", PROP_BOOLEAN, PROP_LAYER_MEMBER);
	RNA_def_property_boolean_sdna(prop, NULL, "lay", 1);
	RNA_def_property_array(prop, 20);
	RNA_def_property_ui_text(prop, "Visible Layers", "Scene layers included in this render layer");
	if(scene) RNA_def_property_boolean_funcs(prop, NULL, "rna_SceneRenderLayer_layer_set");
	else RNA_def_property_boolean_funcs(prop, NULL, "rna_RenderLayer_layer_set");
	if(scene) RNA_def_property_update(prop, NC_SCENE|ND_RENDER_OPTIONS, NULL);
	else RNA_def_property_clear_flag(prop, PROP_EDITABLE);

	prop= RNA_def_property(srna, "layers_zmask", PROP_BOOLEAN, PROP_LAYER);
	RNA_def_property_boolean_sdna(prop, NULL, "lay_zmask", 1);
	RNA_def_property_array(prop, 20);
	RNA_def_property_ui_text(prop, "Zmask Layers", "Zmask scene layers for solid faces");
	if(scene) RNA_def_property_update(prop, NC_SCENE|ND_RENDER_OPTIONS, NULL);
	else RNA_def_property_clear_flag(prop, PROP_EDITABLE);

	/* layer options */
	prop= RNA_def_property(srna, "use", PROP_BOOLEAN, PROP_NONE);
	RNA_def_property_boolean_negative_sdna(prop, NULL, "layflag", SCE_LAY_DISABLE);
	RNA_def_property_ui_text(prop, "Enabled", "Disable or enable the render layer");
	if(scene) RNA_def_property_update(prop, NC_SCENE|ND_RENDER_OPTIONS, NULL);
	else RNA_def_property_clear_flag(prop, PROP_EDITABLE);

	prop= RNA_def_property(srna, "use_zmask", PROP_BOOLEAN, PROP_NONE);
	RNA_def_property_boolean_sdna(prop, NULL, "layflag", SCE_LAY_ZMASK);
	RNA_def_property_ui_text(prop, "Zmask", "Only render what's in front of the solid z values");
	if(scene) RNA_def_property_update(prop, NC_SCENE|ND_RENDER_OPTIONS, NULL);
	else RNA_def_property_clear_flag(prop, PROP_EDITABLE);

	prop= RNA_def_property(srna, "invert_zmask", PROP_BOOLEAN, PROP_NONE);
	RNA_def_property_boolean_sdna(prop, NULL, "layflag", SCE_LAY_NEG_ZMASK);
	RNA_def_property_ui_text(prop, "Zmask Negate", "For Zmask, only render what is behind solid z values instead of in front");
	if(scene) RNA_def_property_update(prop, NC_SCENE|ND_RENDER_OPTIONS, NULL);
	else RNA_def_property_clear_flag(prop, PROP_EDITABLE);

	prop= RNA_def_property(srna, "use_all_z", PROP_BOOLEAN, PROP_NONE);
	RNA_def_property_boolean_sdna(prop, NULL, "layflag", SCE_LAY_ALL_Z);
	RNA_def_property_ui_text(prop, "All Z", "Fill in Z values for solid faces in invisible layers, for masking");
	if(scene) RNA_def_property_update(prop, NC_SCENE|ND_RENDER_OPTIONS, NULL);
	else RNA_def_property_clear_flag(prop, PROP_EDITABLE);

	prop= RNA_def_property(srna, "use_solid", PROP_BOOLEAN, PROP_NONE);
	RNA_def_property_boolean_sdna(prop, NULL, "layflag", SCE_LAY_SOLID);
	RNA_def_property_ui_text(prop, "Solid", "Render Solid faces in this Layer");
	if(scene) RNA_def_property_update(prop, NC_SCENE|ND_RENDER_OPTIONS, NULL);
	else RNA_def_property_clear_flag(prop, PROP_EDITABLE);

	prop= RNA_def_property(srna, "use_halo", PROP_BOOLEAN, PROP_NONE);
	RNA_def_property_boolean_sdna(prop, NULL, "layflag", SCE_LAY_HALO);
	RNA_def_property_ui_text(prop, "Halo", "Render Halos in this Layer (on top of Solid)");
	if(scene) RNA_def_property_update(prop, NC_SCENE|ND_RENDER_OPTIONS, NULL);
	else RNA_def_property_clear_flag(prop, PROP_EDITABLE);

	prop= RNA_def_property(srna, "use_ztransp", PROP_BOOLEAN, PROP_NONE);
	RNA_def_property_boolean_sdna(prop, NULL, "layflag", SCE_LAY_ZTRA);
	RNA_def_property_ui_text(prop, "ZTransp", "Render Z-Transparent faces in this Layer (on top of Solid and Halos)");
	if(scene) RNA_def_property_update(prop, NC_SCENE|ND_RENDER_OPTIONS, NULL);
	else RNA_def_property_clear_flag(prop, PROP_EDITABLE);

	prop= RNA_def_property(srna, "use_sky", PROP_BOOLEAN, PROP_NONE);
	RNA_def_property_boolean_sdna(prop, NULL, "layflag", SCE_LAY_SKY);
	RNA_def_property_ui_text(prop, "Sky", "Render Sky in this Layer");
	if(scene) RNA_def_property_update(prop, NC_SCENE|ND_RENDER_OPTIONS, NULL);
	else RNA_def_property_clear_flag(prop, PROP_EDITABLE);

	prop= RNA_def_property(srna, "use_edge_enhance", PROP_BOOLEAN, PROP_NONE);
	RNA_def_property_boolean_sdna(prop, NULL, "layflag", SCE_LAY_EDGE);
	RNA_def_property_ui_text(prop, "Edge", "Render Edge-enhance in this Layer (only works for Solid faces)");
	if(scene) RNA_def_property_update(prop, NC_SCENE|ND_RENDER_OPTIONS, NULL);
	else RNA_def_property_clear_flag(prop, PROP_EDITABLE);

	prop= RNA_def_property(srna, "use_strand", PROP_BOOLEAN, PROP_NONE);
	RNA_def_property_boolean_sdna(prop, NULL, "layflag", SCE_LAY_STRAND);
	RNA_def_property_ui_text(prop, "Strand", "Render Strands in this Layer");
	if(scene) RNA_def_property_update(prop, NC_SCENE|ND_RENDER_OPTIONS, NULL);
	else RNA_def_property_clear_flag(prop, PROP_EDITABLE);

	prop= RNA_def_property(srna, "use_freestyle", PROP_BOOLEAN, PROP_NONE);
	RNA_def_property_boolean_sdna(prop, NULL, "layflag", SCE_LAY_FRS);
	RNA_def_property_ui_text(prop, "Freestyle", "Render stylized strokes in this Layer");
	if(scene) RNA_def_property_update(prop, NC_SCENE|ND_RENDER_OPTIONS, NULL);
	else RNA_def_property_clear_flag(prop, PROP_EDITABLE);

	/* passes */
	prop= RNA_def_property(srna, "use_pass_combined", PROP_BOOLEAN, PROP_NONE);
	RNA_def_property_boolean_sdna(prop, NULL, "passflag", SCE_PASS_COMBINED);
	RNA_def_property_ui_text(prop, "Combined", "Deliver full combined RGBA buffer");
	if(scene) RNA_def_property_update(prop, NC_SCENE|ND_RENDER_OPTIONS, "rna_SceneRenderLayer_pass_update");
	else RNA_def_property_clear_flag(prop, PROP_EDITABLE);

	prop= RNA_def_property(srna, "use_pass_z", PROP_BOOLEAN, PROP_NONE);
	RNA_def_property_boolean_sdna(prop, NULL, "passflag", SCE_PASS_Z);
	RNA_def_property_ui_text(prop, "Z", "Deliver Z values pass");
	if(scene) RNA_def_property_update(prop, NC_SCENE|ND_RENDER_OPTIONS, "rna_SceneRenderLayer_pass_update");
	else RNA_def_property_clear_flag(prop, PROP_EDITABLE);
	
	prop= RNA_def_property(srna, "use_pass_vector", PROP_BOOLEAN, PROP_NONE);
	RNA_def_property_boolean_sdna(prop, NULL, "passflag", SCE_PASS_VECTOR);
	RNA_def_property_ui_text(prop, "Vector", "Deliver speed vector pass");
	if(scene) RNA_def_property_update(prop, NC_SCENE|ND_RENDER_OPTIONS, "rna_SceneRenderLayer_pass_update");
	else RNA_def_property_clear_flag(prop, PROP_EDITABLE);

	prop= RNA_def_property(srna, "use_pass_normal", PROP_BOOLEAN, PROP_NONE);
	RNA_def_property_boolean_sdna(prop, NULL, "passflag", SCE_PASS_NORMAL);
	RNA_def_property_ui_text(prop, "Normal", "Deliver normal pass");
	if(scene) RNA_def_property_update(prop, NC_SCENE|ND_RENDER_OPTIONS, "rna_SceneRenderLayer_pass_update");
	else RNA_def_property_clear_flag(prop, PROP_EDITABLE);

	prop= RNA_def_property(srna, "use_pass_uv", PROP_BOOLEAN, PROP_NONE);
	RNA_def_property_boolean_sdna(prop, NULL, "passflag", SCE_PASS_UV);
	RNA_def_property_ui_text(prop, "UV", "Deliver texture UV pass");
	if(scene) RNA_def_property_update(prop, NC_SCENE|ND_RENDER_OPTIONS, "rna_SceneRenderLayer_pass_update");
	else RNA_def_property_clear_flag(prop, PROP_EDITABLE);

	prop= RNA_def_property(srna, "use_pass_mist", PROP_BOOLEAN, PROP_NONE);
	RNA_def_property_boolean_sdna(prop, NULL, "passflag", SCE_PASS_MIST);
	RNA_def_property_ui_text(prop, "Mist", "Deliver mist factor pass (0.0-1.0)");
	if(scene) RNA_def_property_update(prop, NC_SCENE|ND_RENDER_OPTIONS, "rna_SceneRenderLayer_pass_update");
	else RNA_def_property_clear_flag(prop, PROP_EDITABLE);

	prop= RNA_def_property(srna, "use_pass_object_index", PROP_BOOLEAN, PROP_NONE);
	RNA_def_property_boolean_sdna(prop, NULL, "passflag", SCE_PASS_INDEXOB);
	RNA_def_property_ui_text(prop, "Object Index", "Deliver object index pass");
	if(scene) RNA_def_property_update(prop, NC_SCENE|ND_RENDER_OPTIONS, "rna_SceneRenderLayer_pass_update");
	else RNA_def_property_clear_flag(prop, PROP_EDITABLE);

	prop= RNA_def_property(srna, "use_pass_material_index", PROP_BOOLEAN, PROP_NONE);
	RNA_def_property_boolean_sdna(prop, NULL, "passflag", SCE_PASS_INDEXMA);
	RNA_def_property_ui_text(prop, "Material Index", "Deliver material index pass");
	if(scene) RNA_def_property_update(prop, NC_SCENE|ND_RENDER_OPTIONS, "rna_SceneRenderLayer_pass_update");
	else RNA_def_property_clear_flag(prop, PROP_EDITABLE);

	prop= RNA_def_property(srna, "use_pass_color", PROP_BOOLEAN, PROP_NONE);
	RNA_def_property_boolean_sdna(prop, NULL, "passflag", SCE_PASS_RGBA);
	RNA_def_property_ui_text(prop, "Color", "Deliver shade-less color pass");
	if(scene) RNA_def_property_update(prop, NC_SCENE|ND_RENDER_OPTIONS, "rna_SceneRenderLayer_pass_update");
	else RNA_def_property_clear_flag(prop, PROP_EDITABLE);

	prop= RNA_def_property(srna, "use_pass_diffuse", PROP_BOOLEAN, PROP_NONE);
	RNA_def_property_boolean_sdna(prop, NULL, "passflag", SCE_PASS_DIFFUSE);
	RNA_def_property_ui_text(prop, "Diffuse", "Deliver diffuse pass");
	if(scene) RNA_def_property_update(prop, NC_SCENE|ND_RENDER_OPTIONS, "rna_SceneRenderLayer_pass_update");
	else RNA_def_property_clear_flag(prop, PROP_EDITABLE);

	prop= RNA_def_property(srna, "use_pass_specular", PROP_BOOLEAN, PROP_NONE);
	RNA_def_property_boolean_sdna(prop, NULL, "passflag", SCE_PASS_SPEC);
	RNA_def_property_ui_text(prop, "Specular", "Deliver specular pass");
	if(scene) RNA_def_property_update(prop, NC_SCENE|ND_RENDER_OPTIONS, "rna_SceneRenderLayer_pass_update");
	else RNA_def_property_clear_flag(prop, PROP_EDITABLE);

	prop= RNA_def_property(srna, "use_pass_shadow", PROP_BOOLEAN, PROP_NONE);
	RNA_def_property_boolean_sdna(prop, NULL, "passflag", SCE_PASS_SHADOW);
	RNA_def_property_ui_text(prop, "Shadow", "Deliver shadow pass");
	if(scene) RNA_def_property_update(prop, NC_SCENE|ND_RENDER_OPTIONS, "rna_SceneRenderLayer_pass_update");
	else RNA_def_property_clear_flag(prop, PROP_EDITABLE);

	prop= RNA_def_property(srna, "use_pass_ambient_occlusion", PROP_BOOLEAN, PROP_NONE);
	RNA_def_property_boolean_sdna(prop, NULL, "passflag", SCE_PASS_AO);
	RNA_def_property_ui_text(prop, "AO", "Deliver AO pass");
	if(scene) RNA_def_property_update(prop, NC_SCENE|ND_RENDER_OPTIONS, "rna_SceneRenderLayer_pass_update");
	else RNA_def_property_clear_flag(prop, PROP_EDITABLE);
	
	prop= RNA_def_property(srna, "use_pass_reflection", PROP_BOOLEAN, PROP_NONE);
	RNA_def_property_boolean_sdna(prop, NULL, "passflag", SCE_PASS_REFLECT);
	RNA_def_property_ui_text(prop, "Reflection", "Deliver raytraced reflection pass");
	if(scene) RNA_def_property_update(prop, NC_SCENE|ND_RENDER_OPTIONS, "rna_SceneRenderLayer_pass_update");
	else RNA_def_property_clear_flag(prop, PROP_EDITABLE);

	prop= RNA_def_property(srna, "use_pass_refraction", PROP_BOOLEAN, PROP_NONE);
	RNA_def_property_boolean_sdna(prop, NULL, "passflag", SCE_PASS_REFRACT);
	RNA_def_property_ui_text(prop, "Refraction", "Deliver raytraced refraction pass");
	if(scene) RNA_def_property_update(prop, NC_SCENE|ND_RENDER_OPTIONS, "rna_SceneRenderLayer_pass_update");
	else RNA_def_property_clear_flag(prop, PROP_EDITABLE);

	prop= RNA_def_property(srna, "use_pass_emit", PROP_BOOLEAN, PROP_NONE);
	RNA_def_property_boolean_sdna(prop, NULL, "passflag", SCE_PASS_EMIT);
	RNA_def_property_ui_text(prop, "Emit", "Deliver emission pass");
	if(scene) RNA_def_property_update(prop, NC_SCENE|ND_RENDER_OPTIONS, "rna_SceneRenderLayer_pass_update");
	else RNA_def_property_clear_flag(prop, PROP_EDITABLE);

	prop= RNA_def_property(srna, "use_pass_environment", PROP_BOOLEAN, PROP_NONE);
	RNA_def_property_boolean_sdna(prop, NULL, "passflag", SCE_PASS_ENVIRONMENT);
	RNA_def_property_ui_text(prop, "Environment", "Deliver environment lighting pass");
	if(scene) RNA_def_property_update(prop, NC_SCENE|ND_RENDER_OPTIONS, "rna_SceneRenderLayer_pass_update");
	else RNA_def_property_clear_flag(prop, PROP_EDITABLE);

	prop= RNA_def_property(srna, "use_pass_indirect", PROP_BOOLEAN, PROP_NONE);
	RNA_def_property_boolean_sdna(prop, NULL, "passflag", SCE_PASS_INDIRECT);
	RNA_def_property_ui_text(prop, "Indirect", "Deliver indirect lighting pass");
	if(scene) RNA_def_property_update(prop, NC_SCENE|ND_RENDER_OPTIONS, "rna_SceneRenderLayer_pass_update");
	else RNA_def_property_clear_flag(prop, PROP_EDITABLE);

	prop= RNA_def_property(srna, "exclude_specular", PROP_BOOLEAN, PROP_NONE);
	RNA_def_property_boolean_sdna(prop, NULL, "pass_xor", SCE_PASS_SPEC);
	RNA_def_property_ui_text(prop, "Specular Exclude", "Exclude specular pass from combined");
	RNA_def_property_ui_icon(prop, ICON_RESTRICT_RENDER_OFF, 1);
	if(scene) RNA_def_property_update(prop, NC_SCENE|ND_RENDER_OPTIONS, "rna_SceneRenderLayer_pass_update");
	else RNA_def_property_clear_flag(prop, PROP_EDITABLE);

	prop= RNA_def_property(srna, "exclude_shadow", PROP_BOOLEAN, PROP_NONE);
	RNA_def_property_boolean_sdna(prop, NULL, "pass_xor", SCE_PASS_SHADOW);
	RNA_def_property_ui_text(prop, "Shadow Exclude", "Exclude shadow pass from combined");
	RNA_def_property_ui_icon(prop, ICON_RESTRICT_RENDER_OFF, 1);
	if(scene) RNA_def_property_update(prop, NC_SCENE|ND_RENDER_OPTIONS, "rna_SceneRenderLayer_pass_update");
	else RNA_def_property_clear_flag(prop, PROP_EDITABLE);

	prop= RNA_def_property(srna, "exclude_ambient_occlusion", PROP_BOOLEAN, PROP_NONE);
	RNA_def_property_boolean_sdna(prop, NULL, "pass_xor", SCE_PASS_AO);
	RNA_def_property_ui_text(prop, "AO Exclude", "Exclude AO pass from combined");
	RNA_def_property_ui_icon(prop, ICON_RESTRICT_RENDER_OFF, 1);
	if(scene) RNA_def_property_update(prop, NC_SCENE|ND_RENDER_OPTIONS, "rna_SceneRenderLayer_pass_update");
	else RNA_def_property_clear_flag(prop, PROP_EDITABLE);
	
	prop= RNA_def_property(srna, "exclude_reflection", PROP_BOOLEAN, PROP_NONE);
	RNA_def_property_boolean_sdna(prop, NULL, "pass_xor", SCE_PASS_REFLECT);
	RNA_def_property_ui_text(prop, "Reflection Exclude", "Exclude raytraced reflection pass from combined");
	RNA_def_property_ui_icon(prop, ICON_RESTRICT_RENDER_OFF, 1);
	if(scene) RNA_def_property_update(prop, NC_SCENE|ND_RENDER_OPTIONS, "rna_SceneRenderLayer_pass_update");
	else RNA_def_property_clear_flag(prop, PROP_EDITABLE);

	prop= RNA_def_property(srna, "exclude_refraction", PROP_BOOLEAN, PROP_NONE);
	RNA_def_property_boolean_sdna(prop, NULL, "pass_xor", SCE_PASS_REFRACT);
	RNA_def_property_ui_text(prop, "Refraction Exclude", "Exclude raytraced refraction pass from combined");
	RNA_def_property_ui_icon(prop, ICON_RESTRICT_RENDER_OFF, 1);
	if(scene) RNA_def_property_update(prop, NC_SCENE|ND_RENDER_OPTIONS, "rna_SceneRenderLayer_pass_update");
	else RNA_def_property_clear_flag(prop, PROP_EDITABLE);

	prop= RNA_def_property(srna, "exclude_emit", PROP_BOOLEAN, PROP_NONE);
	RNA_def_property_boolean_sdna(prop, NULL, "pass_xor", SCE_PASS_EMIT);
	RNA_def_property_ui_text(prop, "Emit Exclude", "Exclude emission pass from combined");
	RNA_def_property_ui_icon(prop, ICON_RESTRICT_RENDER_OFF, 1);
	if(scene) RNA_def_property_update(prop, NC_SCENE|ND_RENDER_OPTIONS, "rna_SceneRenderLayer_pass_update");
	else RNA_def_property_clear_flag(prop, PROP_EDITABLE);

	prop= RNA_def_property(srna, "exclude_environment", PROP_BOOLEAN, PROP_NONE);
	RNA_def_property_boolean_sdna(prop, NULL, "pass_xor", SCE_PASS_ENVIRONMENT);
	RNA_def_property_ui_text(prop, "Environment Exclude", "Exclude environment pass from combined");
	RNA_def_property_ui_icon(prop, ICON_RESTRICT_RENDER_OFF, 1);
	if(scene) RNA_def_property_update(prop, NC_SCENE|ND_RENDER_OPTIONS, "rna_SceneRenderLayer_pass_update");
	else RNA_def_property_clear_flag(prop, PROP_EDITABLE);

	prop= RNA_def_property(srna, "exclude_indirect", PROP_BOOLEAN, PROP_NONE);
	RNA_def_property_boolean_sdna(prop, NULL, "pass_xor", SCE_PASS_INDIRECT);
	RNA_def_property_ui_text(prop, "Indirect Exclude", "Exclude indirect pass from combined");
	RNA_def_property_ui_icon(prop, ICON_RESTRICT_RENDER_OFF, 1);
	if(scene) RNA_def_property_update(prop, NC_SCENE|ND_RENDER_OPTIONS, "rna_SceneRenderLayer_pass_update");
	else RNA_def_property_clear_flag(prop, PROP_EDITABLE);
}

static void rna_def_freestyle_linesets(BlenderRNA *brna, PropertyRNA *cprop)
{
	StructRNA *srna;
	PropertyRNA *prop;

	RNA_def_property_srna(cprop, "Linesets");
	srna= RNA_def_struct(brna, "Linesets", NULL);
	RNA_def_struct_sdna(srna, "FreestyleSettings");
	RNA_def_struct_ui_text(srna, "Line Sets", "Line sets for associating lines and style parameters");

	prop= RNA_def_property(srna, "active", PROP_POINTER, PROP_NONE);
	RNA_def_property_struct_type(prop, "FreestyleLineSet");
	RNA_def_property_pointer_funcs(prop, "rna_FreestyleSettings_active_lineset_get", NULL, NULL, NULL);
	RNA_def_property_ui_text(prop, "Active Line Set", "Active line set being displayed");
	RNA_def_property_update(prop, NC_SCENE, NULL);

	prop= RNA_def_property(srna, "active_index", PROP_INT, PROP_UNSIGNED);
	RNA_def_property_int_funcs(prop, "rna_FreestyleSettings_active_lineset_index_get", "rna_FreestyleSettings_active_lineset_index_set", "rna_FreestyleSettings_active_lineset_index_range");
	RNA_def_property_ui_text(prop, "Active Line Set Index", "Index of active line set slot");
	RNA_def_property_update(prop, NC_SCENE, NULL);
}

static void rna_def_freestyle_settings(BlenderRNA *brna)
{
	StructRNA *srna;
	PropertyRNA *prop;

	static EnumPropertyItem edge_type_negation_items[] = {
		{0, "INCLUSIVE", 0, "Inclusive", "Select feature edges satisfying the given edge type conditions"},
		{FREESTYLE_LINESET_FE_NOT, "EXCLUSIVE", 0, "Exclusive", "Select feature edges not satisfying the given edge type conditions"},
		{0, NULL, 0, NULL, NULL}};

	static EnumPropertyItem edge_type_combination_items[] = {
		{0, "OR", 0, "Logical OR", "Combine feature edge type conditions by logical OR (logical disjunction)"},
		{FREESTYLE_LINESET_FE_AND, "AND", 0, "Logical AND", "Combine feature edge type conditions by logical AND (logical conjunction)"},
		{0, NULL, 0, NULL, NULL}};

	static EnumPropertyItem group_negation_items[] = {
		{0, "INCLUSIVE", 0, "Inclusive", "Select feature edges belonging to some object in the group"},
		{FREESTYLE_LINESET_GR_NOT, "EXCLUSIVE", 0, "Exclusive", "Select feature edges not belonging to any object in the group"},
		{0, NULL, 0, NULL, NULL}};

	static EnumPropertyItem face_mark_negation_items[] = {
		{0, "INCLUSIVE", 0, "Inclusive", "Select feature edges satisfying the given face mark conditions"},
		{FREESTYLE_LINESET_FM_NOT, "EXCLUSIVE", 0, "Exclusive", "Select feature edges not satisfying the given face mark conditions"},
		{0, NULL, 0, NULL, NULL}};

	static EnumPropertyItem face_mark_condition_items[] = {
		{0, "ONE", 0, "One Face", "Select feature edges if one of faces on the right and left has a face mark"},
		{FREESTYLE_LINESET_FM_BOTH, "BOTH", 0, "Both Faces", "Select feature edges if both faces on the right and left faces have a face mark"},
		{0, NULL, 0, NULL, NULL}};

	static EnumPropertyItem freestyle_ui_mode_items[] = {
		{FREESTYLE_CONTROL_SCRIPT_MODE, "SCRIPT", 0, "Python Scripting Mode", "Advanced mode for using style modules in Python"},
		{FREESTYLE_CONTROL_EDITOR_MODE, "EDITOR", 0, "Parameter Editor Mode", "Basic mode for interactive style parameter editing"},
		{0, NULL, 0, NULL, NULL}};

	static EnumPropertyItem visibility_items[] ={
		{FREESTYLE_QI_VISIBLE, "VISIBLE", 0, "Visible", "Select visible feature edges"},
		{FREESTYLE_QI_HIDDEN, "HIDDEN", 0, "Hidden", "Select hidden feature edges"},
		{FREESTYLE_QI_RANGE, "RANGE", 0, "QI Range", "Select feature edges within a range of quantitative invisibility (QI) values"},
		{0, NULL, 0, NULL, NULL}};

	static EnumPropertyItem freestyle_raycasting_algorithm_items[] = {
		{FREESTYLE_ALGO_REGULAR, "REGULAR", 0, "Normal Ray Casting", "Consider all FEdges in each ViewEdge"},
		{FREESTYLE_ALGO_FAST, "FAST", 0, "Fast Ray Casting", "Sample some FEdges in each ViewEdge"},
		{FREESTYLE_ALGO_VERYFAST, "VERYFAST", 0, "Very Fast Ray Casting", "Sample one FEdge in each ViewEdge; do not save list of occluders"},
		{FREESTYLE_ALGO_CULLED_ADAPTIVE_TRADITIONAL, "CULLEDADAPTIVETRADITIONAL", 0, "Culled Traditional Visibility Detection", "Culled adaptive grid with heuristic density and traditional QI calculation"},
		{FREESTYLE_ALGO_ADAPTIVE_TRADITIONAL, "ADAPTIVETRADITIONAL", 0, "Unculled Traditional Visibility Detection", "Adaptive grid with heuristic density and traditional QI calculation"},
		{FREESTYLE_ALGO_CULLED_ADAPTIVE_CUMULATIVE, "CULLEDADAPTIVECUMULATIVE", 0, "Culled Cumulative Visibility Detection", "Culled adaptive grid with heuristic density and cumulative QI calculation"},
		{FREESTYLE_ALGO_ADAPTIVE_CUMULATIVE, "ADAPTIVECUMULATIVE", 0, "Unculled Cumulative Visibility Detection", "Adaptive grid with heuristic density and cumulative QI calculation"},
		{0, NULL, 0, NULL, NULL}};


	/* FreestyleLineSet */

	srna= RNA_def_struct(brna, "FreestyleLineSet", NULL);
	RNA_def_struct_ui_text(srna, "Freestyle Line Set", "Line set for associating lines and style parameters");

	/* access to line style settings is redirected through functions */
	/* to allow proper id-buttons functionality */
	prop= RNA_def_property(srna, "linestyle", PROP_POINTER, PROP_NONE);
	RNA_def_property_struct_type(prop, "FreestyleLineStyle");
	RNA_def_property_flag(prop, PROP_EDITABLE|PROP_NEVER_NULL);
	RNA_def_property_pointer_funcs(prop, "rna_FreestyleLineSet_linestyle_get", "rna_FreestyleLineSet_linestyle_set", NULL, NULL);
	RNA_def_property_ui_text(prop, "Line Style", "Line style settings");
	RNA_def_property_update(prop, NC_SCENE, NULL);

	prop= RNA_def_property(srna, "name", PROP_STRING, PROP_NONE);
	RNA_def_property_string_sdna(prop, NULL, "name");
	RNA_def_property_ui_text(prop, "Line Set Name", "Line set name");
	RNA_def_property_update(prop, NC_SCENE, NULL);
	RNA_def_struct_name_property(srna, prop);

	prop= RNA_def_property(srna, "use", PROP_BOOLEAN, PROP_NONE);
	RNA_def_property_boolean_sdna(prop, NULL, "flags", FREESTYLE_LINESET_ENABLED);
	RNA_def_property_ui_text(prop, "Use", "Enable or disable this line set during stroke rendering");
	RNA_def_property_update(prop, NC_SCENE, NULL);

	prop= RNA_def_property(srna, "select_by_visibility", PROP_BOOLEAN, PROP_NONE);
	RNA_def_property_boolean_sdna(prop, NULL, "selection", FREESTYLE_SEL_VISIBILITY);
	RNA_def_property_ui_text(prop, "Selection by Visibility", "Select feature edges based on visibility");
	RNA_def_property_update(prop, NC_SCENE, NULL);

	prop= RNA_def_property(srna, "select_by_edge_types", PROP_BOOLEAN, PROP_NONE);
	RNA_def_property_boolean_sdna(prop, NULL, "selection", FREESTYLE_SEL_EDGE_TYPES);
	RNA_def_property_ui_text(prop, "Selection by Edge Types", "Select feature edges based on edge types");
	RNA_def_property_update(prop, NC_SCENE, NULL);

	prop= RNA_def_property(srna, "select_by_group", PROP_BOOLEAN, PROP_NONE);
	RNA_def_property_boolean_sdna(prop, NULL, "selection", FREESTYLE_SEL_GROUP);
	RNA_def_property_ui_text(prop, "Selection by Group", "Select feature edges based on a group of objects");
	RNA_def_property_update(prop, NC_SCENE, NULL);

	prop= RNA_def_property(srna, "select_by_image_border", PROP_BOOLEAN, PROP_NONE);
	RNA_def_property_boolean_sdna(prop, NULL, "selection", FREESTYLE_SEL_IMAGE_BORDER);
	RNA_def_property_ui_text(prop, "Selection by Image Border", "Select feature edges by image border (less memory consumption)");
	RNA_def_property_update(prop, NC_SCENE, NULL);

	prop= RNA_def_property(srna, "select_by_face_marks", PROP_BOOLEAN, PROP_NONE);
	RNA_def_property_boolean_sdna(prop, NULL, "selection", FREESTYLE_SEL_FACE_MARK);
	RNA_def_property_ui_text(prop, "Selection by Face Marks", "Select feature edges by face marks");
	RNA_def_property_update(prop, NC_SCENE, NULL);

	prop= RNA_def_property(srna, "edge_type_negation", PROP_ENUM, PROP_NONE);
	RNA_def_property_enum_bitflag_sdna(prop, NULL, "flags");
	RNA_def_property_enum_items(prop, edge_type_negation_items);
	RNA_def_property_ui_text(prop, "Edge Type Negation", "Set the negation operation for conditions on feature edge types");
	RNA_def_property_update(prop, NC_SCENE, NULL);

	prop= RNA_def_property(srna, "edge_type_combination", PROP_ENUM, PROP_NONE);
	RNA_def_property_enum_bitflag_sdna(prop, NULL, "flags");
	RNA_def_property_enum_items(prop, edge_type_combination_items);
	RNA_def_property_ui_text(prop, "Edge Type Combination", "Set the combination operation for conditions on feature edge types");
	RNA_def_property_update(prop, NC_SCENE, NULL);

	prop= RNA_def_property(srna, "group", PROP_POINTER, PROP_NONE);
	RNA_def_property_pointer_sdna(prop, NULL, "group");
	RNA_def_property_struct_type(prop, "Group");
	RNA_def_property_flag(prop, PROP_EDITABLE);
	RNA_def_property_ui_text(prop, "Group", "A group of objects based on which feature edges are selected");
	RNA_def_property_update(prop, NC_SCENE, NULL);

	prop= RNA_def_property(srna, "group_negation", PROP_ENUM, PROP_NONE);
	RNA_def_property_enum_bitflag_sdna(prop, NULL, "flags");
	RNA_def_property_enum_items(prop, group_negation_items);
	RNA_def_property_ui_text(prop, "Group Negation", "Set the negation operation for conditions on feature edge types");
	RNA_def_property_update(prop, NC_SCENE, NULL);

	prop= RNA_def_property(srna, "face_mark_negation", PROP_ENUM, PROP_NONE);
	RNA_def_property_enum_bitflag_sdna(prop, NULL, "flags");
	RNA_def_property_enum_items(prop, face_mark_negation_items);
	RNA_def_property_ui_text(prop, "Face Mark Negation", "Set the negation operation for the condition on face marks");
	RNA_def_property_update(prop, NC_SCENE, NULL);

	prop= RNA_def_property(srna, "face_mark_condition", PROP_ENUM, PROP_NONE);
	RNA_def_property_enum_bitflag_sdna(prop, NULL, "flags");
	RNA_def_property_enum_items(prop, face_mark_condition_items);
	RNA_def_property_ui_text(prop, "Face Mark Condition", "Set a feature edge selection condition on face marks");
	RNA_def_property_update(prop, NC_SCENE, NULL);

	prop= RNA_def_property(srna, "select_silhouette", PROP_BOOLEAN, PROP_NONE);
	RNA_def_property_boolean_sdna(prop, NULL, "edge_types", FREESTYLE_FE_SILHOUETTE);
	RNA_def_property_ui_text(prop, "Silhouette", "Select silhouette edges");
	RNA_def_property_update(prop, NC_SCENE, NULL);

	prop= RNA_def_property(srna, "select_border", PROP_BOOLEAN, PROP_NONE);
	RNA_def_property_boolean_sdna(prop, NULL, "edge_types", FREESTYLE_FE_BORDER);
	RNA_def_property_ui_text(prop, "Border", "Select border edges");
	RNA_def_property_update(prop, NC_SCENE, NULL);

	prop= RNA_def_property(srna, "select_crease", PROP_BOOLEAN, PROP_NONE);
	RNA_def_property_boolean_sdna(prop, NULL, "edge_types", FREESTYLE_FE_CREASE);
	RNA_def_property_ui_text(prop, "Crease", "Select crease edges");
	RNA_def_property_update(prop, NC_SCENE, NULL);

	prop= RNA_def_property(srna, "select_ridge", PROP_BOOLEAN, PROP_NONE);
	RNA_def_property_boolean_sdna(prop, NULL, "edge_types", FREESTYLE_FE_RIDGE);
	RNA_def_property_ui_text(prop, "Ridge", "Select ridges");
	RNA_def_property_update(prop, NC_SCENE, NULL);

	prop= RNA_def_property(srna, "select_valley", PROP_BOOLEAN, PROP_NONE);
	RNA_def_property_boolean_sdna(prop, NULL, "edge_types", FREESTYLE_FE_VALLEY);
	RNA_def_property_ui_text(prop, "Valley", "Select valleys");
	RNA_def_property_update(prop, NC_SCENE, NULL);

	prop= RNA_def_property(srna, "select_suggestive_contour", PROP_BOOLEAN, PROP_NONE);
	RNA_def_property_boolean_sdna(prop, NULL, "edge_types", FREESTYLE_FE_SUGGESTIVE_CONTOUR);
	RNA_def_property_ui_text(prop, "Suggestive Contour", "Select suggestive contours");
	RNA_def_property_update(prop, NC_SCENE, NULL);

	prop= RNA_def_property(srna, "select_material_boundary", PROP_BOOLEAN, PROP_NONE);
	RNA_def_property_boolean_sdna(prop, NULL, "edge_types", FREESTYLE_FE_MATERIAL_BOUNDARY);
	RNA_def_property_ui_text(prop, "Material Boundary", "Select edges at material boundaries");
	RNA_def_property_update(prop, NC_SCENE, NULL);

	prop= RNA_def_property(srna, "select_contour", PROP_BOOLEAN, PROP_NONE);
	RNA_def_property_boolean_sdna(prop, NULL, "edge_types", FREESTYLE_FE_CONTOUR);
	RNA_def_property_ui_text(prop, "Contour", "Select contours");
	RNA_def_property_update(prop, NC_SCENE, NULL);

	prop= RNA_def_property(srna, "select_external_contour", PROP_BOOLEAN, PROP_NONE);
	RNA_def_property_boolean_sdna(prop, NULL, "edge_types", FREESTYLE_FE_EXTERNAL_CONTOUR);
	RNA_def_property_ui_text(prop, "External Contour", "Select external contours");
	RNA_def_property_update(prop, NC_SCENE, NULL);

	prop= RNA_def_property(srna, "select_edge_mark", PROP_BOOLEAN, PROP_NONE);
	RNA_def_property_boolean_sdna(prop, NULL, "edge_types", FREESTYLE_FE_EDGE_MARK);
	RNA_def_property_ui_text(prop, "Edge Mark", "Select edge marks");
	RNA_def_property_update(prop, NC_SCENE, NULL);

	prop= RNA_def_property(srna, "exclude_silhouette", PROP_BOOLEAN, PROP_NONE);
	RNA_def_property_boolean_sdna(prop, NULL, "exclude_edge_types", FREESTYLE_FE_SILHOUETTE);
	RNA_def_property_ui_text(prop, "Silhouette", "Exclude silhouette edges");
	RNA_def_property_ui_icon(prop, ICON_X, 0);
	RNA_def_property_update(prop, NC_SCENE, NULL);

	prop= RNA_def_property(srna, "exclude_border", PROP_BOOLEAN, PROP_NONE);
	RNA_def_property_boolean_sdna(prop, NULL, "exclude_edge_types", FREESTYLE_FE_BORDER);
	RNA_def_property_ui_text(prop, "Border", "Exclude border edges");
	RNA_def_property_ui_icon(prop, ICON_X, 0);
	RNA_def_property_update(prop, NC_SCENE, NULL);

	prop= RNA_def_property(srna, "exclude_crease", PROP_BOOLEAN, PROP_NONE);
	RNA_def_property_boolean_sdna(prop, NULL, "exclude_edge_types", FREESTYLE_FE_CREASE);
	RNA_def_property_ui_text(prop, "Crease", "Exclude crease edges");
	RNA_def_property_ui_icon(prop, ICON_X, 0);
	RNA_def_property_update(prop, NC_SCENE, NULL);

	prop= RNA_def_property(srna, "exclude_ridge", PROP_BOOLEAN, PROP_NONE);
	RNA_def_property_boolean_sdna(prop, NULL, "exclude_edge_types", FREESTYLE_FE_RIDGE);
	RNA_def_property_ui_text(prop, "Ridge", "Exclude ridges");
	RNA_def_property_ui_icon(prop, ICON_X, 0);
	RNA_def_property_update(prop, NC_SCENE, NULL);

	prop= RNA_def_property(srna, "exclude_valley", PROP_BOOLEAN, PROP_NONE);
	RNA_def_property_boolean_sdna(prop, NULL, "exclude_edge_types", FREESTYLE_FE_VALLEY);
	RNA_def_property_ui_text(prop, "Valley", "Exclude valleys");
	RNA_def_property_ui_icon(prop, ICON_X, 0);
	RNA_def_property_update(prop, NC_SCENE, NULL);

	prop= RNA_def_property(srna, "exclude_suggestive_contour", PROP_BOOLEAN, PROP_NONE);
	RNA_def_property_boolean_sdna(prop, NULL, "exclude_edge_types", FREESTYLE_FE_SUGGESTIVE_CONTOUR);
	RNA_def_property_ui_text(prop, "Suggestive Contour", "Exclude suggestive contours");
	RNA_def_property_ui_icon(prop, ICON_X, 0);
	RNA_def_property_update(prop, NC_SCENE, NULL);

	prop= RNA_def_property(srna, "exclude_material_boundary", PROP_BOOLEAN, PROP_NONE);
	RNA_def_property_boolean_sdna(prop, NULL, "exclude_edge_types", FREESTYLE_FE_MATERIAL_BOUNDARY);
	RNA_def_property_ui_text(prop, "Material Boundary", "Exclude edges at material boundaries");
	RNA_def_property_ui_icon(prop, ICON_X, 0);
	RNA_def_property_update(prop, NC_SCENE, NULL);

	prop= RNA_def_property(srna, "exclude_contour", PROP_BOOLEAN, PROP_NONE);
	RNA_def_property_boolean_sdna(prop, NULL, "exclude_edge_types", FREESTYLE_FE_CONTOUR);
	RNA_def_property_ui_text(prop, "Contour", "Exclude contours");
	RNA_def_property_ui_icon(prop, ICON_X, 0);
	RNA_def_property_update(prop, NC_SCENE, NULL);

	prop= RNA_def_property(srna, "exclude_external_contour", PROP_BOOLEAN, PROP_NONE);
	RNA_def_property_boolean_sdna(prop, NULL, "exclude_edge_types", FREESTYLE_FE_EXTERNAL_CONTOUR);
	RNA_def_property_ui_text(prop, "External Contour", "Exclude external contours");
	RNA_def_property_ui_icon(prop, ICON_X, 0);
	RNA_def_property_update(prop, NC_SCENE, NULL);

	prop= RNA_def_property(srna, "exclude_edge_mark", PROP_BOOLEAN, PROP_NONE);
	RNA_def_property_boolean_sdna(prop, NULL, "exclude_edge_types", FREESTYLE_FE_EDGE_MARK);
	RNA_def_property_ui_text(prop, "Edge Mark", "Exclude edge marks");
	RNA_def_property_ui_icon(prop, ICON_X, 0);
	RNA_def_property_update(prop, NC_SCENE, NULL);

	prop= RNA_def_property(srna, "visibility", PROP_ENUM, PROP_NONE);
	RNA_def_property_enum_sdna(prop, NULL, "qi");
	RNA_def_property_enum_items(prop, visibility_items);
	RNA_def_property_ui_text(prop, "Visibility", "Determine how to use visibility for feature edge selection");
	RNA_def_property_update(prop, NC_SCENE, NULL);

	prop= RNA_def_property(srna, "qi_start", PROP_INT, PROP_UNSIGNED);
	RNA_def_property_int_sdna(prop, NULL, "qi_start");
	RNA_def_property_range(prop, 0, INT_MAX);
	RNA_def_property_ui_text(prop, "Start", "First QI value of the QI range");
	RNA_def_property_update(prop, NC_SCENE, NULL);

	prop= RNA_def_property(srna, "qi_end", PROP_INT, PROP_UNSIGNED);
	RNA_def_property_int_sdna(prop, NULL, "qi_end");
	RNA_def_property_range(prop, 0, INT_MAX);
	RNA_def_property_ui_text(prop, "End", "Last QI value of the QI range");
	RNA_def_property_update(prop, NC_SCENE, NULL);

	/* FreestyleModuleSettings */

	srna= RNA_def_struct(brna, "FreestyleModuleSettings", NULL);
	RNA_def_struct_sdna(srna, "FreestyleModuleConfig");
	RNA_def_struct_ui_text(srna, "Freestyle Module", "Style module configuration for specifying a style module");

	prop= RNA_def_property(srna, "module_path", PROP_STRING, PROP_FILEPATH);
	RNA_def_property_string_sdna(prop, NULL, "module_path");
	RNA_def_property_ui_text(prop, "Module Path", "Path to a style module file");
	RNA_def_property_update(prop, NC_SCENE, NULL);

	prop= RNA_def_property(srna, "use", PROP_BOOLEAN, PROP_NONE);
	RNA_def_property_boolean_sdna(prop, NULL, "is_displayed", 1);
	RNA_def_property_ui_text(prop, "Use", "Enable or disable this style module during stroke rendering");
	RNA_def_property_update(prop, NC_SCENE, NULL);

	/* FreestyleSettings */

	srna= RNA_def_struct(brna, "FreestyleSettings", NULL);
	RNA_def_struct_sdna(srna, "FreestyleConfig");
	RNA_def_struct_nested(brna, srna, "SceneRenderLayer");
	RNA_def_struct_ui_text(srna, "Frestyle Settings", "Freestyle settings for a SceneRenderLayer datablock");

	prop= RNA_def_property(srna, "modules", PROP_COLLECTION, PROP_NONE);
	RNA_def_property_collection_sdna(prop, NULL, "modules", NULL);
	RNA_def_property_struct_type(prop, "FreestyleModuleSettings");
	RNA_def_property_ui_text(prop, "Style modules", "A list of style modules (to be applied from top to bottom)");

	prop= RNA_def_property(srna, "mode", PROP_ENUM, PROP_NONE);
	RNA_def_property_enum_sdna(prop, NULL, "mode");
	RNA_def_property_enum_items(prop, freestyle_ui_mode_items);
	RNA_def_property_ui_text(prop, "Control Mode", "Select the Freestyle control mode");
	RNA_def_property_update(prop, NC_SCENE, NULL);

	prop= RNA_def_property(srna, "raycasting_algorithm", PROP_ENUM, PROP_NONE);
	RNA_def_property_enum_sdna(prop, NULL, "raycasting_algorithm");
	RNA_def_property_enum_items(prop, freestyle_raycasting_algorithm_items);
	RNA_def_property_ui_text(prop, "Raycasting Algorithm", "Select the Freestyle raycasting algorithm");
	RNA_def_property_update(prop, NC_SCENE, NULL);

	prop= RNA_def_property(srna, "use_suggestive_contours", PROP_BOOLEAN, PROP_NONE);
	RNA_def_property_boolean_sdna(prop, NULL, "flags", FREESTYLE_SUGGESTIVE_CONTOURS_FLAG);
	RNA_def_property_ui_text(prop, "Suggestive Contours", "Enable suggestive contours");
	RNA_def_property_update(prop, NC_SCENE, NULL);

	prop= RNA_def_property(srna, "use_ridges_and_valleys", PROP_BOOLEAN, PROP_NONE);
	RNA_def_property_boolean_sdna(prop, NULL, "flags", FREESTYLE_RIDGES_AND_VALLEYS_FLAG);
	RNA_def_property_ui_text(prop, "Ridges and Valleys", "Enable ridges and valleys");
	RNA_def_property_update(prop, NC_SCENE, NULL);

	prop= RNA_def_property(srna, "use_material_boundaries", PROP_BOOLEAN, PROP_NONE);
	RNA_def_property_boolean_sdna(prop, NULL, "flags", FREESTYLE_MATERIAL_BOUNDARIES_FLAG);
	RNA_def_property_ui_text(prop, "Material Boundaries", "Enable material boundaries");
	RNA_def_property_update(prop, NC_SCENE, NULL);

	prop= RNA_def_property(srna, "use_smoothness", PROP_BOOLEAN, PROP_NONE);
	RNA_def_property_boolean_sdna(prop, NULL, "flags", FREESTYLE_FACE_SMOOTHNESS_FLAG);
	RNA_def_property_ui_text(prop, "Face Smoothness", "Take face smoothness into account in view map calculation");
	RNA_def_property_update(prop, NC_SCENE, NULL);

	prop= RNA_def_property(srna, "sphere_radius", PROP_FLOAT, PROP_NONE);
	RNA_def_property_float_sdna(prop, NULL, "sphere_radius");
	RNA_def_property_range(prop, 0.0, 1000.0);
	RNA_def_property_ui_text(prop, "Sphere Radius", "Sphere radius for computing curvatures");
	RNA_def_property_update(prop, NC_SCENE, NULL);

	prop= RNA_def_property(srna, "kr_derivative_epsilon", PROP_FLOAT, PROP_NONE);
	RNA_def_property_float_sdna(prop, NULL, "dkr_epsilon");
	RNA_def_property_range(prop, 0.0, 1000.0);
	RNA_def_property_ui_text(prop, "Kr Derivative Epsilon", "Kr derivative epsilon for computing suggestive contours");
	RNA_def_property_update(prop, NC_SCENE, NULL);

	prop= RNA_def_property(srna, "crease_angle", PROP_FLOAT, PROP_NONE);
	RNA_def_property_float_sdna(prop, NULL, "crease_angle");
	RNA_def_property_range(prop, 0.0, 180.0);
	RNA_def_property_ui_text(prop, "Crease Angle", "Angular threshold in degrees (between 0 and 180) for detecting crease edges");
	RNA_def_property_update(prop, NC_SCENE, NULL);

	prop= RNA_def_property(srna, "linesets", PROP_COLLECTION, PROP_NONE);
	RNA_def_property_collection_sdna(prop, NULL, "linesets", NULL);
	RNA_def_property_struct_type(prop, "FreestyleLineSet");
	RNA_def_property_ui_text(prop, "Line Sets", "");
	rna_def_freestyle_linesets(brna, prop);
}

static void rna_def_scene_game_recast_data(BlenderRNA *brna)
{
	StructRNA *srna;
	PropertyRNA *prop;

	srna= RNA_def_struct(brna, "SceneGameRecastData", NULL);
	RNA_def_struct_sdna(srna, "RecastData");
	RNA_def_struct_nested(brna, srna, "Scene");
	RNA_def_struct_ui_text(srna, "Recast Data", "Recast data for a Game datablock");

	prop= RNA_def_property(srna, "cell_size", PROP_FLOAT, PROP_NONE);
	RNA_def_property_float_sdna(prop, NULL, "cellsize");
	RNA_def_property_ui_range(prop, 0.1, 1, 1, 2);
	RNA_def_property_ui_text(prop, "Cell Size", "Rasterized cell size");
	RNA_def_property_update(prop, NC_SCENE, NULL);

	prop= RNA_def_property(srna, "cell_height", PROP_FLOAT, PROP_NONE);
	RNA_def_property_float_sdna(prop, NULL, "cellheight");
	RNA_def_property_ui_range(prop, 0.1, 1, 1, 2);
	RNA_def_property_ui_text(prop, "Cell Height", "Rasterized cell height");
	RNA_def_property_update(prop, NC_SCENE, NULL);

	prop= RNA_def_property(srna, "agent_height", PROP_FLOAT, PROP_NONE);
	RNA_def_property_float_sdna(prop, NULL, "agentheight");
	RNA_def_property_ui_range(prop, 0.1, 5, 1, 2);
	RNA_def_property_ui_text(prop, "Agent Height", "Minimum height where the agent can still walk");
	RNA_def_property_update(prop, NC_SCENE, NULL);

	prop= RNA_def_property(srna, "agent_radius", PROP_FLOAT, PROP_NONE);
	RNA_def_property_float_sdna(prop, NULL, "agentradius");
	RNA_def_property_ui_range(prop, 0.1, 5, 1, 2);
	RNA_def_property_ui_text(prop, "Agent Radius", "Radius of the agent");
	RNA_def_property_update(prop, NC_SCENE, NULL);

	prop= RNA_def_property(srna, "climb_max", PROP_FLOAT, PROP_NONE);
	RNA_def_property_float_sdna(prop, NULL, "agentmaxclimb");
	RNA_def_property_ui_range(prop, 0.1, 5, 1, 2);
	RNA_def_property_ui_text(prop, "Max Climb", "Maximum height between grid cells the agent can climb");
	RNA_def_property_update(prop, NC_SCENE, NULL);

	prop= RNA_def_property(srna, "slope_max", PROP_FLOAT, PROP_ANGLE);
	RNA_def_property_float_sdna(prop, NULL, "agentmaxslope");
	RNA_def_property_range(prop, 0, M_PI/2);
	RNA_def_property_ui_text(prop, "Max Slope", "Maximum walkable slope angle in degrees");
	RNA_def_property_update(prop, NC_SCENE, NULL);


	prop= RNA_def_property(srna, "region_min_size", PROP_FLOAT, PROP_NONE);
	RNA_def_property_float_sdna(prop, NULL, "regionminsize");
	RNA_def_property_ui_range(prop, 0, 150, 1, 2);
	RNA_def_property_ui_text(prop, "Min Region Size", "Minimum regions size (smaller regions will be deleted)");
	RNA_def_property_update(prop, NC_SCENE, NULL);

	prop= RNA_def_property(srna, "region_merge_size", PROP_FLOAT, PROP_NONE);
	RNA_def_property_float_sdna(prop, NULL, "regionmergesize");
	RNA_def_property_ui_range(prop, 0, 150, 1, 2);
	RNA_def_property_ui_text(prop, "Merged Region Size", "Minimum regions size (smaller regions will be merged)");
	RNA_def_property_update(prop, NC_SCENE, NULL);

	prop= RNA_def_property(srna, "edge_max_len", PROP_FLOAT, PROP_NONE);
	RNA_def_property_float_sdna(prop, NULL, "edgemaxlen");
	RNA_def_property_ui_range(prop, 0, 50, 1, 2);
	RNA_def_property_ui_text(prop, "Max Edge Length", "Maximum contour edge length");
	RNA_def_property_update(prop, NC_SCENE, NULL);

	prop= RNA_def_property(srna, "edge_max_error", PROP_FLOAT, PROP_NONE);
	RNA_def_property_float_sdna(prop, NULL, "edgemaxerror");
	RNA_def_property_ui_range(prop, 0.1, 3.0, 1, 2);
	RNA_def_property_ui_text(prop, "Max Edge Error", "Maximum distance error from contour to cells");
	RNA_def_property_update(prop, NC_SCENE, NULL);

	prop= RNA_def_property(srna, "verts_per_poly", PROP_INT, PROP_NONE);
	RNA_def_property_int_sdna(prop, NULL, "vertsperpoly");
	RNA_def_property_ui_range(prop, 3, 12, 1, 0);
	RNA_def_property_ui_text(prop, "Verts Per Poly", "Max number of vertices per polygon");
	RNA_def_property_update(prop, NC_SCENE, NULL);

	prop= RNA_def_property(srna, "sample_dist", PROP_FLOAT, PROP_NONE);
	RNA_def_property_float_sdna(prop, NULL, "detailsampledist");
	RNA_def_property_ui_range(prop, 0.0, 16.0, 1, 2);
	RNA_def_property_ui_text(prop, "Sample Distance", "Detail mesh sample spacing");
	RNA_def_property_update(prop, NC_SCENE, NULL);

	prop= RNA_def_property(srna, "sample_max_error", PROP_FLOAT, PROP_NONE);
	RNA_def_property_float_sdna(prop, NULL, "detailsamplemaxerror");
	RNA_def_property_ui_range(prop, 0.0, 16.0, 1, 2);
	RNA_def_property_ui_text(prop, "Max Sample Error", "Detail mesh simplification max sample error");
	RNA_def_property_update(prop, NC_SCENE, NULL);
}

static void rna_def_scene_game_data(BlenderRNA *brna)
{
	StructRNA *srna;
	PropertyRNA *prop;

	static EnumPropertyItem framing_types_items[] ={
		{SCE_GAMEFRAMING_BARS, "LETTERBOX", 0, "Letterbox",
		                       "Show the entire viewport in the display window, using bar horizontally or vertically"},
		{SCE_GAMEFRAMING_EXTEND, "EXTEND", 0, "Extend",
		                         "Show the entire viewport in the display window, viewing more horizontally or vertically"},
		{SCE_GAMEFRAMING_SCALE, "SCALE", 0, "Scale", "Stretch or squeeze the viewport to fill the display window"},
		{0, NULL, 0, NULL, NULL}};

	static EnumPropertyItem dome_modes_items[] ={
		{DOME_FISHEYE, "FISHEYE", 0, "Fisheye", ""},
		{DOME_TRUNCATED_FRONT, "TRUNCATED_FRONT", 0, "Front-Truncated", ""},
		{DOME_TRUNCATED_REAR, "TRUNCATED_REAR", 0, "Rear-Truncated", ""},
		{DOME_ENVMAP, "ENVMAP", 0, "Cube Map", ""},
		{DOME_PANORAM_SPH, "PANORAM_SPH", 0, "Spherical Panoramic", ""},
		{0, NULL, 0, NULL, NULL}};
		
	 static EnumPropertyItem stereo_modes_items[] ={
		{STEREO_QUADBUFFERED, "QUADBUFFERED", 0, "Quad-Buffer", ""},
		{STEREO_ABOVEBELOW, "ABOVEBELOW", 0, "Above-Below", ""},
		{STEREO_INTERLACED, "INTERLACED", 0, "Interlaced", ""},
		{STEREO_ANAGLYPH, "ANAGLYPH", 0, "Anaglyph", ""},
		{STEREO_SIDEBYSIDE, "SIDEBYSIDE", 0, "Side-by-side", ""},
		{STEREO_VINTERLACE, "VINTERLACE", 0, "Vinterlace", ""},
		{0, NULL, 0, NULL, NULL}};
		
	 static EnumPropertyItem stereo_items[] ={
		{STEREO_NOSTEREO, "NONE", 0, "None", "Disable Stereo and Dome environments"},
		{STEREO_ENABLED, "STEREO", 0, "Stereo", "Enable Stereo environment"},
		{STEREO_DOME, "DOME", 0, "Dome", "Enable Dome environment"},
		{0, NULL, 0, NULL, NULL}};

	static EnumPropertyItem physics_engine_items[] = {
		{WOPHY_NONE, "NONE", 0, "None", "Don't use a physics engine"},
		//{WOPHY_ENJI, "ENJI", 0, "Enji", ""},
		//{WOPHY_SUMO, "SUMO", 0, "Sumo (Deprecated)", ""},
		//{WOPHY_DYNAMO, "DYNAMO", 0, "Dynamo", ""},
		//{WOPHY_ODE, "ODE", 0, "ODE", ""},
		{WOPHY_BULLET, "BULLET", 0, "Bullet", "Use the Bullet physics engine"},
		{0, NULL, 0, NULL, NULL}};

	static EnumPropertyItem material_items[] ={
		{GAME_MAT_TEXFACE, "SINGLETEXTURE", 0, "Singletexture", "Singletexture face materials"},
		{GAME_MAT_MULTITEX, "MULTITEXTURE", 0, "Multitexture", "Multitexture materials"},
		{GAME_MAT_GLSL, "GLSL", 0, "GLSL", "OpenGL shading language shaders"},
		{0, NULL, 0, NULL, NULL}};

	static EnumPropertyItem obstacle_simulation_items[] = {
		{OBSTSIMULATION_NONE, "NONE", 0, "None", ""},
		{OBSTSIMULATION_TOI_rays, "RVO_RAYS", 0, "RVO (rays)", ""},
		{OBSTSIMULATION_TOI_cells, "RVO_CELLS", 0, "RVO (cells)", ""},
		{0, NULL, 0, NULL, NULL}};

	srna= RNA_def_struct(brna, "SceneGameData", NULL);
	RNA_def_struct_sdna(srna, "GameData");
	RNA_def_struct_nested(brna, srna, "Scene");
	RNA_def_struct_ui_text(srna, "Game Data", "Game data for a Scene datablock");
	
	prop= RNA_def_property(srna, "resolution_x", PROP_INT, PROP_NONE);
	RNA_def_property_int_sdna(prop, NULL, "xplay");
	RNA_def_property_range(prop, 4, 10000);
	RNA_def_property_ui_text(prop, "Resolution X", "Number of horizontal pixels in the screen");
	RNA_def_property_update(prop, NC_SCENE, NULL);
	
	prop= RNA_def_property(srna, "resolution_y", PROP_INT, PROP_NONE);
	RNA_def_property_int_sdna(prop, NULL, "yplay");
	RNA_def_property_range(prop, 4, 10000);
	RNA_def_property_ui_text(prop, "Resolution Y", "Number of vertical pixels in the screen");
	RNA_def_property_update(prop, NC_SCENE, NULL);
	
	prop= RNA_def_property(srna, "depth", PROP_INT, PROP_UNSIGNED);
	RNA_def_property_int_sdna(prop, NULL, "depth");
	RNA_def_property_range(prop, 8, 32);
	RNA_def_property_ui_text(prop, "Bits", "Display bit depth of full screen display");
	RNA_def_property_update(prop, NC_SCENE, NULL);
	
	// Do we need it here ? (since we already have it in World
	prop= RNA_def_property(srna, "frequency", PROP_INT, PROP_NONE);
	RNA_def_property_int_sdna(prop, NULL, "freqplay");
	RNA_def_property_range(prop, 4, 2000);
	RNA_def_property_ui_text(prop, "Freq", "Display clock frequency of fullscreen display");
	RNA_def_property_update(prop, NC_SCENE, NULL);
	
	prop= RNA_def_property(srna, "show_fullscreen", PROP_BOOLEAN, PROP_NONE);
	RNA_def_property_boolean_sdna(prop, NULL, "fullscreen", 1.0);
	RNA_def_property_ui_text(prop, "Fullscreen", "Start player in a new fullscreen display");
	RNA_def_property_update(prop, NC_SCENE, NULL);

	/* Framing */
	prop= RNA_def_property(srna, "frame_type", PROP_ENUM, PROP_NONE);
	RNA_def_property_enum_sdna(prop, NULL, "framing.type");
	RNA_def_property_enum_items(prop, framing_types_items);
	RNA_def_property_ui_text(prop, "Framing Types", "Select the type of Framing you want");
	RNA_def_property_update(prop, NC_SCENE, NULL);

	prop= RNA_def_property(srna, "frame_color", PROP_FLOAT, PROP_COLOR);
	RNA_def_property_float_sdna(prop, NULL, "framing.col");
	RNA_def_property_range(prop, 0.0f, 1.0f);
	RNA_def_property_array(prop, 3);
	RNA_def_property_ui_text(prop, "Framing Color", "Set color of the bars");
	RNA_def_property_update(prop, NC_SCENE, NULL);
	
	/* Stereo */
	prop= RNA_def_property(srna, "stereo", PROP_ENUM, PROP_NONE);
	RNA_def_property_enum_sdna(prop, NULL, "stereoflag");
	RNA_def_property_enum_items(prop, stereo_items);
	RNA_def_property_ui_text(prop, "Stereo Options", "");
	RNA_def_property_update(prop, NC_SCENE, NULL);

	prop= RNA_def_property(srna, "stereo_mode", PROP_ENUM, PROP_NONE);
	RNA_def_property_enum_sdna(prop, NULL, "stereomode");
	RNA_def_property_enum_items(prop, stereo_modes_items);
	RNA_def_property_ui_text(prop, "Stereo Mode", "Stereographic techniques");
	RNA_def_property_update(prop, NC_SCENE, NULL);

	prop= RNA_def_property(srna, "stereo_eye_separation", PROP_FLOAT, PROP_NONE);
	RNA_def_property_float_sdna(prop, NULL, "eyeseparation");
	RNA_def_property_range(prop, 0.01, 5.0);
	RNA_def_property_ui_text(prop, "Eye Separation",
	                         "Set the distance between the eyes - the camera focal length/30 should be fine");
	RNA_def_property_update(prop, NC_SCENE, NULL);
	
	/* Dome */
	prop= RNA_def_property(srna, "dome_mode", PROP_ENUM, PROP_NONE);
	RNA_def_property_enum_sdna(prop, NULL, "dome.mode");
	RNA_def_property_enum_items(prop, dome_modes_items);
	RNA_def_property_ui_text(prop, "Dome Mode", "Dome physical configurations");
	RNA_def_property_update(prop, NC_SCENE, NULL);
	
	prop= RNA_def_property(srna, "dome_tesselation", PROP_INT, PROP_NONE);
	RNA_def_property_int_sdna(prop, NULL, "dome.res");
	RNA_def_property_ui_range(prop, 1, 8, 1, 1);
	RNA_def_property_ui_text(prop, "Tessellation", "Tessellation level - check the generated mesh in wireframe mode");
	RNA_def_property_update(prop, NC_SCENE, NULL);
	
	prop= RNA_def_property(srna, "dome_buffer_resolution", PROP_FLOAT, PROP_NONE);
	RNA_def_property_float_sdna(prop, NULL, "dome.resbuf");
	RNA_def_property_ui_range(prop, 0.1, 1.0, 0.1, 0.1);
	RNA_def_property_ui_text(prop, "Buffer Resolution", "Buffer Resolution - decrease it to increase speed");
	RNA_def_property_update(prop, NC_SCENE, NULL);
	
	prop= RNA_def_property(srna, "dome_angle", PROP_INT, PROP_NONE);
	RNA_def_property_int_sdna(prop, NULL, "dome.angle");
	RNA_def_property_ui_range(prop, 90, 250, 1, 1);
	RNA_def_property_ui_text(prop, "Angle", "Field of View of the Dome - it only works in mode Fisheye and Truncated");
	RNA_def_property_update(prop, NC_SCENE, NULL);
	
	prop= RNA_def_property(srna, "dome_tilt", PROP_INT, PROP_NONE);
	RNA_def_property_int_sdna(prop, NULL, "dome.tilt");
	RNA_def_property_ui_range(prop, -180, 180, 1, 1);
	RNA_def_property_ui_text(prop, "Tilt", "Camera rotation in horizontal axis");
	RNA_def_property_update(prop, NC_SCENE, NULL);
	
	prop= RNA_def_property(srna, "dome_text", PROP_POINTER, PROP_NONE);
	RNA_def_property_pointer_sdna(prop, NULL, "dome.warptext");
	RNA_def_property_struct_type(prop, "Text");
	RNA_def_property_flag(prop, PROP_EDITABLE);
	RNA_def_property_ui_text(prop, "Warp Data", "Custom Warp Mesh data file");
	RNA_def_property_update(prop, NC_SCENE, NULL);
	
	/* physics */
	prop= RNA_def_property(srna, "physics_engine", PROP_ENUM, PROP_NONE);
	RNA_def_property_enum_sdna(prop, NULL, "physicsEngine");
	RNA_def_property_enum_items(prop, physics_engine_items);
	RNA_def_property_ui_text(prop, "Physics Engine", "Physics engine used for physics simulation in the game engine");
	RNA_def_property_update(prop, NC_SCENE, NULL);

	prop= RNA_def_property(srna, "physics_gravity", PROP_FLOAT, PROP_ACCELERATION);
	RNA_def_property_float_sdna(prop, NULL, "gravity");
	RNA_def_property_ui_range(prop, 0.0, 25.0, 1, 2);
	RNA_def_property_range(prop, 0.0, 10000.0);
	RNA_def_property_ui_text(prop, "Physics Gravity", "Gravitational constant used for physics simulation in the game engine");
	RNA_def_property_update(prop, NC_SCENE, NULL);

	prop= RNA_def_property(srna, "occlusion_culling_resolution", PROP_INT, PROP_NONE);
	RNA_def_property_int_sdna(prop, NULL, "occlusionRes");
	RNA_def_property_range(prop, 128.0, 1024.0);
	RNA_def_property_ui_text(prop, "Occlusion Resolution",
	                         "Size of the occlusion buffer in pixel, use higher value for better precision (slower)");
	RNA_def_property_update(prop, NC_SCENE, NULL);

	prop= RNA_def_property(srna, "fps", PROP_INT, PROP_NONE);
	RNA_def_property_int_sdna(prop, NULL, "ticrate");
	RNA_def_property_ui_range(prop, 1, 60, 1, 1);
	RNA_def_property_range(prop, 1, 250);
	RNA_def_property_ui_text(prop, "Frames Per Second",
	                         "Nominal number of game frames per second "
	                         "(physics fixed timestep = 1/fps, independently of actual frame rate)");
	RNA_def_property_update(prop, NC_SCENE, NULL);

	prop= RNA_def_property(srna, "logic_step_max", PROP_INT, PROP_NONE);
	RNA_def_property_int_sdna(prop, NULL, "maxlogicstep");
	RNA_def_property_ui_range(prop, 1, 5, 1, 1);
	RNA_def_property_range(prop, 1, 5);
	RNA_def_property_ui_text(prop, "Max Logic Steps",
	                         "Maximum number of logic frame per game frame if graphics slows down the game, "
	                         "higher value allows better synchronization with physics");
	RNA_def_property_update(prop, NC_SCENE, NULL);

	prop= RNA_def_property(srna, "physics_step_max", PROP_INT, PROP_NONE);
	RNA_def_property_int_sdna(prop, NULL, "maxphystep");
	RNA_def_property_ui_range(prop, 1, 5, 1, 1);
	RNA_def_property_range(prop, 1, 5);
	RNA_def_property_ui_text(prop, "Max Physics Steps",
	                         "Maximum number of physics step per game frame if graphics slows down the game, "
	                         "higher value allows physics to keep up with realtime");
	RNA_def_property_update(prop, NC_SCENE, NULL);

	prop= RNA_def_property(srna, "physics_step_sub", PROP_INT, PROP_NONE);
	RNA_def_property_int_sdna(prop, NULL, "physubstep");
	RNA_def_property_ui_range(prop, 1, 5, 1, 1);
	RNA_def_property_range(prop, 1, 5);
	RNA_def_property_ui_text(prop, "Physics Sub Steps",
	                         "Number of simulation substep per physic timestep, "
	                         "higher value give better physics precision");
	RNA_def_property_update(prop, NC_SCENE, NULL);

	/* mode */
	prop= RNA_def_property(srna, "use_occlusion_culling", PROP_BOOLEAN, PROP_NONE);
	RNA_def_property_boolean_sdna(prop, NULL, "mode", (1 << 5)); //XXX mode hardcoded // WO_DBVT_CULLING
	RNA_def_property_ui_text(prop, "DBVT culling", "Use optimized Bullet DBVT tree for view frustum and occlusion culling");
	
	// not used // deprecated !!!!!!!!!!!!!
	prop= RNA_def_property(srna, "use_activity_culling", PROP_BOOLEAN, PROP_NONE);
	RNA_def_property_boolean_sdna(prop, NULL, "mode", (1 << 3)); //XXX mode hardcoded
	RNA_def_property_ui_text(prop, "Activity Culling", "Activity culling is enabled");

	// not used // deprecated !!!!!!!!!!!!!
	prop= RNA_def_property(srna, "activity_culling_box_radius", PROP_FLOAT, PROP_NONE);
	RNA_def_property_float_sdna(prop, NULL, "activityBoxRadius");
	RNA_def_property_range(prop, 0.0, 1000.0);
	RNA_def_property_ui_text(prop, "box radius",
	                         "Radius of the activity bubble, in Manhattan length "
	                         "(objects outside the box are activity-culled)");

	/* booleans */
	prop= RNA_def_property(srna, "show_debug_properties", PROP_BOOLEAN, PROP_NONE);
	RNA_def_property_boolean_sdna(prop, NULL, "flag", GAME_SHOW_DEBUG_PROPS);
	RNA_def_property_ui_text(prop, "Show Debug Properties", "Show properties marked for debugging while the game runs");

	prop= RNA_def_property(srna, "show_framerate_profile", PROP_BOOLEAN, PROP_NONE);
	RNA_def_property_boolean_sdna(prop, NULL, "flag", GAME_SHOW_FRAMERATE);
	RNA_def_property_ui_text(prop, "Show Framerate and Profile",
	                         "Show framerate and profiling information while the game runs");

	prop= RNA_def_property(srna, "show_physics_visualization", PROP_BOOLEAN, PROP_NONE);
	RNA_def_property_boolean_sdna(prop, NULL, "flag", GAME_SHOW_PHYSICS);
	RNA_def_property_ui_text(prop, "Show Physics Visualization", "Show a visualization of physics bounds and interactions");

	prop= RNA_def_property(srna, "show_mouse", PROP_BOOLEAN, PROP_NONE);
	RNA_def_property_boolean_sdna(prop, NULL, "flag", GAME_SHOW_MOUSE);
	RNA_def_property_ui_text(prop, "Show Mouse", "Start player with a visible mouse cursor");

	prop= RNA_def_property(srna, "use_frame_rate", PROP_BOOLEAN, PROP_NONE);
	RNA_def_property_boolean_negative_sdna(prop, NULL, "flag", GAME_ENABLE_ALL_FRAMES);
	RNA_def_property_ui_text(prop, "Use Frame Rate", "Respect the frame rate rather than rendering as many frames as possible");

	prop= RNA_def_property(srna, "use_display_lists", PROP_BOOLEAN, PROP_NONE);
	RNA_def_property_boolean_sdna(prop, NULL, "flag", GAME_DISPLAY_LISTS);
	RNA_def_property_ui_text(prop, "Display Lists", "Use display lists to speed up rendering by keeping geometry on the GPU");

	prop= RNA_def_property(srna, "use_deprecation_warnings", PROP_BOOLEAN, PROP_NONE);
	RNA_def_property_boolean_negative_sdna(prop, NULL, "flag", GAME_IGNORE_DEPRECATION_WARNINGS);
	RNA_def_property_ui_text(prop, "Deprecation Warnings", "Print warnings when using deprecated features in the python API");

	prop= RNA_def_property(srna, "use_animation_record", PROP_BOOLEAN, PROP_NONE);
	RNA_def_property_boolean_sdna(prop, NULL, "flag", GAME_ENABLE_ANIMATION_RECORD);
	RNA_def_property_ui_text(prop, "Record Animation", "Record animation to F-Curves");

	prop= RNA_def_property(srna, "use_auto_start", PROP_BOOLEAN, PROP_NONE);
	RNA_def_property_boolean_funcs(prop, "rna_GameSettings_auto_start_get", "rna_GameSettings_auto_start_set");
	RNA_def_property_ui_text(prop, "Auto Start", "Automatically start game at load time");

	prop= RNA_def_property(srna, "restrict_animation_updates", PROP_BOOLEAN, PROP_NONE);
	RNA_def_property_boolean_sdna(prop, NULL, "flag", GAME_RESTRICT_ANIM_UPDATES);
	RNA_def_property_ui_text(prop, "Restrict Animation Updates",
	                         "Restrict the number of animation updates to the animation FPS (this is "
	                         "better for performance, but can cause issues with smooth playback)");
	
	/* materials */
	prop= RNA_def_property(srna, "material_mode", PROP_ENUM, PROP_NONE);
	RNA_def_property_enum_sdna(prop, NULL, "matmode");
	RNA_def_property_enum_items(prop, material_items);
	RNA_def_property_ui_text(prop, "Material Mode", "Material mode to use for rendering");
	RNA_def_property_update(prop, NC_SCENE|NA_EDITED, NULL);

	prop= RNA_def_property(srna, "use_glsl_lights", PROP_BOOLEAN, PROP_NONE);
	RNA_def_property_boolean_negative_sdna(prop, NULL, "flag", GAME_GLSL_NO_LIGHTS);
	RNA_def_property_ui_text(prop, "GLSL Lights", "Use lights for GLSL rendering");
	RNA_def_property_update(prop, NC_SCENE|NA_EDITED, "rna_Scene_glsl_update");

	prop= RNA_def_property(srna, "use_glsl_shaders", PROP_BOOLEAN, PROP_NONE);
	RNA_def_property_boolean_negative_sdna(prop, NULL, "flag", GAME_GLSL_NO_SHADERS);
	RNA_def_property_ui_text(prop, "GLSL Shaders", "Use shaders for GLSL rendering");
	RNA_def_property_update(prop, NC_SCENE|NA_EDITED, "rna_Scene_glsl_update");

	prop= RNA_def_property(srna, "use_glsl_shadows", PROP_BOOLEAN, PROP_NONE);
	RNA_def_property_boolean_negative_sdna(prop, NULL, "flag", GAME_GLSL_NO_SHADOWS);
	RNA_def_property_ui_text(prop, "GLSL Shadows", "Use shadows for GLSL rendering");
	RNA_def_property_update(prop, NC_SCENE|NA_EDITED, "rna_Scene_glsl_update");

	prop= RNA_def_property(srna, "use_glsl_ramps", PROP_BOOLEAN, PROP_NONE);
	RNA_def_property_boolean_negative_sdna(prop, NULL, "flag", GAME_GLSL_NO_RAMPS);
	RNA_def_property_ui_text(prop, "GLSL Ramps", "Use ramps for GLSL rendering");
	RNA_def_property_update(prop, NC_SCENE|NA_EDITED, "rna_Scene_glsl_update");

	prop= RNA_def_property(srna, "use_glsl_nodes", PROP_BOOLEAN, PROP_NONE);
	RNA_def_property_boolean_negative_sdna(prop, NULL, "flag", GAME_GLSL_NO_NODES);
	RNA_def_property_ui_text(prop, "GLSL Nodes", "Use nodes for GLSL rendering");
	RNA_def_property_update(prop, NC_SCENE|NA_EDITED, "rna_Scene_glsl_update");

	prop= RNA_def_property(srna, "use_glsl_color_management", PROP_BOOLEAN, PROP_NONE);
	RNA_def_property_boolean_negative_sdna(prop, NULL, "flag", GAME_GLSL_NO_COLOR_MANAGEMENT);
	RNA_def_property_ui_text(prop, "GLSL Color Management", "Use color management for GLSL rendering");
	RNA_def_property_update(prop, NC_SCENE|NA_EDITED, "rna_Scene_glsl_update");

	prop= RNA_def_property(srna, "use_glsl_extra_textures", PROP_BOOLEAN, PROP_NONE);
	RNA_def_property_boolean_negative_sdna(prop, NULL, "flag", GAME_GLSL_NO_EXTRA_TEX);
	RNA_def_property_ui_text(prop, "GLSL Extra Textures", "Use extra textures like normal or specular maps for GLSL rendering");
	RNA_def_property_update(prop, NC_SCENE|NA_EDITED, "rna_Scene_glsl_update");

	/* obstacle simulation */
	prop= RNA_def_property(srna, "obstacle_simulation", PROP_ENUM, PROP_NONE);
	RNA_def_property_enum_sdna(prop, NULL, "obstacleSimulation");
	RNA_def_property_enum_items(prop, obstacle_simulation_items);
	RNA_def_property_ui_text(prop, "Obstacle simulation", "Simulation used for obstacle avoidance in the game engine");
	RNA_def_property_update(prop, NC_SCENE, NULL);

	prop= RNA_def_property(srna, "level_height", PROP_FLOAT, PROP_ACCELERATION);
	RNA_def_property_float_sdna(prop, NULL, "levelHeight");
	RNA_def_property_range(prop, 0.0f, 200.0f);
	RNA_def_property_ui_text(prop, "Level height", "Max difference in heights of obstacles to enable their interaction");
	RNA_def_property_update(prop, NC_SCENE, NULL);

	prop= RNA_def_property(srna, "show_obstacle_simulation", PROP_BOOLEAN, PROP_NONE);
	RNA_def_property_boolean_sdna(prop, NULL, "flag", GAME_SHOW_OBSTACLE_SIMULATION);
	RNA_def_property_ui_text(prop, "Visualization", "Enable debug visualization for obstacle simulation");

	/* Recast Settings */
	prop= RNA_def_property(srna, "recast_data", PROP_POINTER, PROP_NONE);
	RNA_def_property_flag(prop, PROP_NEVER_NULL);
	RNA_def_property_pointer_sdna(prop, NULL, "recastData");
	RNA_def_property_struct_type(prop, "SceneGameRecastData");
	RNA_def_property_ui_text(prop, "Recast Data", "");

	/* Nestled Data  */
	rna_def_scene_game_recast_data(brna);
}

static void rna_def_scene_render_layer(BlenderRNA *brna)
{
	StructRNA *srna;
	PropertyRNA *prop;

	srna= RNA_def_struct(brna, "SceneRenderLayer", NULL);
	RNA_def_struct_ui_text(srna, "Scene Render Layer", "Render layer");
	RNA_def_struct_ui_icon(srna, ICON_RENDERLAYERS);

	rna_def_render_layer_common(srna, 1);

	/* Freestyle */

	rna_def_freestyle_settings(brna);

	prop= RNA_def_property(srna, "freestyle_settings", PROP_POINTER, PROP_NONE);
	RNA_def_property_flag(prop, PROP_NEVER_NULL);
	RNA_def_property_pointer_sdna(prop, NULL, "freestyleConfig");
	RNA_def_property_struct_type(prop, "FreestyleSettings");
	RNA_def_property_ui_text(prop, "Freestyle Settings", "");
}

/* curve.splines */
static void rna_def_render_layers(BlenderRNA *brna, PropertyRNA *cprop)
{
	StructRNA *srna;
	PropertyRNA *prop;

	// FunctionRNA *func;
	// PropertyRNA *parm; 

	RNA_def_property_srna(cprop, "RenderLayers");
	srna= RNA_def_struct(brna, "RenderLayers", NULL);
	RNA_def_struct_sdna(srna, "RenderData");
	RNA_def_struct_ui_text(srna, "Render Layers", "Collection of render layers");

	prop= RNA_def_property(srna, "active_index", PROP_INT, PROP_NONE);
	RNA_def_property_int_sdna(prop, NULL, "actlay");
	RNA_def_property_int_funcs(prop, "rna_RenderSettings_active_layer_index_get", "rna_RenderSettings_active_layer_index_set",
	                           "rna_RenderSettings_active_layer_index_range");
	RNA_def_property_ui_text(prop, "Active Layer Index", "Active index in render layer array");
	RNA_def_property_update(prop, NC_SCENE|ND_RENDER_OPTIONS, NULL);
	
	prop= RNA_def_property(srna, "active", PROP_POINTER, PROP_UNSIGNED);
	RNA_def_property_struct_type(prop, "SceneRenderLayer");
	RNA_def_property_pointer_funcs(prop, "rna_RenderSettings_active_layer_get",
	                               "rna_RenderSettings_active_layer_set", NULL, NULL);
	RNA_def_property_flag(prop, PROP_EDITABLE|PROP_NEVER_NULL);
	RNA_def_property_ui_text(prop, "Active Render Layer", "Active Render Layer");
	RNA_def_property_update(prop, NC_SCENE|ND_RENDER_OPTIONS, NULL);

}

static void rna_def_scene_render_data(BlenderRNA *brna)
{
	StructRNA *srna;
	PropertyRNA *prop;
	
	static EnumPropertyItem pixel_filter_items[] ={
		{R_FILTER_BOX, "BOX", 0, "Box", "Use a box filter for anti-aliasing"},
		{R_FILTER_TENT, "TENT", 0, "Tent", "Use a tent filter for anti-aliasing"},
		{R_FILTER_QUAD, "QUADRATIC", 0, "Quadratic", "Use a quadratic filter for anti-aliasing"},
		{R_FILTER_CUBIC, "CUBIC", 0, "Cubic", "Use a cubic filter for anti-aliasing"},
		{R_FILTER_CATROM, "CATMULLROM", 0, "Catmull-Rom", "Use a Catmull-Rom filter for anti-aliasing"},
		{R_FILTER_GAUSS, "GAUSSIAN", 0, "Gaussian", "Use a Gaussian filter for anti-aliasing"},
		{R_FILTER_MITCH, "MITCHELL", 0, "Mitchell-Netravali", "Use a Mitchell-Netravali filter for anti-aliasing"},
		{0, NULL, 0, NULL, NULL}};
		
	static EnumPropertyItem alpha_mode_items[] ={
		{R_ADDSKY, "SKY", 0, "Sky", "Transparent pixels are filled with sky color"},
		{R_ALPHAPREMUL, "PREMUL", 0, "Premultiplied", "Transparent RGB pixels are multiplied by the alpha channel"},
		{R_ALPHAKEY, "STRAIGHT", 0, "Straight Alpha", "Transparent RGB and alpha pixels are unmodified"},
		{0, NULL, 0, NULL, NULL}};

	static EnumPropertyItem display_mode_items[] ={
		{R_OUTPUT_SCREEN, "SCREEN", 0, "Full Screen", "Images are rendered in full Screen"},
		{R_OUTPUT_AREA, "AREA", 0, "Image Editor", "Images are rendered in Image Editor"},
		{R_OUTPUT_WINDOW, "WINDOW", 0, "New Window", "Images are rendered in new Window"},
		{R_OUTPUT_NONE, "NONE", 0, "Keep UI", "Images are rendered without forcing UI changes, optionally showing result"},
		{0, NULL, 0, NULL, NULL}};
	
	/* Bake */
	static EnumPropertyItem bake_mode_items[] ={
		{RE_BAKE_ALL, "FULL", 0, "Full Render", "Bake everything"},
		{RE_BAKE_AO, "AO", 0, "Ambient Occlusion", "Bake ambient occlusion"},
		{RE_BAKE_SHADOW, "SHADOW", 0, "Shadow", "Bake shadows"},
		{RE_BAKE_NORMALS, "NORMALS", 0, "Normals", "Bake normals"},
		{RE_BAKE_TEXTURE, "TEXTURE", 0, "Textures", "Bake textures"},
		{RE_BAKE_DISPLACEMENT, "DISPLACEMENT", 0, "Displacement", "Bake displacement"},
		{RE_BAKE_EMIT, "EMIT", 0, "Emission", "Bake Emit values (glow)"},
		{RE_BAKE_ALPHA, "ALPHA", 0, "Alpha", "Bake Alpha values (transparency)"},
		{RE_BAKE_MIRROR_INTENSITY, "MIRROR_INTENSITY", 0, "Mirror Intensity", "Bake Mirror values"},
		{RE_BAKE_MIRROR_COLOR, "MIRROR_COLOR", 0, "Mirror Colors", "Bake Mirror colors"},
		{RE_BAKE_SPEC_INTENSITY, "SPEC_INTENSITY", 0, "Specular Intensity", "Bake Specular values"},
		{RE_BAKE_SPEC_COLOR, "SPEC_COLOR", 0, "Specular Colors", "Bake Specular colors"},
		{0, NULL, 0, NULL, NULL}};

	static EnumPropertyItem bake_normal_space_items[] ={
		{R_BAKE_SPACE_CAMERA, "CAMERA", 0, "Camera", "Bake the normals in camera space"},
		{R_BAKE_SPACE_WORLD, "WORLD", 0, "World", "Bake the normals in world space"},
		{R_BAKE_SPACE_OBJECT, "OBJECT", 0, "Object", "Bake the normals in object space"},
		{R_BAKE_SPACE_TANGENT, "TANGENT", 0, "Tangent", "Bake the normals in tangent space"},
		{0, NULL, 0, NULL, NULL}};

	static EnumPropertyItem bake_qyad_split_items[] ={
		{0, "AUTO", 0, "Automatic", "Split quads to give the least distortion while baking"},
		{1, "FIXED", 0, "Fixed", "Split quads predictably (0,1,2) (0,2,3)"},
		{2, "FIXED_ALT", 0, "Fixed Alternate", "Split quads predictably (1,2,3) (1,3,0)"},
		{0, NULL, 0, NULL, NULL}};
	
	static EnumPropertyItem octree_resolution_items[] = {
		{64, "64", 0, "64", ""},
		{128, "128", 0, "128", ""},
		{256, "256", 0, "256", ""},
		{512, "512", 0, "512", ""},
		{0, NULL, 0, NULL, NULL}};

	static EnumPropertyItem raytrace_structure_items[] = {
		{R_RAYSTRUCTURE_AUTO, "AUTO", 0, "Auto", "Automatically select acceleration structure"},
		{R_RAYSTRUCTURE_OCTREE, "OCTREE", 0, "Octree", "Use old Octree structure"},
		{R_RAYSTRUCTURE_BLIBVH, "BLIBVH", 0, "BLI BVH", "Use BLI K-Dop BVH.c"},
		{R_RAYSTRUCTURE_VBVH, "VBVH", 0, "vBVH", "Use vBVH"},
		{R_RAYSTRUCTURE_SIMD_SVBVH, "SIMD_SVBVH", 0, "SIMD SVBVH", "Use SIMD SVBVH"},
		{R_RAYSTRUCTURE_SIMD_QBVH, "SIMD_QBVH", 0, "SIMD QBVH", "Use SIMD QBVH"},
		{0, NULL, 0, NULL, NULL}
		};

	static EnumPropertyItem fixed_oversample_items[] = {
		{5, "5", 0, "5", ""},
		{8, "8", 0, "8", ""},
		{11, "11", 0, "11", ""},
		{16, "16", 0, "16", ""},
		{0, NULL, 0, NULL, NULL}};
		
	static EnumPropertyItem field_order_items[] = {
		{0, "EVEN_FIRST", 0, "Upper First", "Upper field first"},
		{R_ODDFIELD, "ODD_FIRST", 0, "Lower First", "Lower field first"},
		{0, NULL, 0, NULL, NULL}};
		
	static EnumPropertyItem threads_mode_items[] = {
		{0, "AUTO", 0, "Auto-detect", "Automatically determine the number of threads, based on CPUs"},
		{R_FIXED_THREADS, "FIXED", 0, "Fixed", "Manually determine the number of threads"},
		{0, NULL, 0, NULL, NULL}};
		
#ifdef WITH_OPENEXR	
	static EnumPropertyItem exr_codec_items[] = {
		{0, "NONE", 0, "None", ""},
		{1, "PXR24", 0, "Pxr24 (lossy)", ""},
		{2, "ZIP", 0, "ZIP (lossless)", ""},
		{3, "PIZ", 0, "PIZ (lossless)", ""},
		{4, "RLE", 0, "RLE (lossless)", ""},
		{0, NULL, 0, NULL, NULL}};
#endif

#ifdef WITH_OPENJPEG
	static EnumPropertyItem jp2_preset_items[] = {
		{0, "NO_PRESET", 0, "No Preset", ""},
		{1, "CINE_24FPS", 0, "Cinema 24fps 2048x1080", ""},
		{2, "CINE_48FPS", 0, "Cinema 48fps 2048x1080", ""},
		{3, "CINE_24FPS_4K", 0, "Cinema 24fps 4096x2160", ""},
		{4, "CINE_SCOPE_24FPS", 0, "Cine-Scope 24fps 2048x858", ""},
		{5, "CINE_SCOPE_48FPS", 0, "Cine-Scope 48fps 2048x858", ""},
		{6, "CINE_FLAT_24FPS", 0, "Cine-Flat 24fps 1998x1080", ""},
		{7, "CINE_FLAT_48FPS", 0, "Cine-Flat 48fps 1998x1080", ""},
		{0, NULL, 0, NULL, NULL}};
		
	static EnumPropertyItem jp2_depth_items[] = {
		{8, "8", 0, "8", "8 bit color channels"},
		{12, "12", 0, "12", "12 bit color channels"},
		{16, "16", 0, "16", "16 bit color channels"},
		{0, NULL, 0, NULL, NULL}};
#endif
	
#ifdef	WITH_QUICKTIME
	static EnumPropertyItem quicktime_codec_type_items[] = {
		{0, "codec", 0, "codec", ""},
		{0, NULL, 0, NULL, NULL}};
	
#ifdef USE_QTKIT
	static EnumPropertyItem quicktime_audio_samplerate_items[] = {
		{22050, "22050", 0, "22kHz", ""},
		{44100, "44100", 0, "44.1kHz", ""},
		{48000, "48000", 0, "48kHz", ""},
		{88200, "88200", 0, "88.2kHz", ""},
		{96000, "96000", 0, "96kHz", ""},
		{192000, "192000", 0, "192kHz", ""},
		{0, NULL, 0, NULL, NULL}};
	
	static EnumPropertyItem quicktime_audio_bitdepth_items[] = {
		{AUD_FORMAT_U8, "8BIT", 0, "8bit", ""},
		{AUD_FORMAT_S16, "16BIT", 0, "16bit", ""},
		{AUD_FORMAT_S24, "24BIT", 0, "24bit", ""},
		{AUD_FORMAT_S32, "32BIT", 0, "32bit", ""},
		{AUD_FORMAT_FLOAT32, "FLOAT32", 0, "float32", ""},
		{AUD_FORMAT_FLOAT64, "FLOAT64", 0, "float64", ""},
		{0, NULL, 0, NULL, NULL}};
	
	static EnumPropertyItem quicktime_audio_bitrate_items[] = {
		{64000, "64000", 0, "64kbps", ""},
		{112000, "112000", 0, "112kpbs", ""},
		{128000, "128000", 0, "128kbps", ""},
		{192000, "192000", 0, "192kbps", ""},
		{256000, "256000", 0, "256kbps", ""},
		{320000, "320000", 0, "320kbps", ""},
		{0, NULL, 0, NULL, NULL}};
#endif
#endif

#ifdef WITH_FFMPEG
	static EnumPropertyItem ffmpeg_format_items[] = {
		{FFMPEG_MPEG1, "MPEG1", 0, "MPEG-1", ""},
		{FFMPEG_MPEG2, "MPEG2", 0, "MPEG-2", ""},
		{FFMPEG_MPEG4, "MPEG4", 0, "MPEG-4", ""},
		{FFMPEG_AVI, "AVI", 0, "AVI", ""},
		{FFMPEG_MOV, "QUICKTIME", 0, "Quicktime", ""},
		{FFMPEG_DV, "DV", 0, "DV", ""},
		{FFMPEG_H264, "H264", 0, "H.264", ""},
		{FFMPEG_XVID, "XVID", 0, "Xvid", ""},
		{FFMPEG_OGG, "OGG", 0, "Ogg", ""},
		{FFMPEG_MKV, "MKV", 0, "Matroska", ""},
		{FFMPEG_FLV, "FLASH", 0, "Flash", ""},
		{FFMPEG_WAV, "WAV", 0, "Wav", ""},
		{FFMPEG_MP3, "MP3", 0, "Mp3", ""},
		{0, NULL, 0, NULL, NULL}};

	static EnumPropertyItem ffmpeg_codec_items[] = {
		{CODEC_ID_NONE, "NONE", 0, "None", ""},
		{CODEC_ID_MPEG1VIDEO, "MPEG1", 0, "MPEG-1", ""},
		{CODEC_ID_MPEG2VIDEO, "MPEG2", 0, "MPEG-2", ""},
		{CODEC_ID_MPEG4, "MPEG4", 0, "MPEG-4(divx)", ""},
		{CODEC_ID_HUFFYUV, "HUFFYUV", 0, "HuffYUV", ""},
		{CODEC_ID_DVVIDEO, "DV", 0, "DV", ""},
		{CODEC_ID_H264, "H264", 0, "H.264", ""},
		{CODEC_ID_THEORA, "THEORA", 0, "Theora", ""},
		{CODEC_ID_FLV1, "FLASH", 0, "Flash Video", ""},
		{CODEC_ID_FFV1, "FFV1", 0, "FFmpeg video codec #1", ""},
		{0, NULL, 0, NULL, NULL}};

	static EnumPropertyItem ffmpeg_audio_codec_items[] = {
		{CODEC_ID_NONE, "NONE", 0, "None", ""},
		{CODEC_ID_MP2, "MP2", 0, "MP2", ""},
		{CODEC_ID_MP3, "MP3", 0, "MP3", ""},
		{CODEC_ID_AC3, "AC3", 0, "AC3", ""},
		{CODEC_ID_AAC, "AAC", 0, "AAC", ""},
		{CODEC_ID_VORBIS, "VORBIS", 0, "Vorbis", ""},
		{CODEC_ID_FLAC, "FLAC", 0, "FLAC", ""},
		{CODEC_ID_PCM_S16LE, "PCM", 0, "PCM", ""},
		{0, NULL, 0, NULL, NULL}};
#endif

	static EnumPropertyItem audio_channel_items[] = {
		{1, "MONO", 0, "Mono", "Set audio channels to mono"},
		{2, "STEREO", 0, "Stereo", "Set audio channels to stereo"},
		{4, "SURROUND4", 0, "4 Channels", "Set audio channels to 4 channels"},
		{6, "SURROUND51", 0, "5.1 Surround", "Set audio channels to 5.1 surround sound"},
		{8, "SURROUND71", 0, "7.1 Surround", "Set audio channels to 7.1 surround sound"},
		{0, NULL, 0, NULL, NULL}};

	static EnumPropertyItem engine_items[] = {
		{0, "BLENDER_RENDER", 0, "Blender Render", "Use the Blender internal rendering engine for rendering"},
		{0, NULL, 0, NULL, NULL}};

	srna= RNA_def_struct(brna, "RenderSettings", NULL);
	RNA_def_struct_sdna(srna, "RenderData");
	RNA_def_struct_nested(brna, srna, "Scene");
	RNA_def_struct_path_func(srna, "rna_RenderSettings_path");
	RNA_def_struct_ui_text(srna, "Render Data", "Rendering settings for a Scene datablock");
	
	prop= RNA_def_property(srna, "color_mode", PROP_ENUM, PROP_NONE);
	RNA_def_property_enum_bitflag_sdna(prop, NULL, "planes");
	RNA_def_property_enum_items(prop, image_color_mode_items);
	RNA_def_property_ui_text(prop, "Color Mode",
	                         "Choose BW for saving greyscale images, RGB for saving red, green and blue channels, "
	                         "and RGBA for saving red, green, blue and alpha channels");
	RNA_def_property_update(prop, NC_SCENE|ND_RENDER_OPTIONS, NULL);

	prop= RNA_def_property(srna, "resolution_x", PROP_INT, PROP_NONE);
	RNA_def_property_int_sdna(prop, NULL, "xsch");
	RNA_def_property_range(prop, 4, 10000);
	RNA_def_property_ui_text(prop, "Resolution X", "Number of horizontal pixels in the rendered image");
	RNA_def_property_update(prop, NC_SCENE|ND_RENDER_OPTIONS, "rna_SceneCamera_update");
	
	prop= RNA_def_property(srna, "resolution_y", PROP_INT, PROP_NONE);
	RNA_def_property_int_sdna(prop, NULL, "ysch");
	RNA_def_property_range(prop, 4, 10000);
	RNA_def_property_ui_text(prop, "Resolution Y", "Number of vertical pixels in the rendered image");
	RNA_def_property_update(prop, NC_SCENE|ND_RENDER_OPTIONS, "rna_SceneCamera_update");
	
	prop= RNA_def_property(srna, "resolution_percentage", PROP_INT, PROP_PERCENTAGE);
	RNA_def_property_int_sdna(prop, NULL, "size");
	RNA_def_property_range(prop, 1, SHRT_MAX);
	RNA_def_property_ui_range(prop, 1, 100, 10, 1);
	RNA_def_property_ui_text(prop, "Resolution %", "Percentage scale for render resolution");
	RNA_def_property_update(prop, NC_SCENE|ND_RENDER_OPTIONS, NULL);
	
	prop= RNA_def_property(srna, "parts_x", PROP_INT, PROP_NONE);
	RNA_def_property_int_sdna(prop, NULL, "xparts");
	RNA_def_property_range(prop, 1, 512);
	RNA_def_property_ui_text(prop, "Parts X", "Number of horizontal tiles to use while rendering");
	RNA_def_property_update(prop, NC_SCENE|ND_RENDER_OPTIONS, NULL);
	
	prop= RNA_def_property(srna, "parts_y", PROP_INT, PROP_NONE);
	RNA_def_property_int_sdna(prop, NULL, "yparts");
	RNA_def_property_range(prop, 1, 512);
	RNA_def_property_ui_text(prop, "Parts Y", "Number of vertical tiles to use while rendering");
	RNA_def_property_update(prop, NC_SCENE|ND_RENDER_OPTIONS, NULL);
	
	prop= RNA_def_property(srna, "pixel_aspect_x", PROP_FLOAT, PROP_NONE);
	RNA_def_property_float_sdna(prop, NULL, "xasp");
	RNA_def_property_range(prop, 1.0f, 200.0f);
	RNA_def_property_ui_text(prop, "Pixel Aspect X", "Horizontal aspect ratio - for anamorphic or non-square pixel output");
	RNA_def_property_update(prop, NC_SCENE|ND_RENDER_OPTIONS, "rna_SceneCamera_update");
	
	prop= RNA_def_property(srna, "pixel_aspect_y", PROP_FLOAT, PROP_NONE);
	RNA_def_property_float_sdna(prop, NULL, "yasp");
	RNA_def_property_range(prop, 1.0f, 200.0f);
	RNA_def_property_ui_text(prop, "Pixel Aspect Y", "Vertical aspect ratio - for anamorphic or non-square pixel output");
	RNA_def_property_update(prop, NC_SCENE|ND_RENDER_OPTIONS, "rna_SceneCamera_update");
	
	/* JPEG and AVI JPEG */
	
	prop= RNA_def_property(srna, "file_quality", PROP_INT, PROP_PERCENTAGE);
	RNA_def_property_int_sdna(prop, NULL, "quality");
	RNA_def_property_range(prop, 0, 100); /* 0 is needed for compression. */
	RNA_def_property_ui_text(prop, "Quality", "Quality of JPEG images, AVI Jpeg and SGI movies, compression for PNG's");
	RNA_def_property_update(prop, NC_SCENE|ND_RENDER_OPTIONS, NULL);
	
	/* Tiff */
	
	prop= RNA_def_property(srna, "use_tiff_16bit", PROP_BOOLEAN, PROP_NONE);
	RNA_def_property_boolean_sdna(prop, NULL, "subimtype", R_TIFF_16BIT);
	RNA_def_property_ui_text(prop, "16 Bit", "Save TIFF with 16 bits per channel");
	RNA_def_property_update(prop, NC_SCENE|ND_RENDER_OPTIONS, NULL);
	
	/* Cineon and DPX */
	
	prop= RNA_def_property(srna, "use_cineon_log", PROP_BOOLEAN, PROP_NONE);
	RNA_def_property_boolean_sdna(prop, NULL, "subimtype", R_CINEON_LOG);
	RNA_def_property_ui_text(prop, "Log", "Convert to logarithmic color space");
	RNA_def_property_update(prop, NC_SCENE|ND_RENDER_OPTIONS, NULL);
	
	prop= RNA_def_property(srna, "cineon_black", PROP_INT, PROP_NONE);
	RNA_def_property_int_sdna(prop, NULL, "cineonblack");
	RNA_def_property_range(prop, 0, 1024);
	RNA_def_property_ui_text(prop, "B", "Log conversion reference blackpoint");
	RNA_def_property_update(prop, NC_SCENE|ND_RENDER_OPTIONS, NULL);
	
	prop= RNA_def_property(srna, "cineon_white", PROP_INT, PROP_NONE);
	RNA_def_property_int_sdna(prop, NULL, "cineonwhite");
	RNA_def_property_range(prop, 0, 1024);
	RNA_def_property_ui_text(prop, "W", "Log conversion reference whitepoint");
	RNA_def_property_update(prop, NC_SCENE|ND_RENDER_OPTIONS, NULL);
	
	prop= RNA_def_property(srna, "cineon_gamma", PROP_FLOAT, PROP_NONE);
	RNA_def_property_float_sdna(prop, NULL, "cineongamma");
	RNA_def_property_range(prop, 0.0f, 10.0f);
	RNA_def_property_ui_text(prop, "G", "Log conversion gamma");
	RNA_def_property_update(prop, NC_SCENE|ND_RENDER_OPTIONS, NULL);

#ifdef WITH_OPENEXR	
	/* OpenEXR */

	prop= RNA_def_property(srna, "exr_codec", PROP_ENUM, PROP_NONE);
	RNA_def_property_enum_bitflag_sdna(prop, NULL, "quality");
	RNA_def_property_enum_items(prop, exr_codec_items);
	RNA_def_property_ui_text(prop, "Codec", "Codec settings for OpenEXR");
	RNA_def_property_update(prop, NC_SCENE|ND_RENDER_OPTIONS, NULL);
	
	prop= RNA_def_property(srna, "use_exr_half", PROP_BOOLEAN, PROP_NONE);
	RNA_def_property_boolean_sdna(prop, NULL, "subimtype", R_OPENEXR_HALF);
	RNA_def_property_ui_text(prop, "Half", "Use 16 bit floats instead of 32 bit floats per channel");
	RNA_def_property_update(prop, NC_SCENE|ND_RENDER_OPTIONS, NULL);
	
	prop= RNA_def_property(srna, "exr_zbuf", PROP_BOOLEAN, PROP_NONE);
	RNA_def_property_boolean_sdna(prop, NULL, "subimtype", R_OPENEXR_ZBUF);
	RNA_def_property_ui_text(prop, "Zbuf", "Save the z-depth per pixel (32 bit unsigned int z-buffer)");
	RNA_def_property_update(prop, NC_SCENE|ND_RENDER_OPTIONS, NULL);
	
	prop= RNA_def_property(srna, "exr_preview", PROP_BOOLEAN, PROP_NONE);
	RNA_def_property_boolean_sdna(prop, NULL, "subimtype", R_PREVIEW_JPG);
	RNA_def_property_ui_text(prop, "Preview", "When rendering animations, save JPG preview images in same directory");
	RNA_def_property_update(prop, NC_SCENE|ND_RENDER_OPTIONS, NULL);
#endif

#ifdef WITH_OPENJPEG
	/* Jpeg 2000 */

	prop= RNA_def_property(srna, "jpeg2k_preset", PROP_ENUM, PROP_NONE);
	RNA_def_property_enum_sdna(prop, NULL, "jp2_preset");
	RNA_def_property_enum_items(prop, jp2_preset_items);
	RNA_def_property_enum_funcs(prop, NULL, "rna_RenderSettings_jpeg2k_preset_set", NULL);
	RNA_def_property_ui_text(prop, "Preset", "Use a DCI Standard preset for saving jpeg2000");
	RNA_def_property_update(prop, NC_SCENE|ND_RENDER_OPTIONS, NULL);
	
	prop= RNA_def_property(srna, "jpeg2k_depth", PROP_ENUM, PROP_NONE);
	RNA_def_property_enum_bitflag_sdna(prop, NULL, "jp2_depth");
	RNA_def_property_enum_items(prop, jp2_depth_items);
	RNA_def_property_enum_funcs(prop, NULL, "rna_RenderSettings_jpeg2k_depth_set", NULL);
	RNA_def_property_ui_text(prop, "Depth", "Bit depth per channel");
	RNA_def_property_update(prop, NC_SCENE|ND_RENDER_OPTIONS, NULL);
	
	prop= RNA_def_property(srna, "jpeg2k_ycc", PROP_BOOLEAN, PROP_NONE);
	RNA_def_property_boolean_sdna(prop, NULL, "subimtype", R_JPEG2K_YCC);
	RNA_def_property_ui_text(prop, "YCC", "Save luminance-chrominance-chrominance channels instead of RGB colors");
	RNA_def_property_update(prop, NC_SCENE|ND_RENDER_OPTIONS, NULL);
#endif

#ifdef WITH_QUICKTIME
	/* QuickTime */
	
	prop= RNA_def_property(srna, "quicktime_codec_type", PROP_ENUM, PROP_NONE);
	RNA_def_property_enum_bitflag_sdna(prop, NULL, "qtcodecsettings.codecType");
	RNA_def_property_enum_items(prop, quicktime_codec_type_items);
	RNA_def_property_enum_funcs(prop, "rna_RenderSettings_qtcodecsettings_codecType_get",
								"rna_RenderSettings_qtcodecsettings_codecType_set",
								"rna_RenderSettings_qtcodecsettings_codecType_itemf");
	RNA_def_property_ui_text(prop, "Codec", "QuickTime codec type");
	RNA_def_property_update(prop, NC_SCENE|ND_RENDER_OPTIONS, NULL);
	
	prop= RNA_def_property(srna, "quicktime_codec_spatial_quality", PROP_INT, PROP_PERCENTAGE);
	RNA_def_property_int_sdna(prop, NULL, "qtcodecsettings.codecSpatialQuality");
	RNA_def_property_range(prop, 0, 100);
	RNA_def_property_ui_text(prop, "Spatial quality", "Intra-frame spatial quality level");
	RNA_def_property_update(prop, NC_SCENE|ND_RENDER_OPTIONS, NULL);

#ifdef USE_QTKIT
	prop= RNA_def_property(srna, "quicktime_audiocodec_type", PROP_ENUM, PROP_NONE);
	RNA_def_property_enum_bitflag_sdna(prop, NULL, "qtcodecsettings.audiocodecType");
	RNA_def_property_enum_items(prop, quicktime_codec_type_items);
	RNA_def_property_enum_funcs(prop, "rna_RenderSettings_qtcodecsettings_audiocodecType_get",
								"rna_RenderSettings_qtcodecsettings_audiocodecType_set",
								"rna_RenderSettings_qtcodecsettings_audiocodecType_itemf");
	RNA_def_property_ui_text(prop, "Audio Codec", "QuickTime audio codec type");
	RNA_def_property_update(prop, NC_SCENE|ND_RENDER_OPTIONS, NULL);
	
	prop= RNA_def_property(srna, "quicktime_audio_samplerate", PROP_ENUM, PROP_NONE);
	RNA_def_property_enum_bitflag_sdna(prop, NULL, "qtcodecsettings.audioSampleRate");
	RNA_def_property_enum_items(prop, quicktime_audio_samplerate_items);
	RNA_def_property_ui_text(prop, "Smp Rate", "Sample Rate");
	RNA_def_property_update(prop, NC_SCENE|ND_RENDER_OPTIONS, NULL);
	
	prop= RNA_def_property(srna, "quicktime_audio_bitdepth", PROP_ENUM, PROP_NONE);
	RNA_def_property_enum_bitflag_sdna(prop, NULL, "qtcodecsettings.audioBitDepth");
	RNA_def_property_enum_items(prop, quicktime_audio_bitdepth_items);
	RNA_def_property_ui_text(prop, "Bit Depth", "Bit Depth");
	RNA_def_property_update(prop, NC_SCENE|ND_RENDER_OPTIONS, NULL);
	
	prop= RNA_def_property(srna, "quicktime_audio_resampling_hq", PROP_BOOLEAN, PROP_NONE);
	RNA_def_property_boolean_negative_sdna(prop, NULL, "qtcodecsettings.audioCodecFlags", QTAUDIO_FLAG_RESAMPLE_NOHQ);
	RNA_def_property_ui_text(prop, "HQ", "Use High Quality resampling algorithm");
	RNA_def_property_update(prop, NC_SCENE|ND_RENDER_OPTIONS, NULL);
	
	prop= RNA_def_property(srna, "quicktime_audio_codec_isvbr", PROP_BOOLEAN, PROP_NONE);
	RNA_def_property_boolean_negative_sdna(prop, NULL, "qtcodecsettings.audioCodecFlags", QTAUDIO_FLAG_CODEC_ISCBR);
	RNA_def_property_ui_text(prop, "VBR", "Use Variable Bit Rate compression (improves quality at same bitrate)");
	RNA_def_property_update(prop, NC_SCENE|ND_RENDER_OPTIONS, NULL);

	prop= RNA_def_property(srna, "quicktime_audio_bitrate", PROP_ENUM, PROP_NONE);
	RNA_def_property_enum_bitflag_sdna(prop, NULL, "qtcodecsettings.audioBitRate");
	RNA_def_property_enum_items(prop, quicktime_audio_bitrate_items);
	RNA_def_property_ui_text(prop, "Bitrate", "Compressed audio bitrate");
	RNA_def_property_update(prop, NC_SCENE|ND_RENDER_OPTIONS, NULL);	
#endif
#endif
	
#ifdef WITH_FFMPEG
	/* FFMPEG Video*/
	
	prop= RNA_def_property(srna, "ffmpeg_format", PROP_ENUM, PROP_NONE);
	RNA_def_property_enum_bitflag_sdna(prop, NULL, "ffcodecdata.type");
	RNA_def_property_enum_items(prop, ffmpeg_format_items);
	RNA_def_property_ui_text(prop, "Format", "Output file format");
	RNA_def_property_update(prop, NC_SCENE|ND_RENDER_OPTIONS, NULL);
	
	prop= RNA_def_property(srna, "ffmpeg_codec", PROP_ENUM, PROP_NONE);
	RNA_def_property_enum_bitflag_sdna(prop, NULL, "ffcodecdata.codec");
	RNA_def_property_enum_items(prop, ffmpeg_codec_items);
	RNA_def_property_ui_text(prop, "Codec", "FFMpeg codec to use");
	RNA_def_property_update(prop, NC_SCENE|ND_RENDER_OPTIONS, NULL);
	
	prop= RNA_def_property(srna, "ffmpeg_video_bitrate", PROP_INT, PROP_NONE);
	RNA_def_property_int_sdna(prop, NULL, "ffcodecdata.video_bitrate");
	RNA_def_property_range(prop, 1, 14000);
	RNA_def_property_ui_text(prop, "Bitrate", "Video bitrate (kb/s)");
	RNA_def_property_update(prop, NC_SCENE|ND_RENDER_OPTIONS, NULL);
	
	prop= RNA_def_property(srna, "ffmpeg_minrate", PROP_INT, PROP_NONE);
	RNA_def_property_int_sdna(prop, NULL, "ffcodecdata.rc_min_rate");
	RNA_def_property_range(prop, 0, 9000);
	RNA_def_property_ui_text(prop, "Min Rate", "Rate control: min rate (kb/s)");
	RNA_def_property_update(prop, NC_SCENE|ND_RENDER_OPTIONS, NULL);
	
	prop= RNA_def_property(srna, "ffmpeg_maxrate", PROP_INT, PROP_NONE);
	RNA_def_property_int_sdna(prop, NULL, "ffcodecdata.rc_max_rate");
	RNA_def_property_range(prop, 1, 14000);
	RNA_def_property_ui_text(prop, "Max Rate", "Rate control: max rate (kb/s)");
	RNA_def_property_update(prop, NC_SCENE|ND_RENDER_OPTIONS, NULL);
	
	prop= RNA_def_property(srna, "ffmpeg_muxrate", PROP_INT, PROP_NONE);
	RNA_def_property_int_sdna(prop, NULL, "ffcodecdata.mux_rate");
	RNA_def_property_range(prop, 0, 100000000);
	RNA_def_property_ui_text(prop, "Mux Rate", "Mux rate (bits/s(!))");
	RNA_def_property_update(prop, NC_SCENE|ND_RENDER_OPTIONS, NULL);
	
	prop= RNA_def_property(srna, "ffmpeg_gopsize", PROP_INT, PROP_NONE);
	RNA_def_property_int_sdna(prop, NULL, "ffcodecdata.gop_size");
	RNA_def_property_range(prop, 0, 100);
	RNA_def_property_ui_text(prop, "GOP Size", "Distance between key frames");
	RNA_def_property_update(prop, NC_SCENE|ND_RENDER_OPTIONS, NULL);
	
	prop= RNA_def_property(srna, "ffmpeg_buffersize", PROP_INT, PROP_NONE);
	RNA_def_property_int_sdna(prop, NULL, "ffcodecdata.rc_buffer_size");
	RNA_def_property_range(prop, 0, 2000);
	RNA_def_property_ui_text(prop, "Buffersize", "Rate control: buffer size (kb)");
	RNA_def_property_update(prop, NC_SCENE|ND_RENDER_OPTIONS, NULL);
	
	prop= RNA_def_property(srna, "ffmpeg_packetsize", PROP_INT, PROP_NONE);
	RNA_def_property_int_sdna(prop, NULL, "ffcodecdata.mux_packet_size");
	RNA_def_property_range(prop, 0, 16384);
	RNA_def_property_ui_text(prop, "Mux Packet Size", "Mux packet size (byte)");
	RNA_def_property_update(prop, NC_SCENE|ND_RENDER_OPTIONS, NULL);
	
	prop= RNA_def_property(srna, "ffmpeg_autosplit", PROP_BOOLEAN, PROP_NONE);
	RNA_def_property_boolean_sdna(prop, NULL, "ffcodecdata.flags", FFMPEG_AUTOSPLIT_OUTPUT);
	RNA_def_property_ui_text(prop, "Autosplit Output", "Autosplit output at 2GB boundary");
	RNA_def_property_update(prop, NC_SCENE|ND_RENDER_OPTIONS, NULL);
	
	/* FFMPEG Audio*/
	prop= RNA_def_property(srna, "ffmpeg_audio_codec", PROP_ENUM, PROP_NONE);
	RNA_def_property_enum_bitflag_sdna(prop, NULL, "ffcodecdata.audio_codec");
	RNA_def_property_clear_flag(prop, PROP_ANIMATABLE);
	RNA_def_property_enum_items(prop, ffmpeg_audio_codec_items);
	RNA_def_property_ui_text(prop, "Audio Codec", "FFMpeg audio codec to use");
	RNA_def_property_update(prop, NC_SCENE|ND_RENDER_OPTIONS, NULL);
	
	prop= RNA_def_property(srna, "ffmpeg_audio_bitrate", PROP_INT, PROP_NONE);
	RNA_def_property_int_sdna(prop, NULL, "ffcodecdata.audio_bitrate");
	RNA_def_property_clear_flag(prop, PROP_ANIMATABLE);
	RNA_def_property_range(prop, 32, 384);
	RNA_def_property_ui_text(prop, "Bitrate", "Audio bitrate (kb/s)");
	RNA_def_property_update(prop, NC_SCENE|ND_RENDER_OPTIONS, NULL);
	
	prop= RNA_def_property(srna, "ffmpeg_audio_volume", PROP_FLOAT, PROP_NONE);
	RNA_def_property_float_sdna(prop, NULL, "ffcodecdata.audio_volume");
	RNA_def_property_clear_flag(prop, PROP_ANIMATABLE);
	RNA_def_property_range(prop, 0.0f, 1.0f);
	RNA_def_property_ui_text(prop, "Volume", "Audio volume");
	RNA_def_property_update(prop, NC_SCENE|ND_RENDER_OPTIONS, NULL);
#endif

	// the following two "ffmpeg" settings are general audio settings
	prop= RNA_def_property(srna, "ffmpeg_audio_mixrate", PROP_INT, PROP_NONE);
	RNA_def_property_int_sdna(prop, NULL, "ffcodecdata.audio_mixrate");
	RNA_def_property_clear_flag(prop, PROP_ANIMATABLE);
	RNA_def_property_range(prop, 8000, 192000);
	RNA_def_property_ui_text(prop, "Samplerate", "Audio samplerate(samples/s)");
	RNA_def_property_update(prop, NC_SCENE|ND_RENDER_OPTIONS, NULL);

	prop= RNA_def_property(srna, "ffmpeg_audio_channels", PROP_ENUM, PROP_NONE);
	RNA_def_property_enum_sdna(prop, NULL, "ffcodecdata.audio_channels");
	RNA_def_property_clear_flag(prop, PROP_ANIMATABLE);
	RNA_def_property_enum_items(prop, audio_channel_items);
	RNA_def_property_ui_text(prop, "Audio Channels", "Audio channel count");

	prop= RNA_def_property(srna, "fps", PROP_INT, PROP_NONE);
	RNA_def_property_int_sdna(prop, NULL, "frs_sec");
	RNA_def_property_clear_flag(prop, PROP_ANIMATABLE);
	RNA_def_property_range(prop, 1, 120);
	RNA_def_property_ui_text(prop, "FPS", "Framerate, expressed in frames per second");
	RNA_def_property_update(prop, NC_SCENE|ND_RENDER_OPTIONS, "rna_Scene_fps_update");
	
	prop= RNA_def_property(srna, "fps_base", PROP_FLOAT, PROP_NONE);
	RNA_def_property_float_sdna(prop, NULL, "frs_sec_base");
	RNA_def_property_clear_flag(prop, PROP_ANIMATABLE);
	RNA_def_property_range(prop, 0.1f, 120.0f);
	RNA_def_property_ui_text(prop, "FPS Base", "Framerate base");
	RNA_def_property_update(prop, NC_SCENE|ND_RENDER_OPTIONS, "rna_Scene_fps_update");
	
	/* frame mapping */
	prop= RNA_def_property(srna, "frame_map_old", PROP_INT, PROP_NONE);
	RNA_def_property_int_sdna(prop, NULL, "framapto");
	RNA_def_property_clear_flag(prop, PROP_ANIMATABLE);
	RNA_def_property_range(prop, 1, 900);
	RNA_def_property_ui_text(prop, "Frame Map Old", "Old mapping value in frames");
	RNA_def_property_update(prop, NC_SCENE|ND_FRAME, "rna_Scene_framelen_update");
	
	prop= RNA_def_property(srna, "frame_map_new", PROP_INT, PROP_NONE);
	RNA_def_property_int_sdna(prop, NULL, "images");
	RNA_def_property_clear_flag(prop, PROP_ANIMATABLE);
	RNA_def_property_range(prop, 1, 900);
	RNA_def_property_ui_text(prop, "Frame Map New", "How many frames the Map Old will last");
	RNA_def_property_update(prop, NC_SCENE|ND_FRAME, "rna_Scene_framelen_update");

	
	prop= RNA_def_property(srna, "dither_intensity", PROP_FLOAT, PROP_NONE);
	RNA_def_property_float_sdna(prop, NULL, "dither_intensity");
	RNA_def_property_range(prop, 0.0f, 2.0f);
	RNA_def_property_ui_text(prop, "Dither Intensity",
	                         "Amount of dithering noise added to the rendered image to break up banding");
	RNA_def_property_update(prop, NC_SCENE|ND_RENDER_OPTIONS, NULL);
	
	prop= RNA_def_property(srna, "pixel_filter_type", PROP_ENUM, PROP_NONE);
	RNA_def_property_enum_sdna(prop, NULL, "filtertype");
	RNA_def_property_enum_items(prop, pixel_filter_items);
	RNA_def_property_ui_text(prop, "Pixel Filter", "Reconstruction filter used for combining anti-aliasing samples");
	RNA_def_property_update(prop, NC_SCENE|ND_RENDER_OPTIONS, NULL);
	
	prop= RNA_def_property(srna, "filter_size", PROP_FLOAT, PROP_NONE);
	RNA_def_property_float_sdna(prop, NULL, "gauss");
	RNA_def_property_range(prop, 0.5f, 1.5f);
	RNA_def_property_ui_text(prop, "Filter Size", "Pixel width over which the reconstruction filter combines samples");
	RNA_def_property_update(prop, NC_SCENE|ND_RENDER_OPTIONS, NULL);
	
	prop= RNA_def_property(srna, "alpha_mode", PROP_ENUM, PROP_NONE);
	RNA_def_property_enum_sdna(prop, NULL, "alphamode");
	RNA_def_property_enum_items(prop, alpha_mode_items);
	RNA_def_property_ui_text(prop, "Alpha Mode", "Representation of alpha information in the RGBA pixels");
	RNA_def_property_update(prop, NC_SCENE|ND_RENDER_OPTIONS, NULL);
	
	prop= RNA_def_property(srna, "octree_resolution", PROP_ENUM, PROP_NONE);
	RNA_def_property_enum_sdna(prop, NULL, "ocres");
	RNA_def_property_enum_items(prop, octree_resolution_items);
	RNA_def_property_ui_text(prop, "Octree Resolution",
	                         "Resolution of raytrace accelerator, use higher resolutions for larger scenes");
	RNA_def_property_update(prop, NC_SCENE|ND_RENDER_OPTIONS, NULL);

	prop= RNA_def_property(srna, "raytrace_method", PROP_ENUM, PROP_NONE);
	RNA_def_property_enum_sdna(prop, NULL, "raytrace_structure");
	RNA_def_property_enum_items(prop, raytrace_structure_items);
	RNA_def_property_ui_text(prop, "Raytrace Acceleration Structure", "Type of raytrace accelerator structure");
	RNA_def_property_update(prop, NC_SCENE|ND_RENDER_OPTIONS, NULL);

	prop= RNA_def_property(srna, "use_instances", PROP_BOOLEAN, PROP_NONE);
	RNA_def_property_boolean_sdna(prop, NULL, "raytrace_options", R_RAYTRACE_USE_INSTANCES);
	RNA_def_property_ui_text(prop, "Use Instances",
	                         "Instance support leads to effective memory reduction when using duplicates");
	RNA_def_property_update(prop, NC_SCENE|ND_RENDER_OPTIONS, NULL);

	prop= RNA_def_property(srna, "use_local_coords", PROP_BOOLEAN, PROP_NONE);
	RNA_def_property_boolean_sdna(prop, NULL, "raytrace_options", R_RAYTRACE_USE_LOCAL_COORDS);
	RNA_def_property_ui_text(prop, "Use Local Coords",
	                         "Vertex coordinates are stored localy on each primitive "
	                         "(increases memory usage, but may have impact on speed)");
	RNA_def_property_update(prop, NC_SCENE|ND_RENDER_OPTIONS, NULL);

	prop= RNA_def_property(srna, "use_antialiasing", PROP_BOOLEAN, PROP_NONE);
	RNA_def_property_boolean_sdna(prop, NULL, "mode", R_OSA);
	RNA_def_property_ui_text(prop, "Anti-Aliasing", "Render and combine multiple samples per pixel to prevent jagged edges");
	RNA_def_property_update(prop, NC_SCENE|ND_RENDER_OPTIONS, NULL);
	
	prop= RNA_def_property(srna, "antialiasing_samples", PROP_ENUM, PROP_NONE);
	RNA_def_property_enum_sdna(prop, NULL, "osa");
	RNA_def_property_enum_items(prop, fixed_oversample_items);
	RNA_def_property_ui_text(prop, "Anti-Aliasing Samples", "Amount of anti-aliasing samples per pixel");
	RNA_def_property_update(prop, NC_SCENE|ND_RENDER_OPTIONS, NULL);
	
	prop= RNA_def_property(srna, "use_fields", PROP_BOOLEAN, PROP_NONE);
	RNA_def_property_boolean_sdna(prop, NULL, "mode", R_FIELDS);
	RNA_def_property_ui_text(prop, "Fields", "Render image to two fields per frame, for interlaced TV output");
	RNA_def_property_update(prop, NC_SCENE|ND_RENDER_OPTIONS, NULL);
	
	prop= RNA_def_property(srna, "field_order", PROP_ENUM, PROP_NONE);
	RNA_def_property_enum_bitflag_sdna(prop, NULL, "mode");
	RNA_def_property_enum_items(prop, field_order_items);
	RNA_def_property_ui_text(prop, "Field Order",
	                         "Order of video fields (select which lines get rendered first, "
	                         "to create smooth motion for TV output)");
	RNA_def_property_update(prop, NC_SCENE|ND_RENDER_OPTIONS, NULL);
	
	prop= RNA_def_property(srna, "use_fields_still", PROP_BOOLEAN, PROP_NONE);
	RNA_def_property_boolean_sdna(prop, NULL, "mode", R_FIELDSTILL);
	RNA_def_property_ui_text(prop, "Fields Still", "Disable the time difference between fields");
	RNA_def_property_update(prop, NC_SCENE|ND_RENDER_OPTIONS, NULL);
	
	/* rendering features */
	prop= RNA_def_property(srna, "use_shadows", PROP_BOOLEAN, PROP_NONE);
	RNA_def_property_boolean_sdna(prop, NULL, "mode", R_SHADOW);
	RNA_def_property_ui_text(prop, "Shadows", "Calculate shadows while rendering");
	RNA_def_property_update(prop, NC_SCENE|ND_RENDER_OPTIONS, NULL);
	
	prop= RNA_def_property(srna, "use_envmaps", PROP_BOOLEAN, PROP_NONE);
	RNA_def_property_boolean_sdna(prop, NULL, "mode", R_ENVMAP);
	RNA_def_property_ui_text(prop, "Environment Maps", "Calculate environment maps while rendering");
	RNA_def_property_update(prop, NC_SCENE|ND_RENDER_OPTIONS, NULL);
	
	prop= RNA_def_property(srna, "use_radiosity", PROP_BOOLEAN, PROP_NONE);
	RNA_def_property_boolean_sdna(prop, NULL, "mode", R_RADIO);
	RNA_def_property_ui_text(prop, "Radiosity", "Calculate radiosity in a pre-process before rendering");
	RNA_def_property_update(prop, NC_SCENE|ND_RENDER_OPTIONS, NULL);
	
	prop= RNA_def_property(srna, "use_sss", PROP_BOOLEAN, PROP_NONE);
	RNA_def_property_boolean_sdna(prop, NULL, "mode", R_SSS);
	RNA_def_property_ui_text(prop, "Subsurface Scattering", "Calculate sub-surface scattering in materials rendering");
	RNA_def_property_update(prop, NC_SCENE|ND_RENDER_OPTIONS, NULL);
	
	prop= RNA_def_property(srna, "use_raytrace", PROP_BOOLEAN, PROP_NONE);
	RNA_def_property_boolean_sdna(prop, NULL, "mode", R_RAYTRACE);
	RNA_def_property_ui_text(prop, "Raytracing", "Pre-calculate the raytrace accelerator and render raytracing effects");
	RNA_def_property_update(prop, NC_SCENE|ND_RENDER_OPTIONS, NULL);
	
	prop= RNA_def_property(srna, "use_textures", PROP_BOOLEAN, PROP_NONE);
	RNA_def_property_boolean_negative_sdna(prop, NULL, "scemode", R_NO_TEX);
	RNA_def_property_ui_text(prop, "Textures", "Use textures to affect material properties");
	RNA_def_property_update(prop, NC_SCENE|ND_RENDER_OPTIONS, NULL);
	
	prop= RNA_def_property(srna, "use_edge_enhance", PROP_BOOLEAN, PROP_NONE);
	RNA_def_property_boolean_sdna(prop, NULL, "mode", R_EDGE);
	RNA_def_property_ui_text(prop, "Edge", "Create a toon outline around the edges of geometry");
	RNA_def_property_update(prop, NC_SCENE|ND_RENDER_OPTIONS, NULL);
	
	prop= RNA_def_property(srna, "edge_threshold", PROP_INT, PROP_NONE);
	RNA_def_property_int_sdna(prop, NULL, "edgeint");
	RNA_def_property_range(prop, 0, 255);
	RNA_def_property_ui_text(prop, "Edge Threshold", "Threshold for drawing outlines on geometry edges");
	RNA_def_property_update(prop, NC_SCENE|ND_RENDER_OPTIONS, NULL);
	
	prop= RNA_def_property(srna, "edge_color", PROP_FLOAT, PROP_COLOR);
	RNA_def_property_float_sdna(prop, NULL, "edgeR");
	RNA_def_property_array(prop, 3);
	RNA_def_property_ui_text(prop, "Edge Color", "Edge color");
	RNA_def_property_update(prop, NC_SCENE|ND_RENDER_OPTIONS, NULL);
	
	prop= RNA_def_property(srna, "use_freestyle", PROP_BOOLEAN, PROP_NONE);
	RNA_def_property_boolean_sdna(prop, NULL, "mode", R_EDGE_FRS);
	RNA_def_property_ui_text(prop, "Edge", "Draw stylized strokes using Freestyle");
	RNA_def_property_update(prop, NC_SCENE|ND_RENDER_OPTIONS, NULL);

	/* threads */
	prop= RNA_def_property(srna, "threads", PROP_INT, PROP_NONE);
	RNA_def_property_int_sdna(prop, NULL, "threads");
	RNA_def_property_range(prop, 1, BLENDER_MAX_THREADS);
	RNA_def_property_int_funcs(prop, "rna_RenderSettings_threads_get", NULL, NULL);
	RNA_def_property_ui_text(prop, "Threads",
	                         "Number of CPU threads to use simultaneously while rendering (for multi-core/CPU systems)");
	RNA_def_property_update(prop, NC_SCENE|ND_RENDER_OPTIONS, NULL);
	
	prop= RNA_def_property(srna, "threads_mode", PROP_ENUM, PROP_NONE);
	RNA_def_property_enum_bitflag_sdna(prop, NULL, "mode");
	RNA_def_property_enum_items(prop, threads_mode_items);
	RNA_def_property_ui_text(prop, "Threads Mode", "Determine the amount of render threads used");
	RNA_def_property_update(prop, NC_SCENE|ND_RENDER_OPTIONS, NULL);
	
	/* motion blur */
	prop= RNA_def_property(srna, "use_motion_blur", PROP_BOOLEAN, PROP_NONE);
	RNA_def_property_boolean_sdna(prop, NULL, "mode", R_MBLUR);
	RNA_def_property_ui_text(prop, "Motion Blur", "Use multi-sampled 3D scene motion blur");
	RNA_def_property_update(prop, NC_SCENE|ND_RENDER_OPTIONS, NULL);
	
	prop= RNA_def_property(srna, "motion_blur_samples", PROP_INT, PROP_NONE);
	RNA_def_property_int_sdna(prop, NULL, "mblur_samples");
	RNA_def_property_range(prop, 1, 32);
	RNA_def_property_ui_text(prop, "Motion Samples", "Number of scene samples to take with motion blur");
	RNA_def_property_update(prop, NC_SCENE|ND_RENDER_OPTIONS, NULL);
	
	prop= RNA_def_property(srna, "motion_blur_shutter", PROP_FLOAT, PROP_NONE);
	RNA_def_property_float_sdna(prop, NULL, "blurfac");
	RNA_def_property_range(prop, 0.01f, 10.0f);
	RNA_def_property_ui_range(prop, 0.01, 2.0f, 1, 0);
	RNA_def_property_ui_text(prop, "Shutter", "Time taken in frames between shutter open and close");
	RNA_def_property_update(prop, NC_SCENE|ND_RENDER_OPTIONS, NULL);
	
	/* border */
	prop= RNA_def_property(srna, "use_border", PROP_BOOLEAN, PROP_NONE);
	RNA_def_property_boolean_sdna(prop, NULL, "mode", R_BORDER);
	RNA_def_property_ui_text(prop, "Border",
	                         "Render a user-defined border region, within the frame size "
	                         "(note that this disables save_buffers and full_sample)");
	RNA_def_property_update(prop, NC_SCENE|ND_RENDER_OPTIONS, NULL);

	prop= RNA_def_property(srna, "border_min_x", PROP_FLOAT, PROP_NONE);
	RNA_def_property_float_sdna(prop, NULL, "border.xmin");
	RNA_def_property_range(prop, 0.0f, 1.0f);
	RNA_def_property_ui_text(prop, "Border Minimum X", "Minimum X value to for the render border");
	RNA_def_property_update(prop, NC_SCENE|ND_RENDER_OPTIONS, NULL);

	prop= RNA_def_property(srna, "border_min_y", PROP_FLOAT, PROP_NONE);
	RNA_def_property_float_sdna(prop, NULL, "border.ymin");
	RNA_def_property_range(prop, 0.0f, 1.0f);
	RNA_def_property_ui_text(prop, "Border Minimum Y", "Minimum Y value for the render border");
	RNA_def_property_update(prop, NC_SCENE|ND_RENDER_OPTIONS, NULL);

	prop= RNA_def_property(srna, "border_max_x", PROP_FLOAT, PROP_NONE);
	RNA_def_property_float_sdna(prop, NULL, "border.xmax");
	RNA_def_property_range(prop, 0.0f, 1.0f);
	RNA_def_property_ui_text(prop, "Border Maximum X", "Maximum X value for the render border");
	RNA_def_property_update(prop, NC_SCENE|ND_RENDER_OPTIONS, NULL);

	prop= RNA_def_property(srna, "border_max_y", PROP_FLOAT, PROP_NONE);
	RNA_def_property_float_sdna(prop, NULL, "border.ymax");
	RNA_def_property_range(prop, 0.0f, 1.0f);
	RNA_def_property_ui_text(prop, "Border Maximum Y", "Maximum Y value for the render border");
	RNA_def_property_update(prop, NC_SCENE|ND_RENDER_OPTIONS, NULL);
	
	prop= RNA_def_property(srna, "use_crop_to_border", PROP_BOOLEAN, PROP_NONE);
	RNA_def_property_boolean_sdna(prop, NULL, "mode", R_CROP);
	RNA_def_property_ui_text(prop, "Crop to Border", "Crop the rendered frame to the defined border size");
	RNA_def_property_update(prop, NC_SCENE|ND_RENDER_OPTIONS, NULL);
	
	prop= RNA_def_property(srna, "use_placeholder", PROP_BOOLEAN, PROP_NONE);
	RNA_def_property_boolean_sdna(prop, NULL, "mode", R_TOUCH);
	RNA_def_property_ui_text(prop, "Placeholders",
	                         "Create empty placeholder files while rendering frames (similar to Unix 'touch')");
	RNA_def_property_update(prop, NC_SCENE|ND_RENDER_OPTIONS, NULL);
	
	prop= RNA_def_property(srna, "use_overwrite", PROP_BOOLEAN, PROP_NONE);
	RNA_def_property_boolean_negative_sdna(prop, NULL, "mode", R_NO_OVERWRITE);
	RNA_def_property_ui_text(prop, "Overwrite", "Overwrite existing files while rendering");
	RNA_def_property_update(prop, NC_SCENE|ND_RENDER_OPTIONS, NULL);
	
	prop= RNA_def_property(srna, "use_compositing", PROP_BOOLEAN, PROP_NONE);
	RNA_def_property_boolean_sdna(prop, NULL, "scemode", R_DOCOMP);
	RNA_def_property_ui_text(prop, "Compositing",
	                         "Process the render result through the compositing pipeline, if compositing nodes are enabled");
	RNA_def_property_update(prop, NC_SCENE|ND_RENDER_OPTIONS, NULL);
	
	prop= RNA_def_property(srna, "use_sequencer", PROP_BOOLEAN, PROP_NONE);
	RNA_def_property_boolean_sdna(prop, NULL, "scemode", R_DOSEQ);
	RNA_def_property_ui_text(prop, "Sequencer",
	                         "Process the render (and composited) result through the video sequence "
	                         "editor pipeline, if sequencer strips exist");
	RNA_def_property_update(prop, NC_SCENE|ND_RENDER_OPTIONS, NULL);
	
	prop= RNA_def_property(srna, "use_color_management", PROP_BOOLEAN, PROP_NONE);
	RNA_def_property_boolean_sdna(prop, NULL, "color_mgt_flag", R_COLOR_MANAGEMENT);
	RNA_def_property_ui_text(prop, "Color Management", "Use linear workflow - gamma corrected imaging pipeline");
	RNA_def_property_update(prop, NC_SCENE|ND_RENDER_OPTIONS, "rna_RenderSettings_color_management_update");

	
	prop= RNA_def_property(srna, "use_file_extension", PROP_BOOLEAN, PROP_NONE);
	RNA_def_property_boolean_sdna(prop, NULL, "scemode", R_EXTENSION);
	RNA_def_property_ui_text(prop, "File Extensions",
	                         "Add the file format extensions to the rendered file name (eg: filename + .jpg)");
	RNA_def_property_update(prop, NC_SCENE|ND_RENDER_OPTIONS, NULL);
	
	prop= RNA_def_property(srna, "file_format", PROP_ENUM, PROP_NONE);
	RNA_def_property_enum_sdna(prop, NULL, "imtype");
	RNA_def_property_enum_items(prop, image_type_items);
	RNA_def_property_enum_funcs(prop, NULL, "rna_RenderSettings_file_format_set", NULL);
	RNA_def_property_ui_text(prop, "File Format", "File format to save the rendered images as");
	RNA_def_property_update(prop, NC_SCENE|ND_RENDER_OPTIONS, NULL);

	prop= RNA_def_property(srna, "file_extension", PROP_STRING, PROP_NONE);
	RNA_def_property_string_funcs(prop, "rna_SceneRender_file_ext_get", "rna_SceneRender_file_ext_length", NULL);
	RNA_def_property_ui_text(prop, "Extension", "The file extension used for saving renders");
	RNA_def_property_clear_flag(prop, PROP_EDITABLE);

	prop= RNA_def_property(srna, "is_movie_format", PROP_BOOLEAN, PROP_NONE);
	RNA_def_property_boolean_funcs(prop, "rna_RenderSettings_is_movie_fomat_get", NULL);
	RNA_def_property_clear_flag(prop, PROP_EDITABLE);
	RNA_def_property_ui_text(prop, "Movie Format", "When true the format is a movie");

	prop= RNA_def_property(srna, "use_free_image_textures", PROP_BOOLEAN, PROP_NONE);
	RNA_def_property_boolean_sdna(prop, NULL, "scemode", R_FREE_IMAGE);
	RNA_def_property_ui_text(prop, "Free Image Textures",
	                         "Free all image texture from memory after render, to save memory before compositing");
	RNA_def_property_update(prop, NC_SCENE|ND_RENDER_OPTIONS, NULL);

	prop= RNA_def_property(srna, "use_free_unused_nodes", PROP_BOOLEAN, PROP_NONE);
	RNA_def_property_boolean_sdna(prop, NULL, "scemode", R_COMP_FREE);
	RNA_def_property_ui_text(prop, "Free Unused Nodes", "Free Nodes that are not used while compositing, to save memory");
	RNA_def_property_update(prop, NC_SCENE|ND_RENDER_OPTIONS, NULL);

	prop= RNA_def_property(srna, "use_save_buffers", PROP_BOOLEAN, PROP_NONE);
	RNA_def_property_boolean_sdna(prop, NULL, "scemode", R_EXR_TILE_FILE);
	RNA_def_property_boolean_funcs(prop, "rna_RenderSettings_save_buffers_get", NULL);
	RNA_def_property_ui_text(prop, "Save Buffers",
	                         "Save tiles for all RenderLayers and SceneNodes to files in the temp directory "
	                         "(saves memory, required for Full Sample)");
	RNA_def_property_update(prop, NC_SCENE|ND_RENDER_OPTIONS, NULL);
	
	prop= RNA_def_property(srna, "use_full_sample", PROP_BOOLEAN, PROP_NONE);
	RNA_def_property_boolean_sdna(prop, NULL, "scemode", R_FULL_SAMPLE);
	 RNA_def_property_boolean_funcs(prop, "rna_RenderSettings_full_sample_get", NULL);
	RNA_def_property_ui_text(prop, "Full Sample",
	                         "Save for every anti-aliasing sample the entire RenderLayer results "
	                         "(this solves anti-aliasing issues with compositing)");
	RNA_def_property_update(prop, NC_SCENE|ND_RENDER_OPTIONS, NULL);

	prop= RNA_def_property(srna, "display_mode", PROP_ENUM, PROP_NONE);
	RNA_def_property_enum_bitflag_sdna(prop, NULL, "displaymode");
	RNA_def_property_enum_items(prop, display_mode_items);
	RNA_def_property_ui_text(prop, "Display", "Select where rendered images will be displayed");
	RNA_def_property_update(prop, NC_SCENE|ND_RENDER_OPTIONS, NULL);
	
	prop= RNA_def_property(srna, "filepath", PROP_STRING, PROP_FILEPATH);
	RNA_def_property_string_sdna(prop, NULL, "pic");
	RNA_def_property_ui_text(prop, "Output Path",
	                         "Directory/name to save animations, # characters defines the position "
	                         "and length of frame numbers");
	RNA_def_property_update(prop, NC_SCENE|ND_RENDER_OPTIONS, NULL);

	/* Bake */
	
	prop= RNA_def_property(srna, "bake_type", PROP_ENUM, PROP_NONE);
	RNA_def_property_enum_bitflag_sdna(prop, NULL, "bake_mode");
	RNA_def_property_enum_items(prop, bake_mode_items);
	RNA_def_property_ui_text(prop, "Bake Mode", "Choose shading information to bake into the image");
	
	prop= RNA_def_property(srna, "bake_normal_space", PROP_ENUM, PROP_NONE);
	RNA_def_property_enum_bitflag_sdna(prop, NULL, "bake_normal_space");
	RNA_def_property_enum_items(prop, bake_normal_space_items);
	RNA_def_property_ui_text(prop, "Normal Space", "Choose normal space for baking");
	
	prop= RNA_def_property(srna, "bake_quad_split", PROP_ENUM, PROP_NONE);
	RNA_def_property_enum_items(prop, bake_qyad_split_items);
	RNA_def_property_ui_text(prop, "Quad Split", "Choose the method used to split a quad into 2 triangles for baking");
	
	prop= RNA_def_property(srna, "bake_aa_mode", PROP_ENUM, PROP_NONE);
	RNA_def_property_enum_bitflag_sdna(prop, NULL, "bake_osa");
	RNA_def_property_enum_items(prop, fixed_oversample_items);
	RNA_def_property_ui_text(prop, "Anti-Aliasing Level", "");
	
	prop= RNA_def_property(srna, "use_bake_selected_to_active", PROP_BOOLEAN, PROP_NONE);
	RNA_def_property_boolean_sdna(prop, NULL, "bake_flag", R_BAKE_TO_ACTIVE);
	RNA_def_property_ui_text(prop, "Selected to Active",
	                         "Bake shading on the surface of selected objects to the active object");
	
	prop= RNA_def_property(srna, "use_bake_normalize", PROP_BOOLEAN, PROP_NONE);
	RNA_def_property_boolean_sdna(prop, NULL, "bake_flag", R_BAKE_NORMALIZE);
	RNA_def_property_ui_text(prop, "Normalized",
	                         "With displacement normalize to the distance, with ambient occlusion "
	                         "normalize without using material settings");
	
	prop= RNA_def_property(srna, "use_bake_clear", PROP_BOOLEAN, PROP_NONE);
	RNA_def_property_boolean_sdna(prop, NULL, "bake_flag", R_BAKE_CLEAR);
	RNA_def_property_ui_text(prop, "Clear", "Clear Images before baking");
	
	prop= RNA_def_property(srna, "use_bake_antialiasing", PROP_BOOLEAN, PROP_NONE);
	RNA_def_property_boolean_sdna(prop, NULL, "bake_flag", R_BAKE_OSA);
	RNA_def_property_ui_text(prop, "Anti-Aliasing", "Enables Anti-aliasing");
	
	prop= RNA_def_property(srna, "bake_margin", PROP_INT, PROP_NONE);
	RNA_def_property_int_sdna(prop, NULL, "bake_filter");
	RNA_def_property_range(prop, 0, 64);
	RNA_def_property_ui_text(prop, "Margin", "Amount of pixels to extend the baked result with, as post process filter");

	prop= RNA_def_property(srna, "bake_distance", PROP_FLOAT, PROP_NONE);
	RNA_def_property_float_sdna(prop, NULL, "bake_maxdist");
	RNA_def_property_range(prop, 0.0, 1000.0);
	RNA_def_property_ui_text(prop, "Distance", "Maximum distance from active object to other object (in blender units)");
	
	prop= RNA_def_property(srna, "bake_bias", PROP_FLOAT, PROP_NONE);
	RNA_def_property_float_sdna(prop, NULL, "bake_biasdist");
	RNA_def_property_range(prop, 0.0, 1000.0);
	RNA_def_property_ui_text(prop, "Bias", "Bias towards faces further away from the object (in blender units)");
	
	prop= RNA_def_property(srna, "use_bake_multires", PROP_BOOLEAN, PROP_NONE);
	RNA_def_property_boolean_sdna(prop, NULL, "bake_flag", R_BAKE_MULTIRES);
	RNA_def_property_ui_text(prop, "Bake from Multires", "Bake directly from multires object");

	prop= RNA_def_property(srna, "use_bake_lores_mesh", PROP_BOOLEAN, PROP_NONE);
	RNA_def_property_boolean_sdna(prop, NULL, "bake_flag", R_BAKE_LORES_MESH);
	RNA_def_property_ui_text(prop, "Low Resolution Mesh", "Calculate heights against unsubdivided low resolution mesh");

	/* stamp */
	
	prop= RNA_def_property(srna, "use_stamp_time", PROP_BOOLEAN, PROP_NONE);
	RNA_def_property_boolean_sdna(prop, NULL, "stamp", R_STAMP_TIME);
	RNA_def_property_ui_text(prop, "Stamp Time", "Include the rendered frame timecode as HH:MM:SS.FF in image metadata");
	RNA_def_property_update(prop, NC_SCENE|ND_RENDER_OPTIONS, NULL);
	
	prop= RNA_def_property(srna, "use_stamp_date", PROP_BOOLEAN, PROP_NONE);
	RNA_def_property_boolean_sdna(prop, NULL, "stamp", R_STAMP_DATE);
	RNA_def_property_ui_text(prop, "Stamp Date", "Include the current date in image metadata");
	RNA_def_property_update(prop, NC_SCENE|ND_RENDER_OPTIONS, NULL);
	
	prop= RNA_def_property(srna, "use_stamp_frame", PROP_BOOLEAN, PROP_NONE);
	RNA_def_property_boolean_sdna(prop, NULL, "stamp", R_STAMP_FRAME);
	RNA_def_property_ui_text(prop, "Stamp Frame", "Include the frame number in image metadata");
	RNA_def_property_update(prop, NC_SCENE|ND_RENDER_OPTIONS, NULL);
	
	prop= RNA_def_property(srna, "use_stamp_camera", PROP_BOOLEAN, PROP_NONE);
	RNA_def_property_boolean_sdna(prop, NULL, "stamp", R_STAMP_CAMERA);
	RNA_def_property_ui_text(prop, "Stamp Camera", "Include the name of the active camera in image metadata");
	RNA_def_property_update(prop, NC_SCENE|ND_RENDER_OPTIONS, NULL);

	prop= RNA_def_property(srna, "use_stamp_lens", PROP_BOOLEAN, PROP_NONE);
	RNA_def_property_boolean_sdna(prop, NULL, "stamp", R_STAMP_CAMERALENS);
	RNA_def_property_ui_text(prop, "Stamp Lens", "Include the active camera's lens in image metadata");
	RNA_def_property_update(prop, NC_SCENE|ND_RENDER_OPTIONS, NULL);
	
	prop= RNA_def_property(srna, "use_stamp_scene", PROP_BOOLEAN, PROP_NONE);
	RNA_def_property_boolean_sdna(prop, NULL, "stamp", R_STAMP_SCENE);
	RNA_def_property_ui_text(prop, "Stamp Scene", "Include the name of the active scene in image metadata");
	RNA_def_property_update(prop, NC_SCENE|ND_RENDER_OPTIONS, NULL);
	
	prop= RNA_def_property(srna, "use_stamp_note", PROP_BOOLEAN, PROP_NONE);
	RNA_def_property_boolean_sdna(prop, NULL, "stamp", R_STAMP_NOTE);
	RNA_def_property_ui_text(prop, "Stamp Note", "Include a custom note in image metadata");
	RNA_def_property_update(prop, NC_SCENE|ND_RENDER_OPTIONS, NULL);
	
	prop= RNA_def_property(srna, "use_stamp_marker", PROP_BOOLEAN, PROP_NONE);
	RNA_def_property_boolean_sdna(prop, NULL, "stamp", R_STAMP_MARKER);
	RNA_def_property_ui_text(prop, "Stamp Marker", "Include the name of the last marker in image metadata");
	RNA_def_property_update(prop, NC_SCENE|ND_RENDER_OPTIONS, NULL);
	
	prop= RNA_def_property(srna, "use_stamp_filename", PROP_BOOLEAN, PROP_NONE);
	RNA_def_property_boolean_sdna(prop, NULL, "stamp", R_STAMP_FILENAME);
	RNA_def_property_ui_text(prop, "Stamp Filename", "Include the .blend filename in image metadata");
	RNA_def_property_update(prop, NC_SCENE|ND_RENDER_OPTIONS, NULL);
	
	prop= RNA_def_property(srna, "use_stamp_sequencer_strip", PROP_BOOLEAN, PROP_NONE);
	RNA_def_property_boolean_sdna(prop, NULL, "stamp", R_STAMP_SEQSTRIP);
	RNA_def_property_ui_text(prop, "Stamp Sequence Strip",
	                         "Include the name of the foreground sequence strip in image metadata");
	RNA_def_property_update(prop, NC_SCENE|ND_RENDER_OPTIONS, NULL);

	prop= RNA_def_property(srna, "use_stamp_render_time", PROP_BOOLEAN, PROP_NONE);
	RNA_def_property_boolean_sdna(prop, NULL, "stamp", R_STAMP_RENDERTIME);
	RNA_def_property_ui_text(prop, "Stamp Render Time", "Include the render time in image metadata");
	RNA_def_property_update(prop, NC_SCENE|ND_RENDER_OPTIONS, NULL);
	
	prop= RNA_def_property(srna, "stamp_note_text", PROP_STRING, PROP_NONE);
	RNA_def_property_string_sdna(prop, NULL, "stamp_udata");
	RNA_def_property_ui_text(prop, "Stamp Note Text", "Custom text to appear in the stamp note");
	RNA_def_property_update(prop, NC_SCENE|ND_RENDER_OPTIONS, NULL);

	prop= RNA_def_property(srna, "use_stamp", PROP_BOOLEAN, PROP_NONE);
	RNA_def_property_boolean_sdna(prop, NULL, "stamp", R_STAMP_DRAW);
	RNA_def_property_ui_text(prop, "Render Stamp", "Render the stamp info text in the rendered image");
	RNA_def_property_update(prop, NC_SCENE|ND_RENDER_OPTIONS, NULL);
	
	prop= RNA_def_property(srna, "stamp_font_size", PROP_INT, PROP_NONE);
	RNA_def_property_int_sdna(prop, NULL, "stamp_font_id");
	RNA_def_property_range(prop, 8, 64);
	RNA_def_property_ui_text(prop, "Font Size", "Size of the font used when rendering stamp text");
	RNA_def_property_update(prop, NC_SCENE|ND_RENDER_OPTIONS, NULL);

	prop= RNA_def_property(srna, "stamp_foreground", PROP_FLOAT, PROP_COLOR);
	RNA_def_property_float_sdna(prop, NULL, "fg_stamp");
	RNA_def_property_array(prop, 4);
	RNA_def_property_range(prop,0.0,1.0);
	RNA_def_property_ui_text(prop, "Stamp Text Color", "Color to use for stamp text");
	RNA_def_property_update(prop, NC_SCENE|ND_RENDER_OPTIONS, NULL);
	
	prop= RNA_def_property(srna, "stamp_background", PROP_FLOAT, PROP_COLOR);
	RNA_def_property_float_sdna(prop, NULL, "bg_stamp");
	RNA_def_property_array(prop, 4);
	RNA_def_property_range(prop,0.0,1.0);
	RNA_def_property_ui_text(prop, "Stamp Background", "Color to use behind stamp text");
	RNA_def_property_update(prop, NC_SCENE|ND_RENDER_OPTIONS, NULL);

	/* sequencer draw options */

	prop= RNA_def_property(srna, "use_sequencer_gl_preview", PROP_BOOLEAN, PROP_NONE);
	RNA_def_property_boolean_sdna(prop, NULL, "seq_flag", R_SEQ_GL_PREV);
	RNA_def_property_ui_text(prop, "Sequencer OpenGL", "");

	prop= RNA_def_property(srna, "use_sequencer_gl_render", PROP_BOOLEAN, PROP_NONE);
	RNA_def_property_boolean_sdna(prop, NULL, "seq_flag", R_SEQ_GL_REND);
	RNA_def_property_ui_text(prop, "Sequencer OpenGL", "");


	prop= RNA_def_property(srna, "sequencer_gl_preview", PROP_ENUM, PROP_NONE);
	RNA_def_property_enum_sdna(prop, NULL, "seq_prev_type");
	RNA_def_property_enum_items(prop, viewport_shade_items);
	RNA_def_property_ui_text(prop, "Sequencer Preview Shading", "Method to draw in the sequencer view");

	prop= RNA_def_property(srna, "sequencer_gl_render", PROP_ENUM, PROP_NONE);
	RNA_def_property_enum_sdna(prop, NULL, "seq_rend_type");
	RNA_def_property_enum_items(prop, viewport_shade_items);
	RNA_def_property_ui_text(prop, "Sequencer Preview Shading", "Method to draw in the sequencer view");

	/* layers */
	prop= RNA_def_property(srna, "layers", PROP_COLLECTION, PROP_NONE);
	RNA_def_property_collection_sdna(prop, NULL, "layers", NULL);
	RNA_def_property_struct_type(prop, "SceneRenderLayer");
	RNA_def_property_ui_text(prop, "Render Layers", "");
	rna_def_render_layers(brna, prop);


	prop= RNA_def_property(srna, "use_single_layer", PROP_BOOLEAN, PROP_NONE);
	RNA_def_property_boolean_sdna(prop, NULL, "scemode", R_SINGLE_LAYER);
	RNA_def_property_ui_text(prop, "Single Layer", "Only render the active layer");
	RNA_def_property_ui_icon(prop, ICON_UNPINNED, 1);
	RNA_def_property_update(prop, NC_SCENE|ND_RENDER_OPTIONS, NULL);

	/* engine */
	prop= RNA_def_property(srna, "engine", PROP_ENUM, PROP_NONE);
	RNA_def_property_enum_items(prop, engine_items);
	RNA_def_property_enum_funcs(prop, "rna_RenderSettings_engine_get", "rna_RenderSettings_engine_set",
	                            "rna_RenderSettings_engine_itemf");
	RNA_def_property_ui_text(prop, "Engine", "Engine to use for rendering");
	RNA_def_property_update(prop, NC_WINDOW, "rna_RenderSettings_engine_update");

	prop= RNA_def_property(srna, "has_multiple_engines", PROP_BOOLEAN, PROP_NONE);
	RNA_def_property_boolean_funcs(prop, "rna_RenderSettings_multiple_engines_get", NULL);
	RNA_def_property_clear_flag(prop, PROP_EDITABLE);
	RNA_def_property_ui_text(prop, "Multiple Engines", "More than one rendering engine is available");

	prop= RNA_def_property(srna, "use_shading_nodes", PROP_BOOLEAN, PROP_NONE);
	RNA_def_property_boolean_funcs(prop, "rna_RenderSettings_use_shading_nodes_get", NULL);
	RNA_def_property_clear_flag(prop, PROP_EDITABLE);
	RNA_def_property_ui_text(prop, "Use Shading Nodes", "Active render engine uses new shading nodes system");

	prop= RNA_def_property(srna, "use_game_engine", PROP_BOOLEAN, PROP_NONE);
	RNA_def_property_boolean_funcs(prop, "rna_RenderSettings_use_game_engine_get", NULL);
	RNA_def_property_clear_flag(prop, PROP_EDITABLE);
	RNA_def_property_ui_text(prop, "Use Game Engine", "Current rendering engine is a game engine");

	/* simplify */
	prop= RNA_def_property(srna, "use_simplify", PROP_BOOLEAN, PROP_NONE);
	RNA_def_property_boolean_sdna(prop, NULL, "mode", R_SIMPLIFY);
	RNA_def_property_ui_text(prop, "Use Simplify", "Enable simplification of scene for quicker preview renders");
	RNA_def_property_update(prop, 0, "rna_Scene_use_simplify_update");

	prop= RNA_def_property(srna, "simplify_subdivision", PROP_INT, PROP_UNSIGNED);
	RNA_def_property_int_sdna(prop, NULL, "simplify_subsurf");
	RNA_def_property_ui_range(prop, 0, 6, 1, 0);
	RNA_def_property_ui_text(prop, "Simplify Subdivision", "Global maximum subdivision level");
	RNA_def_property_update(prop, 0, "rna_Scene_simplify_update");

	prop= RNA_def_property(srna, "simplify_child_particles", PROP_FLOAT, PROP_FACTOR);
	RNA_def_property_float_sdna(prop, NULL, "simplify_particles");
	RNA_def_property_ui_text(prop, "Simplify Child Particles", "Global child particles percentage");
	RNA_def_property_update(prop, 0, "rna_Scene_simplify_update");

	prop= RNA_def_property(srna, "simplify_shadow_samples", PROP_INT, PROP_UNSIGNED);
	RNA_def_property_int_sdna(prop, NULL, "simplify_shadowsamples");
	RNA_def_property_ui_range(prop, 1, 16, 1, 0);
	RNA_def_property_ui_text(prop, "Simplify Shadow Samples", "Global maximum shadow samples");
	RNA_def_property_update(prop, 0, "rna_Scene_simplify_update");

	prop= RNA_def_property(srna, "simplify_ao_sss", PROP_FLOAT, PROP_FACTOR);
	RNA_def_property_float_sdna(prop, NULL, "simplify_aosss");
	RNA_def_property_ui_text(prop, "Simplify AO and SSS", "Global approximate AO and SSS quality factor");
	RNA_def_property_update(prop, 0, "rna_Scene_simplify_update");

	prop= RNA_def_property(srna, "use_simplify_triangulate", PROP_BOOLEAN, PROP_NONE);
	RNA_def_property_boolean_sdna(prop, NULL, "simplify_flag", R_SIMPLE_NO_TRIANGULATE);
	RNA_def_property_ui_text(prop, "Skip Quad to Triangles", "Disables non-planer quads being triangulated");

	/* Scene API */
	RNA_api_scene_render(srna);
}

/* scene.objects */
static void rna_def_scene_objects(BlenderRNA *brna, PropertyRNA *cprop)
{
	StructRNA *srna;
	PropertyRNA *prop;

	FunctionRNA *func;
	PropertyRNA *parm;
	
	RNA_def_property_srna(cprop, "SceneObjects");
	srna= RNA_def_struct(brna, "SceneObjects", NULL);
	RNA_def_struct_sdna(srna, "Scene");
	RNA_def_struct_ui_text(srna, "Scene Objects", "Collection of scene objects");

	func= RNA_def_function(srna, "link", "rna_Scene_object_link");
	RNA_def_function_ui_description(func, "Link object to scene, run scene.update() after");
	RNA_def_function_flag(func, FUNC_USE_CONTEXT|FUNC_USE_REPORTS);
	parm= RNA_def_pointer(func, "object", "Object", "", "Object to add to scene");
	RNA_def_property_flag(parm, PROP_REQUIRED|PROP_NEVER_NULL);
	parm= RNA_def_pointer(func, "base", "ObjectBase", "", "The newly created base");
	RNA_def_function_return(func, parm);

	func= RNA_def_function(srna, "unlink", "rna_Scene_object_unlink");
	RNA_def_function_ui_description(func, "Unlink object from scene");
	RNA_def_function_flag(func, FUNC_USE_REPORTS);
	parm= RNA_def_pointer(func, "object", "Object", "", "Object to remove from scene");
	RNA_def_property_flag(parm, PROP_REQUIRED|PROP_NEVER_NULL);

	prop= RNA_def_property(srna, "active", PROP_POINTER, PROP_NONE);
	RNA_def_property_struct_type(prop, "Object");
	RNA_def_property_pointer_funcs(prop, "rna_Scene_active_object_get", "rna_Scene_active_object_set", NULL, NULL);
	RNA_def_property_flag(prop, PROP_EDITABLE|PROP_NEVER_UNLINK);
	RNA_def_property_ui_text(prop, "Active Object", "Active object for this scene");
	/* Could call: ED_base_object_activate(C, scene->basact);
	 * but would be a bad level call and it seems the notifier is enough */
	RNA_def_property_update(prop, NC_SCENE|ND_OB_ACTIVE, NULL);
}


/* scene.bases.* */
static void rna_def_scene_bases(BlenderRNA *brna, PropertyRNA *cprop)
{
	StructRNA *srna;
	PropertyRNA *prop;

//	FunctionRNA *func;
//	PropertyRNA *parm;

	RNA_def_property_srna(cprop, "SceneBases");
	srna= RNA_def_struct(brna, "SceneBases", NULL);
	RNA_def_struct_sdna(srna, "Scene");
	RNA_def_struct_ui_text(srna, "Scene Bases", "Collection of scene bases");

	prop= RNA_def_property(srna, "active", PROP_POINTER, PROP_NONE);
	RNA_def_property_struct_type(prop, "ObjectBase");
	RNA_def_property_pointer_sdna(prop, NULL, "basact");
	RNA_def_property_flag(prop, PROP_EDITABLE);
	RNA_def_property_ui_text(prop, "Active Base", "Active object base in the scene");
	RNA_def_property_update(prop, NC_SCENE|ND_OB_ACTIVE, NULL);
}

/* scene.timeline_markers */
static void rna_def_timeline_markers(BlenderRNA *brna, PropertyRNA *cprop)
{
	StructRNA *srna;

	FunctionRNA *func;
	PropertyRNA *parm;

	RNA_def_property_srna(cprop, "TimelineMarkers");
	srna= RNA_def_struct(brna, "TimelineMarkers", NULL);
	RNA_def_struct_sdna(srna, "Scene");
	RNA_def_struct_ui_text(srna, "Timeline Markers", "Collection of timeline markers");

	func= RNA_def_function(srna, "new", "rna_TimeLine_add");
	RNA_def_function_ui_description(func, "Add a keyframe to the curve");
	parm= RNA_def_string(func, "name", "Marker", 0, "", "New name for the marker (not unique)");
	RNA_def_property_flag(parm, PROP_REQUIRED);

	parm= RNA_def_pointer(func, "marker", "TimelineMarker", "", "Newly created timeline marker");
	RNA_def_function_return(func, parm);


	func= RNA_def_function(srna, "remove", "rna_TimeLine_remove");
	RNA_def_function_ui_description(func, "Remove a timeline marker");
	RNA_def_function_flag(func, FUNC_USE_REPORTS);
	parm= RNA_def_pointer(func, "marker", "TimelineMarker", "", "Timeline marker to remove");
	RNA_def_property_flag(parm, PROP_REQUIRED|PROP_NEVER_NULL);
}

/* scene.keying_sets */
static void rna_def_scene_keying_sets(BlenderRNA *brna, PropertyRNA *cprop)
{
	StructRNA *srna;
	PropertyRNA *prop;

	FunctionRNA *func;
	PropertyRNA *parm;

	RNA_def_property_srna(cprop, "KeyingSets");
	srna= RNA_def_struct(brna, "KeyingSets", NULL);
	RNA_def_struct_sdna(srna, "Scene");
	RNA_def_struct_ui_text(srna, "Keying Sets", "Scene keying sets");

	/* Add Keying Set */
	func= RNA_def_function(srna, "new", "rna_Scene_keying_set_new");
	RNA_def_function_ui_description(func, "Add a new Keying Set to Scene");
	RNA_def_function_flag(func, FUNC_USE_REPORTS);
	/* name */
	RNA_def_string(func, "name", "KeyingSet", 64, "Name", "Name of Keying Set");

	/* returns the new KeyingSet */
	parm= RNA_def_pointer(func, "keyingset", "KeyingSet", "", "Newly created Keying Set");
	RNA_def_function_return(func, parm);

	prop= RNA_def_property(srna, "active", PROP_POINTER, PROP_NONE);
	RNA_def_property_struct_type(prop, "KeyingSet");
	RNA_def_property_flag(prop, PROP_EDITABLE);
	RNA_def_property_pointer_funcs(prop, "rna_Scene_active_keying_set_get", "rna_Scene_active_keying_set_set", NULL, NULL);
	RNA_def_property_ui_text(prop, "Active Keying Set", "Active Keying Set used to insert/delete keyframes");
	RNA_def_property_update(prop, NC_SCENE|ND_KEYINGSET, NULL);
	
	prop= RNA_def_property(srna, "active_index", PROP_INT, PROP_NONE);
	RNA_def_property_int_sdna(prop, NULL, "active_keyingset");
	RNA_def_property_int_funcs(prop, "rna_Scene_active_keying_set_index_get", "rna_Scene_active_keying_set_index_set", NULL);
	RNA_def_property_ui_text(prop, "Active Keying Set Index",
	                         "Current Keying Set index (negative for 'builtin' and positive for 'absolute')");
	RNA_def_property_update(prop, NC_SCENE|ND_KEYINGSET, NULL);
}

static void rna_def_scene_keying_sets_all(BlenderRNA *brna, PropertyRNA *cprop)
{
	StructRNA *srna;
	PropertyRNA *prop;
	
	RNA_def_property_srna(cprop, "KeyingSetsAll");
	srna= RNA_def_struct(brna, "KeyingSetsAll", NULL);
	RNA_def_struct_sdna(srna, "Scene");
	RNA_def_struct_ui_text(srna, "Keying Sets All", "All available keying sets");
	
	/* NOTE: no add/remove available here, without screwing up this amalgamated list... */
	
	prop= RNA_def_property(srna, "active", PROP_POINTER, PROP_NONE);
	RNA_def_property_struct_type(prop, "KeyingSet");
	RNA_def_property_flag(prop, PROP_EDITABLE);
	RNA_def_property_pointer_funcs(prop, "rna_Scene_active_keying_set_get", "rna_Scene_active_keying_set_set", NULL, NULL);
	RNA_def_property_ui_text(prop, "Active Keying Set", "Active Keying Set used to insert/delete keyframes");
	RNA_def_property_update(prop, NC_SCENE|ND_KEYINGSET, NULL);
	
	prop= RNA_def_property(srna, "active_index", PROP_INT, PROP_NONE);
	RNA_def_property_int_sdna(prop, NULL, "active_keyingset");
	RNA_def_property_int_funcs(prop, "rna_Scene_active_keying_set_index_get", "rna_Scene_active_keying_set_index_set", NULL);
	RNA_def_property_ui_text(prop, "Active Keying Set Index",
	                         "Current Keying Set index (negative for 'builtin' and positive for 'absolute')");
	RNA_def_property_update(prop, NC_SCENE|ND_KEYINGSET, NULL);
}

void RNA_def_scene(BlenderRNA *brna)
{
	StructRNA *srna;
	PropertyRNA *prop;
	FunctionRNA *func;
	
	static EnumPropertyItem audio_distance_model_items[] = {
		{0, "NONE", 0, "None", "No distance attenuation"},
		{1, "INVERSE", 0, "Inverse", "Inverse distance model"},
		{2, "INVERSE_CLAMPED", 0, "Inverse Clamped", "Inverse distance model with clamping"},
		{3, "LINEAR", 0, "Linear", "Linear distance model"},
		{4, "LINEAR_CLAMPED", 0, "Linear Clamped", "Linear distance model with clamping"},
		{5, "EXPONENT", 0, "Exponent", "Exponent distance model"},
		{6, "EXPONENT_CLAMPED", 0, "Exponent Clamped", "Exponent distance model with clamping"},
		{0, NULL, 0, NULL, NULL}};

	static EnumPropertyItem sync_mode_items[] = {
		{0, "NONE", 0, "No Sync", "Do not sync, play every frame"},
		{SCE_FRAME_DROP, "FRAME_DROP", 0, "Frame Dropping", "Drop frames if playback is too slow"},
		{AUDIO_SYNC, "AUDIO_SYNC", 0, "AV-sync", "Sync to audio playback, dropping frames"},
		{0, NULL, 0, NULL, NULL}};

	/* Struct definition */
	srna= RNA_def_struct(brna, "Scene", "ID");
	RNA_def_struct_ui_text(srna, "Scene",
	                       "Scene data block, consisting in objects and defining time and render related settings");
	RNA_def_struct_ui_icon(srna, ICON_SCENE_DATA);
	RNA_def_struct_clear_flag(srna, STRUCT_ID_REFCOUNT);
	
	/* Global Settings */
	prop= RNA_def_property(srna, "camera", PROP_POINTER, PROP_NONE);
	RNA_def_property_flag(prop, PROP_EDITABLE);
	RNA_def_property_pointer_funcs(prop, NULL, NULL, NULL, "rna_Camera_object_poll");
	RNA_def_property_ui_text(prop, "Camera", "Active camera, used for rendering the scene");
	RNA_def_property_update(prop, NC_SCENE|NA_EDITED, "rna_Scene_view3d_update");

	prop= RNA_def_property(srna, "background_set", PROP_POINTER, PROP_NONE);
	RNA_def_property_pointer_sdna(prop, NULL, "set");
	RNA_def_property_struct_type(prop, "Scene");
	RNA_def_property_flag(prop, PROP_EDITABLE|PROP_ID_SELF_CHECK);
	RNA_def_property_pointer_funcs(prop, NULL, "rna_Scene_set_set", NULL, NULL);
	RNA_def_property_ui_text(prop, "Background Scene", "Background set scene");
	RNA_def_property_update(prop, NC_SCENE|NA_EDITED, NULL);

	prop= RNA_def_property(srna, "world", PROP_POINTER, PROP_NONE);
	RNA_def_property_flag(prop, PROP_EDITABLE);
	RNA_def_property_ui_text(prop, "World", "World used for rendering the scene");
	RNA_def_property_update(prop, NC_SCENE|ND_WORLD, NULL);

	prop= RNA_def_property(srna, "cursor_location", PROP_FLOAT, PROP_XYZ_LENGTH);
	RNA_def_property_float_sdna(prop, NULL, "cursor");
	RNA_def_property_ui_text(prop, "Cursor Location", "3D cursor location");
	RNA_def_property_ui_range(prop, -10000.0, 10000.0, 10, 4);
	RNA_def_property_update(prop, NC_WINDOW, NULL);
	
	/* Bases/Objects */
	prop= RNA_def_property(srna, "object_bases", PROP_COLLECTION, PROP_NONE);
	RNA_def_property_collection_sdna(prop, NULL, "base", NULL);
	RNA_def_property_struct_type(prop, "ObjectBase");
	RNA_def_property_ui_text(prop, "Bases", "");
	RNA_def_property_collection_funcs(prop, NULL, NULL, NULL, NULL, NULL, NULL, "rna_Scene_object_bases_lookup_string", NULL);
	rna_def_scene_bases(brna, prop);

	prop= RNA_def_property(srna, "objects", PROP_COLLECTION, PROP_NONE);
	RNA_def_property_collection_sdna(prop, NULL, "base", NULL);
	RNA_def_property_struct_type(prop, "Object");
	RNA_def_property_ui_text(prop, "Objects", "");
	RNA_def_property_collection_funcs(prop, NULL, NULL, NULL, "rna_Scene_objects_get", NULL, NULL, NULL, NULL);
	rna_def_scene_objects(brna, prop);

	/* Layers */
	prop= RNA_def_property(srna, "layers", PROP_BOOLEAN, PROP_LAYER_MEMBER);
	RNA_def_property_clear_flag(prop, PROP_ANIMATABLE); // this seems to be too much trouble with depsgraph updates/etc. currently (20110420)
	RNA_def_property_boolean_sdna(prop, NULL, "lay", 1);
	RNA_def_property_array(prop, 20);
	RNA_def_property_boolean_funcs(prop, NULL, "rna_Scene_layer_set");
	RNA_def_property_ui_text(prop, "Layers", "Layers visible when rendering the scene");
	RNA_def_property_update(prop, NC_SCENE|ND_LAYER, "rna_Scene_layer_update");
	
	/* Frame Range Stuff */
	prop= RNA_def_property(srna, "frame_current", PROP_INT, PROP_TIME);
	RNA_def_property_clear_flag(prop, PROP_ANIMATABLE);
	RNA_def_property_int_sdna(prop, NULL, "r.cfra");
	RNA_def_property_range(prop, MINAFRAME, MAXFRAME);
	RNA_def_property_int_funcs(prop, NULL, "rna_Scene_current_frame_set", NULL);
	RNA_def_property_ui_text(prop, "Current Frame", "Current Frame, to update animation data from python frame_set() instead");
	RNA_def_property_update(prop, NC_SCENE|ND_FRAME, "rna_Scene_frame_update");
	
	prop= RNA_def_property(srna, "frame_subframe", PROP_FLOAT, PROP_TIME);
	RNA_def_property_float_sdna(prop, NULL, "r.subframe");
	RNA_def_property_ui_text(prop, "Current Sub-Frame", "");
	RNA_def_property_clear_flag(prop, PROP_ANIMATABLE|PROP_EDITABLE);
	
	prop= RNA_def_property(srna, "frame_start", PROP_INT, PROP_TIME);
	RNA_def_property_clear_flag(prop, PROP_ANIMATABLE);
	RNA_def_property_int_sdna(prop, NULL, "r.sfra");
	RNA_def_property_int_funcs(prop, NULL, "rna_Scene_start_frame_set", NULL);
	RNA_def_property_range(prop, MINFRAME, MAXFRAME);
	RNA_def_property_ui_text(prop, "Start Frame", "First frame of the playback/rendering range");
	RNA_def_property_update(prop, NC_SCENE|ND_FRAME_RANGE, NULL);
	
	prop= RNA_def_property(srna, "frame_end", PROP_INT, PROP_TIME);
	RNA_def_property_clear_flag(prop, PROP_ANIMATABLE);
	RNA_def_property_int_sdna(prop, NULL, "r.efra");
	RNA_def_property_int_funcs(prop, NULL, "rna_Scene_end_frame_set", NULL);
	RNA_def_property_range(prop, MINFRAME, MAXFRAME);
	RNA_def_property_ui_text(prop, "End Frame", "Final frame of the playback/rendering range");
	RNA_def_property_update(prop, NC_SCENE|ND_FRAME_RANGE, NULL);
	
	prop= RNA_def_property(srna, "frame_step", PROP_INT, PROP_TIME);
	RNA_def_property_clear_flag(prop, PROP_ANIMATABLE);
	RNA_def_property_int_sdna(prop, NULL, "r.frame_step");
	RNA_def_property_range(prop, 0, MAXFRAME);
	RNA_def_property_ui_range(prop, 1, 100, 1, 0);
	RNA_def_property_ui_text(prop, "Frame Step", "Number of frames to skip forward while rendering/playing back each frame");
	RNA_def_property_update(prop, NC_SCENE|ND_FRAME, NULL);
	
	/* Preview Range (frame-range for UI playback) */
	prop=RNA_def_property(srna, "use_preview_range", PROP_BOOLEAN, PROP_NONE); 
	RNA_def_property_clear_flag(prop, PROP_ANIMATABLE);
	RNA_def_property_boolean_sdna(prop, NULL, "r.flag", SCER_PRV_RANGE);
	RNA_def_property_boolean_funcs(prop, NULL, "rna_Scene_use_preview_range_set");
	RNA_def_property_ui_text(prop, "Use Preview Range",
	                         "Use an alternative start/end frame for UI playback, rather than the scene start/end frame");
	RNA_def_property_update(prop, NC_SCENE|ND_FRAME, NULL);
	RNA_def_property_ui_icon(prop, ICON_PREVIEW_RANGE, 0);
	
	prop= RNA_def_property(srna, "frame_preview_start", PROP_INT, PROP_TIME);
	RNA_def_property_clear_flag(prop, PROP_ANIMATABLE);
	RNA_def_property_int_sdna(prop, NULL, "r.psfra");
	RNA_def_property_int_funcs(prop, NULL, "rna_Scene_preview_range_start_frame_set", NULL);
	RNA_def_property_ui_text(prop, "Preview Range Start Frame", "Alternative start frame for UI playback");
	RNA_def_property_update(prop, NC_SCENE|ND_FRAME, NULL);
	
	prop= RNA_def_property(srna, "frame_preview_end", PROP_INT, PROP_TIME);
	RNA_def_property_clear_flag(prop, PROP_ANIMATABLE);
	RNA_def_property_int_sdna(prop, NULL, "r.pefra");
	RNA_def_property_int_funcs(prop, NULL, "rna_Scene_preview_range_end_frame_set", NULL);
	RNA_def_property_ui_text(prop, "Preview Range End Frame", "Alternative end frame for UI playback");
	RNA_def_property_update(prop, NC_SCENE|ND_FRAME, NULL);
	
	/* Stamp */
	prop= RNA_def_property(srna, "use_stamp_note", PROP_STRING, PROP_NONE);
	RNA_def_property_string_sdna(prop, NULL, "r.stamp_udata");
	RNA_def_property_ui_text(prop, "Stamp Note", "User defined note for the render stamping");
	RNA_def_property_update(prop, NC_SCENE|ND_RENDER_OPTIONS, NULL);
	
	/* Animation Data (for Scene) */
	rna_def_animdata_common(srna);
	
	/* Readonly Properties */
	prop= RNA_def_property(srna, "is_nla_tweakmode", PROP_BOOLEAN, PROP_NONE);
	RNA_def_property_boolean_sdna(prop, NULL, "flag", SCE_NLA_EDIT_ON);
	RNA_def_property_clear_flag(prop, PROP_EDITABLE); /* DO NOT MAKE THIS EDITABLE, OR NLA EDITOR BREAKS */
	RNA_def_property_ui_text(prop, "NLA TweakMode",
	                         "Whether there is any action referenced by NLA being edited (strictly read-only)");
	RNA_def_property_update(prop, NC_SPACE|ND_SPACE_GRAPH, NULL);
	
	/* Frame dropping flag for playback and sync enum */
	prop= RNA_def_property(srna, "use_frame_drop", PROP_BOOLEAN, PROP_NONE);
	RNA_def_property_boolean_sdna(prop, NULL, "flag", SCE_FRAME_DROP);
	RNA_def_property_ui_text(prop, "Frame Dropping", "Play back dropping frames if frame display is too slow");
	RNA_def_property_update(prop, NC_SCENE, NULL);

	prop= RNA_def_property(srna, "sync_mode", PROP_ENUM, PROP_NONE);
	RNA_def_property_enum_funcs(prop, "rna_Scene_sync_mode_get", "rna_Scene_sync_mode_set", NULL);
	RNA_def_property_enum_items(prop, sync_mode_items);
	RNA_def_property_ui_text(prop, "Sync Mode", "How to sync playback");
	RNA_def_property_update(prop, NC_SCENE, NULL);


	/* Nodes (Compositing) */
	prop= RNA_def_property(srna, "node_tree", PROP_POINTER, PROP_NONE);
	RNA_def_property_pointer_sdna(prop, NULL, "nodetree");
	RNA_def_property_ui_text(prop, "Node Tree", "Compositing node tree");

	prop= RNA_def_property(srna, "use_nodes", PROP_BOOLEAN, PROP_NONE);
	RNA_def_property_boolean_sdna(prop, NULL, "use_nodes", 1);
	RNA_def_property_boolean_funcs(prop, NULL, "rna_Scene_use_nodes_set");
	RNA_def_property_ui_text(prop, "Use Nodes", "Enable the compositing node tree");
	RNA_def_property_update(prop, NC_SCENE|ND_RENDER_OPTIONS, NULL);
	
	/* Sequencer */
	prop= RNA_def_property(srna, "sequence_editor", PROP_POINTER, PROP_NONE);
	RNA_def_property_pointer_sdna(prop, NULL, "ed");
	RNA_def_property_struct_type(prop, "SequenceEditor");
	RNA_def_property_ui_text(prop, "Sequence Editor", "");
	
	/* Keying Sets */
	prop= RNA_def_property(srna, "keying_sets", PROP_COLLECTION, PROP_NONE);
	RNA_def_property_collection_sdna(prop, NULL, "keyingsets", NULL);
	RNA_def_property_struct_type(prop, "KeyingSet");
	RNA_def_property_ui_text(prop, "Absolute Keying Sets", "Absolute Keying Sets for this Scene");
	RNA_def_property_update(prop, NC_SCENE|ND_KEYINGSET, NULL);
	rna_def_scene_keying_sets(brna, prop);
	
	prop= RNA_def_property(srna, "keying_sets_all", PROP_COLLECTION, PROP_NONE);
	RNA_def_property_collection_funcs(prop, "rna_Scene_all_keyingsets_begin", "rna_Scene_all_keyingsets_next", "rna_iterator_listbase_end", "rna_iterator_listbase_get", NULL, NULL, NULL, NULL);
	RNA_def_property_struct_type(prop, "KeyingSet");
	RNA_def_property_ui_text(prop, "All Keying Sets",
	                         "All Keying Sets available for use (Builtins and Absolute Keying Sets for this Scene)");
	RNA_def_property_update(prop, NC_SCENE|ND_KEYINGSET, NULL);
	rna_def_scene_keying_sets_all(brna, prop);
	
	/* Tool Settings */
	prop= RNA_def_property(srna, "tool_settings", PROP_POINTER, PROP_NONE);
	RNA_def_property_flag(prop, PROP_NEVER_NULL);
	RNA_def_property_pointer_sdna(prop, NULL, "toolsettings");
	RNA_def_property_struct_type(prop, "ToolSettings");
	RNA_def_property_ui_text(prop, "Tool Settings", "");

	/* Unit Settings */
	prop= RNA_def_property(srna, "unit_settings", PROP_POINTER, PROP_NONE);
	RNA_def_property_flag(prop, PROP_NEVER_NULL);
	RNA_def_property_pointer_sdna(prop, NULL, "unit");
	RNA_def_property_struct_type(prop, "UnitSettings");
	RNA_def_property_ui_text(prop, "Unit Settings", "Unit editing settings");

	/* Physics Settings */
	prop= RNA_def_property(srna, "gravity", PROP_FLOAT, PROP_ACCELERATION);
	RNA_def_property_float_sdna(prop, NULL, "physics_settings.gravity");
	RNA_def_property_array(prop, 3);
	RNA_def_property_range(prop, -200.0f, 200.0f);
	RNA_def_property_ui_text(prop, "Gravity", "Constant acceleration in a given direction");
	RNA_def_property_update(prop, 0, "rna_Physics_update");

	prop= RNA_def_property(srna, "use_gravity", PROP_BOOLEAN, PROP_NONE);
	RNA_def_property_boolean_sdna(prop, NULL, "physics_settings.flag", PHYS_GLOBAL_GRAVITY);
	RNA_def_property_ui_text(prop, "Global Gravity", "Use global gravity for all dynamics");
	RNA_def_property_update(prop, 0, "rna_Physics_update");
	
	/* Render Data */
	prop= RNA_def_property(srna, "render", PROP_POINTER, PROP_NONE);
	RNA_def_property_flag(prop, PROP_NEVER_NULL);
	RNA_def_property_pointer_sdna(prop, NULL, "r");
	RNA_def_property_struct_type(prop, "RenderSettings");
	RNA_def_property_ui_text(prop, "Render Data", "");
	
	/* Markers */
	prop= RNA_def_property(srna, "timeline_markers", PROP_COLLECTION, PROP_NONE);
	RNA_def_property_collection_sdna(prop, NULL, "markers", NULL);
	RNA_def_property_struct_type(prop, "TimelineMarker");
	RNA_def_property_ui_text(prop, "Timeline Markers", "Markers used in all timelines for the current scene");
	rna_def_timeline_markers(brna, prop);

	/* Audio Settings */
	prop= RNA_def_property(srna, "use_audio", PROP_BOOLEAN, PROP_NONE);
	RNA_def_property_boolean_funcs(prop, "rna_Scene_use_audio_get", "rna_Scene_use_audio_set");
	RNA_def_property_ui_text(prop, "Audio Muted", "Play back of audio from Sequence Editor will be muted");
	RNA_def_property_update(prop, NC_SCENE, NULL);

	prop= RNA_def_property(srna, "use_audio_sync", PROP_BOOLEAN, PROP_NONE);
	RNA_def_property_boolean_sdna(prop, NULL, "audio.flag", AUDIO_SYNC);
	RNA_def_property_ui_text(prop, "Audio Sync",
	                         "Play back and sync with audio clock, dropping frames if frame display is too slow");
	RNA_def_property_update(prop, NC_SCENE, NULL);

	prop= RNA_def_property(srna, "use_audio_scrub", PROP_BOOLEAN, PROP_NONE);
	RNA_def_property_boolean_sdna(prop, NULL, "audio.flag", AUDIO_SCRUB);
	RNA_def_property_ui_text(prop, "Audio Scrubbing", "Play audio from Sequence Editor while scrubbing");
	RNA_def_property_update(prop, NC_SCENE, NULL);

	prop= RNA_def_property(srna, "audio_doppler_speed", PROP_FLOAT, PROP_NONE);
	RNA_def_property_float_sdna(prop, NULL, "audio.speed_of_sound");
	RNA_def_property_clear_flag(prop, PROP_ANIMATABLE);
	RNA_def_property_range(prop, 0.01f, FLT_MAX);
	RNA_def_property_ui_text(prop, "Speed of Sound", "Speed of sound for Doppler effect calculation");
	RNA_def_property_update(prop, NC_SCENE, "rna_Scene_listener_update");

	prop= RNA_def_property(srna, "audio_doppler_factor", PROP_FLOAT, PROP_NONE);
	RNA_def_property_float_sdna(prop, NULL, "audio.doppler_factor");
	RNA_def_property_clear_flag(prop, PROP_ANIMATABLE);
	RNA_def_property_range(prop, 0.0, FLT_MAX);
	RNA_def_property_ui_text(prop, "Doppler Factor", "Pitch factor for Doppler effect calculation");
	RNA_def_property_update(prop, NC_SCENE, "rna_Scene_listener_update");

	prop= RNA_def_property(srna, "audio_distance_model", PROP_ENUM, PROP_NONE);
	RNA_def_property_enum_bitflag_sdna(prop, NULL, "audio.distance_model");
	RNA_def_property_clear_flag(prop, PROP_ANIMATABLE);
	RNA_def_property_enum_items(prop, audio_distance_model_items);
	RNA_def_property_ui_text(prop, "Distance Model", "Distance model for distance attenuation calculation");
	RNA_def_property_update(prop, NC_SCENE, "rna_Scene_listener_update");

	prop= RNA_def_property(srna, "audio_volume", PROP_FLOAT, PROP_NONE);
	RNA_def_property_float_sdna(prop, NULL, "audio.volume");
	RNA_def_property_range(prop, 0.0f, 1.0f);
	RNA_def_property_ui_text(prop, "Volume", "Audio volume");
	RNA_def_property_update(prop, NC_SCENE, NULL);
	RNA_def_property_float_funcs(prop, NULL, "rna_Scene_volume_set", NULL);

	/* Game Settings */
	prop= RNA_def_property(srna, "game_settings", PROP_POINTER, PROP_NONE);
	RNA_def_property_flag(prop, PROP_NEVER_NULL);
	RNA_def_property_pointer_sdna(prop, NULL, "gm");
	RNA_def_property_struct_type(prop, "SceneGameData");
	RNA_def_property_ui_text(prop, "Game Data", "");

	/* Statistics */
	func= RNA_def_function(srna, "statistics", "ED_info_stats_string");
	prop= RNA_def_string(func, "statistics", "", 0, "Statistics", "");
	RNA_def_function_return(func, prop);
	
	/* Grease Pencil */
	prop= RNA_def_property(srna, "grease_pencil", PROP_POINTER, PROP_NONE);
	RNA_def_property_pointer_sdna(prop, NULL, "gpd");
	RNA_def_property_flag(prop, PROP_EDITABLE);
	RNA_def_property_struct_type(prop, "GreasePencil");
	RNA_def_property_ui_text(prop, "Grease Pencil Data", "Grease Pencil datablock");
	RNA_def_property_update(prop, NC_SCENE, NULL);
	
	/* Transform Orientations */
	prop= RNA_def_property(srna, "orientations", PROP_COLLECTION, PROP_NONE);
	RNA_def_property_collection_sdna(prop, NULL, "transform_spaces", NULL);
	RNA_def_property_struct_type(prop, "TransformOrientation");
	RNA_def_property_ui_text(prop, "Transform Orientations", "");

	/* active MovieClip */
	prop= RNA_def_property(srna, "active_clip", PROP_POINTER, PROP_NONE);
	RNA_def_property_pointer_sdna(prop, NULL, "clip");
	RNA_def_property_flag(prop, PROP_EDITABLE);
	RNA_def_property_struct_type(prop, "MovieClip");
	RNA_def_property_ui_text(prop, "Active Movie Clip", "Active movie clip used for constraints and viewport drawing");
	RNA_def_property_update(prop, NC_SPACE|ND_SPACE_VIEW3D, NULL);

	/* Nestled Data  */
	rna_def_tool_settings(brna);
	rna_def_unit_settings(brna);
	rna_def_scene_render_data(brna);
	rna_def_scene_game_data(brna);
	rna_def_scene_render_layer(brna);
	rna_def_transform_orientation(brna);
	
	/* Scene API */
	RNA_api_scene(srna);
}

#endif
<|MERGE_RESOLUTION|>--- conflicted
+++ resolved
@@ -1077,7 +1077,15 @@
 	}
 }
 
-<<<<<<< HEAD
+static void rna_SceneCamera_update(Main *UNUSED(bmain), Scene *UNUSED(scene), PointerRNA *ptr)
+{
+	Scene *scene= (Scene*)ptr->id.data;
+	Object *camera= scene->camera;
+
+	if(camera)
+		DAG_id_tag_update(&camera->id, 0);
+}
+
 static PointerRNA rna_FreestyleLineSet_linestyle_get(PointerRNA *ptr)
 {
 	FreestyleLineSet *lineset= (FreestyleLineSet *)ptr->data;
@@ -1119,15 +1127,6 @@
 {
 	FreestyleConfig *config= (FreestyleConfig *)ptr->data;
 	FRS_set_active_lineset_index(config, value);
-=======
-static void rna_SceneCamera_update(Main *UNUSED(bmain), Scene *UNUSED(scene), PointerRNA *ptr)
-{
-	Scene *scene= (Scene*)ptr->id.data;
-	Object *camera= scene->camera;
-
-	if(camera)
-		DAG_id_tag_update(&camera->id, 0);
->>>>>>> f0862015
 }
 
 #else
