--- conflicted
+++ resolved
@@ -2,11 +2,8 @@
 LIBDIR = "${LCGDIR}"
 
 BF_PYTHON = LIBDIR + '/python'
-<<<<<<< HEAD
 BF_PYTHON_VERSION = '3.1'
-=======
-BF_PYTHON_VERSION = '2.5'
->>>>>>> 1c00eacc
+#BF_PYTHON_VERSION = '2.6'
 #BF_PYTHON_VERSION = '2.6'
 WITH_BF_STATICPYTHON = False
 BF_PYTHON_INC = '${BF_PYTHON}/include/python${BF_PYTHON_VERSION}'
